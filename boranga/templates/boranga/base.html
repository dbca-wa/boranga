{% extends "webtemplate_dbca/base_b5.html" %}
{% load static %}

{% load users %}
{% load utils %}
{% is_internal as is_internal_login %}
{% is_boranga_admin as is_boranga_admin_user %}
{% can_show_tests as show_tests %}
{% system_maintenance_due as system_maintenance_due %}
{% system_name_short as short_name %}
{% dept_name as department_name %}
{% system_name as system_name %}
{% system_name_short as system_name_short %}
{% support_email as support_email %}
{% is_payment_officer as is_payment_officer %}
{% build_tag as build_tag %}

<!DOCTYPE html>
<html lang="en">
    <body>
<<<<<<< HEAD
        <header class="topmast">
            {% block header %}
                {% include 'boranga/header.html' %}
            {% endblock %}
        </header>
        {% block menu %}
            <div class="container-fluid">
                <div class="row">
                    <nav class="navbar navbar-default">
                        <div class="container">
                            <div class="navbar-header">
                                <a type="button" class="navbar-toggle collapsed" data-toggle="collapse" data-target="#navbar" aria-expanded="false" aria-controls="navbar">
                                    <span class="sr-only">Toggle navigation</span>
                                    <span class="icon-bar"></span>
                                    <span class="icon-bar"></span>
                                    <span class="icon-bar"></span>
                                </a>
                            </div>
                            <div id="navbar" class="navbar-collapse collapse">
                                <ul class="nav navbar-nav">
                                    {% block left_menu_items %}
                                        {% if is_internal_login %}

                                        <li><a href="/internal/species-communities">
                                            <div style="inline">Species and Communities</div></a>
                                        </li>
                                        <li><a href="/internal/species-communities">Conservation Status</a></li>
                                        <li><a href="/internal/species-communities">Conservation Plans</a></li>
                                        <li><a href="/internal/species-communities">Occurrences</a></li>
                                        <li><a href="/internal/species-communities">Translocations</a></li>

                                        <li><a href="/internal/organisations/access">User Access</a></li>
                                        <!-- <li><a href="/internal/search">Search</a></li> -->
                                        <!--
                                        <li><a href="/internal/approvals">Licences</a></li>
                                        <li><a href="/internal/compliances">Compliance with Requirements</a></li>
                                        <li><a href="/internal/organisations/access">Organisation Access</a></li>
                                        <li><a href="/internal/search">Search</a></li>
                                        <li><a href="/internal/payment">Park Entry Fees</a></li>
                                        -->
                                        {% else %}
                                        <li><a href="/external/payment">Park Entry Fees</a></li>
                                        {% endif %}
                                    {% endblock %}
                                </ul>
                                <ul class="nav navbar-nav navbar-right">
                                    {% if request.user.is_authenticated %}
                                        <li>
                                            <a>
                                            Welcome
                                            <strong>
                                                {% if request.user.first_name %}
                                                    {{ request.user.get_short_name }}
                                                {% elif request.user.last_name %}
                                                    {{ request.user.last_name }}
                                                {% else %}
                                                    {{ request.user.email }}
                                                {% endif %}
                                            </strong>
                                            </a>
                                        </li>
                                        <li class="dropdown">
                                            <a href="#" class="dropdown-toggle" data-toggle="dropdown" role="button" aria-haspopup="true" aria-expanded="false">
                                                Options
                                                <span class="caret"></span>
                                            </a>
                                            <ul class="dropdown-menu">
                                                {% if is_boranga_admin_user or request.user.is_superuser %}
                                                    <li><a href="{% url 'admin:index' %}">Admin</a></li>
                                                {% endif %}
                                                {% if is_boranga_admin_user or request.user.is_superuser or is_payment_officer %}
                                                    <li><a href="/internal/reports">Reports</a></li>
                                                {% endif %}
                                                {% if is_boranga_admin_user or request.user.is_superuser %}
                                                    <li role="separator" class="divider"></li>
                                                {% endif %}
                                                {% if request.user.is_superuser %}
                                                    <li><a href="{% url 'mgt-commands' %}">Management Commands</a></li>
                                                {% endif %}
                                                {% if show_tests and request.user.is_superuser %}
                                                    <li><a href="{% url 'test-emails' %}">Test Emails</a></li>
                                                {% endif %}
                                                <li><a href="{% url 'manage-account' %}">Manage Account</a></li>
                                                <!-- <li><a href="{% url 'manage-profiles' %}">Manage Profiles</a></li> -->
                                                {% for org in request.user.boranga_organisations.all %}
                                                    {% for org_contact in org.contacts.all%}
                                                        {% ifequal org_contact.email request.user.email %}
                                                            {% if org_contact.user_status == 'active' %}
                                                                {% if org_contact.is_admin or org_contact.check_consultant %}
                                                                    <li><a href="/external/organisations/manage/{{org.id}}">Manage {{ org.organisation.name}} </a></li>
                                                                {% endif %}
                                                            {% endif %}
                                                        {% endifequal %}
                                                    {% endfor %}
                                                {% endfor %}
                                                <li role="separator" class="divider"></li>

                        {% comment %}
                                                {% for org in request.user.boranga_organisations.all %}
                                                    <li><a href="/external/organisations/manage/{{org.id}}">Manage {{ org.organisation.name}}</a></li>
                                                {% endfor %}
                        {% endcomment %}

                        {% comment %}
                        <li><a href="{% url 'accounts:logout' %}?next=/">Logout</a></li>
                        {% endcomment %}
                                            </ul>
                                        </li>
                                    {% endif %}
                                    {% block right_menu_items %}
                                    {% endblock %}
                                </ul>
                            </div>
                        </div>
                    </nav>
                </div>

            </div>
=======
        {% block header_top_menu %}
>>>>>>> a33168ea
        {% endblock %}
        {% block extra_css %}
            <link rel="stylesheet" href="{% static 'boranga_vue/static/css/app.css' %}?v={{build_tag}}">
        {% endblock %}
        {% block custom_js %}
            <script language="javascript">
                    var env = {
                        "kmi_server_url": "{{ KMI_SERVER_URL }}"
                    }

            </script>
            {% if not dev %}
                <script type="text/javascript" src="{% static 'boranga_vue/static/js/manifest.js' %}?v={{build_tag}}"></script>
                <script type="text/javascript" src="{% static 'boranga_vue/static/js/vendor.js' %}?v={{build_tag}}"></script>
                    {% if app_build_url %}
                        <script type="text/javascript" src="{{ app_build_url }}"></script>
                    {% else %}
                        <script type="text/javascript" src="{% static 'boranga_vue/static/js/app.js' %}?v={{build_tag}}"></script>
                    {% endif %}
            {% else %}
                <script type="text/javascript" src="{{ dev_url }}"></script>
            {% endif %}
      

        {% endblock %}
        {% block menu_spacer %}
            <br>
        {% endblock %}
    </body>
</html>
<|MERGE_RESOLUTION|>--- conflicted
+++ resolved
@@ -18,133 +18,13 @@
 <!DOCTYPE html>
 <html lang="en">
     <body>
-<<<<<<< HEAD
-        <header class="topmast">
-            {% block header %}
-                {% include 'boranga/header.html' %}
-            {% endblock %}
-        </header>
-        {% block menu %}
-            <div class="container-fluid">
-                <div class="row">
-                    <nav class="navbar navbar-default">
-                        <div class="container">
-                            <div class="navbar-header">
-                                <a type="button" class="navbar-toggle collapsed" data-toggle="collapse" data-target="#navbar" aria-expanded="false" aria-controls="navbar">
-                                    <span class="sr-only">Toggle navigation</span>
-                                    <span class="icon-bar"></span>
-                                    <span class="icon-bar"></span>
-                                    <span class="icon-bar"></span>
-                                </a>
-                            </div>
-                            <div id="navbar" class="navbar-collapse collapse">
-                                <ul class="nav navbar-nav">
-                                    {% block left_menu_items %}
-                                        {% if is_internal_login %}
-
-                                        <li><a href="/internal/species-communities">
-                                            <div style="inline">Species and Communities</div></a>
-                                        </li>
-                                        <li><a href="/internal/species-communities">Conservation Status</a></li>
-                                        <li><a href="/internal/species-communities">Conservation Plans</a></li>
-                                        <li><a href="/internal/species-communities">Occurrences</a></li>
-                                        <li><a href="/internal/species-communities">Translocations</a></li>
-
-                                        <li><a href="/internal/organisations/access">User Access</a></li>
-                                        <!-- <li><a href="/internal/search">Search</a></li> -->
-                                        <!--
-                                        <li><a href="/internal/approvals">Licences</a></li>
-                                        <li><a href="/internal/compliances">Compliance with Requirements</a></li>
-                                        <li><a href="/internal/organisations/access">Organisation Access</a></li>
-                                        <li><a href="/internal/search">Search</a></li>
-                                        <li><a href="/internal/payment">Park Entry Fees</a></li>
-                                        -->
-                                        {% else %}
-                                        <li><a href="/external/payment">Park Entry Fees</a></li>
-                                        {% endif %}
-                                    {% endblock %}
-                                </ul>
-                                <ul class="nav navbar-nav navbar-right">
-                                    {% if request.user.is_authenticated %}
-                                        <li>
-                                            <a>
-                                            Welcome
-                                            <strong>
-                                                {% if request.user.first_name %}
-                                                    {{ request.user.get_short_name }}
-                                                {% elif request.user.last_name %}
-                                                    {{ request.user.last_name }}
-                                                {% else %}
-                                                    {{ request.user.email }}
-                                                {% endif %}
-                                            </strong>
-                                            </a>
-                                        </li>
-                                        <li class="dropdown">
-                                            <a href="#" class="dropdown-toggle" data-toggle="dropdown" role="button" aria-haspopup="true" aria-expanded="false">
-                                                Options
-                                                <span class="caret"></span>
-                                            </a>
-                                            <ul class="dropdown-menu">
-                                                {% if is_boranga_admin_user or request.user.is_superuser %}
-                                                    <li><a href="{% url 'admin:index' %}">Admin</a></li>
-                                                {% endif %}
-                                                {% if is_boranga_admin_user or request.user.is_superuser or is_payment_officer %}
-                                                    <li><a href="/internal/reports">Reports</a></li>
-                                                {% endif %}
-                                                {% if is_boranga_admin_user or request.user.is_superuser %}
-                                                    <li role="separator" class="divider"></li>
-                                                {% endif %}
-                                                {% if request.user.is_superuser %}
-                                                    <li><a href="{% url 'mgt-commands' %}">Management Commands</a></li>
-                                                {% endif %}
-                                                {% if show_tests and request.user.is_superuser %}
-                                                    <li><a href="{% url 'test-emails' %}">Test Emails</a></li>
-                                                {% endif %}
-                                                <li><a href="{% url 'manage-account' %}">Manage Account</a></li>
-                                                <!-- <li><a href="{% url 'manage-profiles' %}">Manage Profiles</a></li> -->
-                                                {% for org in request.user.boranga_organisations.all %}
-                                                    {% for org_contact in org.contacts.all%}
-                                                        {% ifequal org_contact.email request.user.email %}
-                                                            {% if org_contact.user_status == 'active' %}
-                                                                {% if org_contact.is_admin or org_contact.check_consultant %}
-                                                                    <li><a href="/external/organisations/manage/{{org.id}}">Manage {{ org.organisation.name}} </a></li>
-                                                                {% endif %}
-                                                            {% endif %}
-                                                        {% endifequal %}
-                                                    {% endfor %}
-                                                {% endfor %}
-                                                <li role="separator" class="divider"></li>
-
-                        {% comment %}
-                                                {% for org in request.user.boranga_organisations.all %}
-                                                    <li><a href="/external/organisations/manage/{{org.id}}">Manage {{ org.organisation.name}}</a></li>
-                                                {% endfor %}
-                        {% endcomment %}
-
-                        {% comment %}
-                        <li><a href="{% url 'accounts:logout' %}?next=/">Logout</a></li>
-                        {% endcomment %}
-                                            </ul>
-                                        </li>
-                                    {% endif %}
-                                    {% block right_menu_items %}
-                                    {% endblock %}
-                                </ul>
-                            </div>
-                        </div>
-                    </nav>
-                </div>
-
-            </div>
-=======
         {% block header_top_menu %}
->>>>>>> a33168ea
         {% endblock %}
         {% block extra_css %}
             <link rel="stylesheet" href="{% static 'boranga_vue/static/css/app.css' %}?v={{build_tag}}">
         {% endblock %}
         {% block custom_js %}
+            <link rel="stylesheet" href="{% static 'boranga_vue/static/css/app.css' %}?v={{build_tag}}">
             <script language="javascript">
                     var env = {
                         "kmi_server_url": "{{ KMI_SERVER_URL }}"
@@ -169,4 +49,4 @@
             <br>
         {% endblock %}
     </body>
-</html>
+</html>