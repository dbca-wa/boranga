--- conflicted
+++ resolved
@@ -43,13 +43,8 @@
               </li>
             </ul>
             <div class="tab-content" id="pills-tabContent">
-<<<<<<< HEAD
               <div class="tab-pane fade show active" id="pills-species" role="tabpanel" aria-labelledby="pills-species-tab">
-                <Species :proposal="proposal" id="proposalSpecies" :canEditActivities="canEditActivities" ref="species" :is_external="is_external"></Species>
-=======
-              <div class="tab-pane fade" id="pills-species" role="tabpanel" aria-labelledby="pills-species-tab">
                 <Species :proposal="proposal" :species="species" id="proposalSpecies" :canEditActivities="canEditActivities" ref="species" :is_external="is_external"></Species>
->>>>>>> 0a74db7a
               </div>
               <div class="tab-pane fade" id="pills-documents" role="tabpanel" aria-labelledby="pills-documents-tab">
                 <Documents :proposal="proposal" :species="species" id="proposalDocuments" :canEditActivities="canEditActivities" ref="documents" :is_external="is_external"></Documents>
