--- conflicted
+++ resolved
@@ -14,19 +14,11 @@
                 </div>
                 <div class="col-md-4">
                     <div class="form-group" id="select_scientific_name_by_groupname">
-<<<<<<< HEAD
-                        <label for="ocr_scientific_name_lookup">Scientific Name:</label>
-                            <select 
-                                id="ocr_scientific_name_lookup"  
-                                name="ocr_scientific_name_lookup"  
-                                ref="ocr_scientific_name_lookup" 
-=======
                         <label for="ocr_scientific_name_lookup_by_groupname">Scientific Name:</label>
                             <select
                                 id="ocr_scientific_name_lookup_by_groupname"
                                 name="ocr_scientific_name_lookup_by_groupname"
                                 ref="ocr_scientific_name_lookup_by_groupname"
->>>>>>> 44e273d6
                                 class="form-control" />
                     </div>
                 </div>
