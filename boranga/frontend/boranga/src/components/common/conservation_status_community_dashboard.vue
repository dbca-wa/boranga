<template id="cs_communities_dashboard">
    <div>
        <CollapsibleFilters component_title="Filters" ref="collapsible_filters" @created="collapsible_component_mounted"
            class="mb-2">
            <div class="row">
                <div class="col-md-3">
                    <div class="form-group" id="select_community_id">
                        <label for="cs_community_id_lookup">Community ID:</label>
                        <select id="cs_community_id_lookup" name="cs_community_id_lookup" ref="cs_community_id_lookup"
                            class="form-control" />
                    </div>
                </div>
                <div class="col-md-3">
                    <div class="form-group" id="select_community_name">
                        <label for="cs_community_name_lookup">Community Name:</label>
                        <select id="cs_community_name_lookup" name="cs_community_name_lookup"
                            ref="cs_community_name_lookup" class="form-control" />
                    </div>
                </div>
                <div class="col-md-3">
                    <div class="form-group">
                        <label for="">Conservation List:</label>
                        <select class="form-select" v-model="filterCSCommunityConservationList"
                            @change="filterConservationCategory($event)">
                            <option value="all">All</option>
                            <option v-for="list in conservation_list_dict" :value="list.id">{{ list.code }}</option>
                        </select>
                    </div>
                </div>
                <div class="col-md-3">
                    <div class="form-group">
                        <label for="">Conservation Category:</label>
                        <select class="form-select" v-model="filterCSCommunityConservationCategory">
                            <option value="all">All</option>
                            <option v-for="list in filtered_conservation_category_list" :value="list.id">{{ list.code }}
                            </option>
                        </select>
                    </div>
                </div>
                <div class="col-md-3" v-show="!is_for_agenda">
                    <div class="form-group">
                        <label for="">Status:</label>
                        <select class="form-select" v-model="filterCSCommunityApplicationStatus">
                            <option value="all">All</option>
                            <option v-for="status in proposal_status" :value="status.value">{{ status.name }}</option>
                        </select>
                    </div>
                </div>
                <div class="col-md-3">
                    <div class="form-group">
                        <label for="">Region:</label>
                        <select class="form-select" v-model="filterCSCommunityRegion" @change="filterDistrict($event)">
                            <option value="all">All</option>
                            <option v-for="region in region_list" :value="region.id" v-bind:key="region.id">
                                {{ region.name }}</option>
                        </select>
                    </div>
                </div>
                <div class="col-md-3">
                    <div class="form-group">
                        <label for="">District:</label>
                        <select class="form-select" v-model="filterCSCommunityDistrict">
                            <option value="all">All</option>
                            <option v-for="district in filtered_district_list" :value="district.id">{{ district.name }}
                            </option>
                        </select>
                    </div>
                </div>
                <div class="col-md-3" v-show="!is_for_agenda">
                    <div class="form-group">
                        <label for="">Effective From Date Range:</label>
                        <input type="date" class="form-control" placeholder="DD/MM/YYYY" id="from_effective_from_date" v-model="filterCSFromCommunityEffectiveFromDate">
                    </div>
                </div>
                <div class="col-md-3" v-show="!is_for_agenda">
                    <div class="form-group">
                        <label for=""></label>
                        <input type="date" class="form-control" placeholder="DD/MM/YYYY" id="to_effective_from_date" v-model="filterCSToCommunityEffectiveFromDate">
                    </div>
                </div>

                <div class="col-md-3" v-show="!is_for_agenda">
                    <div class="form-group">
                        <label for="">Effective To Date Range:</label>
                        <input type="date" class="form-control" placeholder="DD/MM/YYYY" id="from_effective_to_date" v-model="filterCSFromCommunityEffectiveToDate">
                    </div>
                </div>

                <div class="col-md-3" v-show="!is_for_agenda">
                    <div class="form-group">
                        <label for=""></label>
                        <input type="date" class="form-control" placeholder="DD/MM/YYYY" id="to_effective_to_date" v-model="filterCSToCommunityEffectiveToDate">
                    </div>
                </div>
            </div>
        </CollapsibleFilters>

        <div v-if="addCommunityCSVisibility && is_for_agenda == false" class="col-md-12">
            <div class="text-end">
                <button type="button" class="btn btn-primary mb-2 "
                    @click.prevent="createCommunityConservationStatus"><i class="fa-solid fa-circle-plus"></i> Propose
                    Conservation Satus</button>
            </div>
        </div>

        <div class="row">
            <div class="col-lg-12">
                <datatable ref="cs_communities_datatable" :id="datatable_id" :dtOptions="datatable_options"
                    :dtHeaders="datatable_headers" />
            </div>
            <div v-if="communityConservationStatusHistoryId">
                <CommunityConservationStatusHistory ref="community_conservation_status_history"
                    :key="communityConservationStatusHistoryId"
                    :conservation-status-id="communityConservationStatusHistoryId" :community-id="communityHistoryId"
                    :conservation-list-id="listHistoryId" />
            </div>
        </div>
    </div>
</template>
<script>
import "babel-polyfill"
import datatable from '@/utils/vue/datatable.vue'
import CollapsibleFilters from '@/components/forms/collapsible_component.vue'
import FormSection from '@/components/forms/section_toggle.vue'
import CommunityConservationStatusHistory from '../internal/conservation_status/community_conservation_status_history.vue';

import Vue from 'vue'
import {
    api_endpoints,
    constants,
    helpers
} from '@/utils/hooks'
export default {
    name: 'ConservationStatusCommunityTable',
    props: {
        level: {
            type: String,
            required: true,
            validator: function (val) {
                let options = ['internal', 'referral', 'external'];
                return options.indexOf(val) != -1 ? true : false;
            }
        },
        group_type_name: {
            type: String,
            required: true
        },
        group_type_id: {
            type: Number,
            required: true,
            default: 0
        },
        url: {
            type: String,
            required: true
        },
        profile: {
            type: Object,
            default: null
        },
        // when the datable need to be shown for agenda_items in meeting check this variable is true
        is_for_agenda: {
            type: Boolean,
            default: false
        },
        // for adding agendaitems for the meeting_obj.id
        meeting_obj: {
            type: Object,
            required: false
        },
        filterCSCommunityMigratedId_cache: {
            type: String,
            required: false,
            default: 'filterCSCommunityMigratedId',
        },
        filterCSCommunityName_cache: {
            type: String,
            required: false,
            default: 'filterCSCommunityName',
        },
        filterCSCommunityConservationList_cache: {
            type: String,
            required: false,
            default: 'filterCSCommunityConservationList',
        },
        filterCSCommunityConservationCategory_cache: {
            type: String,
            required: false,
            default: 'filterCSCommunityConservationCategory',
        },
        filterCSCommunityRegion_cache: {
            type: String,
            required: false,
            default: 'filterCSCommunityRegion',
        },
        filterCSCommunityDistrict_cache: {
            type: String,
            required: false,
            default: 'filterCSCommunityDistrict',
        },
        filterCSCommunityApplicationStatus_cache: {
            type: String,
            required: false,
            default: 'filterCSCommunityApplicationStatus',
        },
        filterCSFromCommunityEffectiveFromDate_cache: {
            type: String,
            required: false,
            default: 'filterCSFromCommunityEffectiveFromDate',
        },
        filterCSToCommunityEffectiveFromDate_cache: {
            type: String,
            required: false,
            default: 'filterCSToCommunityEffectiveFromDate',
        },
        filterCSFromCommunityEffectiveToDate_cache: {
            type: String,
            required: false,
            default: 'filterCSFromCommunityEffectiveToDate',
        },
        filterCSToCommunityEffectiveToDate_cache: {
            type: String,
            required: false,
            default: 'filterCSToCommunityEffectiveToDate',
        },
    },
    data() {
        let vm = this;
        return {
            datatable_id: 'cs-communities-datatable-' + vm._uid,
            communityConservationStatusHistoryId: null,
            communityHistoryId: null,
            listHistoryId: null,
            is_payment_admin: false,

            // selected values for filtering
            filterCSCommunityMigratedId: sessionStorage.getItem(this.filterCSCommunityMigratedId_cache) ?
                sessionStorage.getItem(this.filterCSCommunityMigratedId_cache) : 'all',

            filterCSCommunityName: sessionStorage.getItem(this.filterCSCommunityName_cache) ?
                sessionStorage.getItem(this.filterCSCommunityName_cache) : 'all',

            filterCSCommunityConservationList: sessionStorage.getItem(this.filterCSCommunityConservationList_cache) ?
                sessionStorage.getItem(this.filterCSCommunityConservationList_cache) : 'all',

            filterCSCommunityConservationCategory: sessionStorage.getItem(this.filterCSCommunityConservationCategory_cache) ?
                sessionStorage.getItem(this.filterCSCommunityConservationCategory_cache) : 'all',

            filterCSCommunityRegion: sessionStorage.getItem(this.filterCSCommunityRegion_cache) ?
                sessionStorage.getItem(this.filterCSCommunityRegion_cache) : 'all',

            filterCSCommunityDistrict: sessionStorage.getItem(this.filterCSCommunityDistrict_cache) ?
                sessionStorage.getItem(this.filterCSCommunityDistrict_cache) : 'all',

            filterCSCommunityApplicationStatus: sessionStorage.getItem(this.filterCSCommunityApplicationStatus_cache) ?
                sessionStorage.getItem(this.filterCSCommunityApplicationStatus_cache) : 'all',

            filterCSFromCommunityEffectiveFromDate: sessionStorage.getItem(this.filterCSFromCommunityEffectiveFromDate_cache) ?
            sessionStorage.getItem(this.filterCSFromCommunityEffectiveFromDate_cache) : '',
            filterCSToCommunityEffectiveFromDate: sessionStorage.getItem(this.filterCSToCommunityEffectiveFromDate_cache) ?
            sessionStorage.getItem(this.filterCSToCommunityEffectiveFromDate_cache) : '',

            filterCSFromCommunityEffectiveToDate: sessionStorage.getItem(this.filterCSFromCommunityEffectiveToDate_cache) ?
            sessionStorage.getItem(this.filterCSFromCommunityEffectiveToDate_cache) : '',
            filterCSToCommunityEffectiveToDate: sessionStorage.getItem(this.filterCSToCommunityEffectiveToDate_cache) ?
            sessionStorage.getItem(this.filterCSToCommunityEffectiveToDate_cache) : '',

            //Filter list for Community select box
            filterListsCommunities: {},
            communities_data_list: [],
            conservation_list_dict: [],
            conservation_category_list: [],
            filtered_conservation_category_list: [],
            filterRegionDistrict: {},
            region_list: [],
            district_list: [],
            filtered_district_list: [],

            // filtering options
            external_status: [
                { value: 'draft', name: 'Draft' },
                { value: 'with_assessor', name: 'Under Review' },
                { value: 'approved', name: 'Approved' },
                { value: 'declined', name: 'Declined' },
                { value: 'discarded', name: 'Discarded' },
                { value: 'awaiting_payment', name: 'Awaiting Payment' },
            ],
            internal_status: [
                { value: 'draft', name: 'Draft' },
                { value: 'with_assessor', name: 'With Assessor' },
                { value: 'ready_for_agenda', name: 'Ready For Agenda' },
                // {value: 'with_approver', name: 'With Approver'},
                { value: 'with_referral', name: 'With Referral' },
                { value: 'approved', name: 'Approved' },
                { value: 'declined', name: 'Declined' },
                { value: 'closed', name: 'Closed' },
            ],

            proposal_status: [],

        }
    },
    components: {
        datatable,
        CollapsibleFilters,
        FormSection,
        CommunityConservationStatusHistory,
    },
    watch: {
        filterCSCommunityMigratedId: function () {
            let vm = this;
            vm.$refs.cs_communities_datatable.vmDataTable.ajax.reload(helpers.enablePopovers, false); // This calls ajax() backend call.
            sessionStorage.setItem(vm.filterCSCommunityMigratedId_cache, vm.filterCSCommunityMigratedId);
        },
        filterCSCommunityName: function () {
            let vm = this;
            vm.$refs.cs_communities_datatable.vmDataTable.ajax.reload(helpers.enablePopovers, false); // This calls ajax() backend call.
            sessionStorage.setItem(vm.filterCSCommunityName_cache, vm.filterCSCommunityName);
        },
        filterCSCommunityConservationList: function () {
            let vm = this;
            vm.$refs.cs_communities_datatable.vmDataTable.ajax.reload(helpers.enablePopovers, false); // This calls ajax() backend call.
            sessionStorage.setItem(vm.filterCSCommunityConservationList_cache, vm.filterCSCommunityConservationList);
        },
        filterCSCommunityConservationCategory: function () {
            let vm = this;
            vm.$refs.cs_communities_datatable.vmDataTable.ajax.reload(helpers.enablePopovers, false); // This calls ajax() backend call.
            sessionStorage.setItem(vm.filterCSCommunityConservationCategory_cache,
                vm.filterCSCommunityConservationCategory);
        },
        filterCSCommunityRegion: function () {
            let vm = this;
            vm.$refs.cs_communities_datatable.vmDataTable.ajax.reload(helpers.enablePopovers, false); // This calls ajax() backend call.
            sessionStorage.setItem(vm.filterCSCommunityRegion_cache, vm.filterCSCommunityRegion);
        },
        filterCSCommunityDistrict: function () {
            let vm = this;
            vm.$refs.cs_communities_datatable.vmDataTable.ajax.reload(helpers.enablePopovers, false); // This calls ajax() backend call.
            sessionStorage.setItem(vm.filterCSCommunityDistrict_cache, vm.filterCSCommunityDistrict);
        },
        filterCSCommunityEffectiveFromDate: function () {
            let vm = this;
            vm.$refs.cs_communities_datatable.vmDataTable.ajax.reload(helpers.enablePopovers, false); // This calls ajax() backend call.
            sessionStorage.setItem(vm.filterCSCommunityEffectiveFromDate_cache, vm.filterCSCommunityEffectiveFromDate);
        },
        filterCSCommunityEffectiveToDate: function () {
            let vm = this;
            vm.$refs.cs_communities_datatable.vmDataTable.ajax.reload(helpers.enablePopovers, false); // This calls ajax() backend call.
            sessionStorage.setItem(vm.filterCSCommunityEffectiveToDate_cache, vm.filterCSCommunityEffectiveToDate);
        },
        filterCSCommunityApplicationStatus: function () {
            let vm = this;
            vm.$refs.cs_communities_datatable.vmDataTable.ajax.reload(helpers.enablePopovers, false); // This calls ajax() backend call.
            sessionStorage.setItem(vm.filterCSCommunityApplicationStatus_cache, vm.filterCSCommunityApplicationStatus);
        },
        filterApplied: function () {
            if (this.$refs.collapsible_filters) {
                // Collapsible component exists
                this.$refs.collapsible_filters.show_warning_icon(this.filterApplied)
            }
        },
    },
    computed: {
        filterApplied: function () {
            if (this.filterCSCommunityMigratedId === 'all' &&
                this.filterCSCommunityName === 'all' &&
                this.filterCSCommunityConservationList === 'all' &&
                this.filterCSCommunityConservationCategory === 'all' &&
                this.filterCSCommunityRegion === 'all' &&
                this.filterCSCommunityDistrict === 'all' &&
                this.filterCSCommunityApplicationStatus === 'all' &&
                this.filterCSFromCommunityEffectiveFromDate === '' &&
                this.filterCSToCommunityEffectiveFromDate === '' &&
                this.filterCSFromCommunityEffectiveToDate === '' &&
                this.filterCSToCommunityEffectiveToDate === ''){
                return false
            } else {
                return true
            }
        },
        is_external: function () {
            return this.level == 'external';
        },
        is_internal: function () {
            return this.level == 'internal'
        },
        is_referral: function () {
            return this.level == 'referral';
        },
        addCommunityCSVisibility: function () {
            return this.profile && this.profile.groups.find(
                (i) => [
                    constants.GROUPS.INTERNAL_CONTRIBUTORS
                ].includes(i)
            );
        },
        datatable_headers: function () {
            if (this.is_external) {
                return ['Number', 'Community', 'Community Id', 'Community Name', 'Conservation List', 'Conservation Category', 'Region', 'District', 'Effective From Date', 'Effective To Date', 'Status', 'Action']
            }
            if (this.is_internal) {
                return ['Number', 'Community', 'Community Id', 'Community Name', 'Conservation List', 'Conservation Category', 'Region', 'District', 'Effective From Date', 'Effective To Date', 'Status', 'Action']
            }
        },
        column_id: function () {
            return {
                data: "id",
                orderable: true,
                searchable: false,
                visible: false,
                'render': function (data, type, full) {
                    return full.id
                },
                name: "id",
            }
        },
        column_number: function () {
            return {
                data: "conservation_status_number",
                orderable: true,
                searchable: true,
                visible: true,
                'render': function (data, type, full) {
                    return full.conservation_status_number
                },
                name: "id",
            }
        },
        column_community_number: function () {
            return {
                data: "community_number",
                orderable: true,
                searchable: true,
                visible: true,
                'render': function (data, type, full) {
                    return full.community_number
                },
                name: "community__community_number",
            }
        },
        column_community_id: function () {
            return {
                data: "community_migrated_id",
                orderable: true,
                searchable: true,
                visible: true,
                'render': function (value, type) {
                    let result = helpers.dtPopover(value, 30, 'hover');
                    return type == 'export' ? value : result;
                },
                name: "community__taxonomy__community_migrated_id",
            }
        },
        column_community_name: function () {
            return {
                data: "community_name",
                orderable: true,
                searchable: true,
                visible: true,
                'render': function (value, type) {
                    let result = helpers.dtPopover(value, 30, 'hover');
                    return type == 'export' ? value : result;
                },
                //'createdCell': helpers.dtPopoverCellFn,
                name: "community__taxonomy__community_name",
            }
        },
        column_conservation_list: function () {
            return {
                data: "conservation_list",
                orderable: true,
                searchable: true,
                visible: true,
                'render': function (value, type) {
                    let result = helpers.dtPopover(value, 30, 'hover');
                    return type == 'export' ? value : result;
                },
                //'createdCell': helpers.dtPopoverCellFn,
                name: "conservation_list__code",
            }
        },
        column_conservation_category: function () {
            return {
                data: "conservation_category",
                orderable: true,
                searchable: true,
                visible: true,
                'render': function (value, type) {
                    let result = helpers.dtPopover(value, 30, 'hover');
                    return type == 'export' ? value : result;
                },
                //'createdCell': helpers.dtPopoverCellFn,
                name: "conservation_category__code",
            }
        },
        column_status: function () {
            return {
                data: "processing_status",
                orderable: true,
                searchable: true,
                visible: true,
                'render': function (data, type, full) {
                    if (full.processing_status) {
                        return full.processing_status;
                    }
                    // Should not reach here
                    return ''
                },
                name: "processing_status",
            }
        },
        column_region: function () {
            return {
                data: "region",
                orderable: true,
                searchable: false,
                visible: true,
                'render': function (data, type, full) {
                    if (full.region) {
                        return full.region;
                    }
                    // Should not reach here
                    return ''
                },
                name: "community__region__name",
            }
        },
        column_district: function () {
            return {
                data: "district",
                orderable: true,
                searchable: false, // handles by filter_queryset override method - class ProposalFilterBackend
                visible: true,
                'render': function (data, type, full) {
                    if (full.district) {
                        return full.district
                    }
                    // Should not reach here
                    return ''
                },
                name: "community__district__name",
            }
        },
        column_effective_from_date: function () {
            return {
                data: "effective_from_date",
                orderable: true,
                searchable: true, // handles by filter_queryset override method
                visible: true,
                'render': function (data, type, full) {
                    if (full.effective_from_date) {
                        return full.effective_from_date
                    }
                    // Should not reach here
                    return ''
                },
                name: "conservationstatusissuanceapprovaldetails__effective_from_date",
            }
        },
        column_effective_to_date: function () {
            return {
                data: "effective_to_date",
                orderable: true,
                searchable: true, // handles by filter_queryset override method
                visible: true,
                'render': function (data, type, full) {
                    if (full.effective_to_date) {
                        return full.effective_to_date
                    }
                    // Should not reach here
                    return ''
                },
                name: "conservationstatusissuanceapprovaldetails__effective_to_date",
            }
        },
        column_action: function () {
            let vm = this
            return {
                // 9. Action
                data: "id",
                orderable: false,
                searchable: false,
                visible: true,
                'render': function (data, type, full) {
                    let links = "";
                    if (vm.is_for_agenda == false) {
                        if (!vm.is_external) {
                            /*if(vm.check_assessor(full) && full.can_officer_process)*/
                            if (full.internal_user_edit) {
                                links += `<a href='/internal/conservation_status/${full.id}'>Continue</a><br/>`;
                                links += `<a href='#${full.id}' data-discard-cs-proposal='${full.id}'>Discard</a><br/>`;
                                links += `<a href='#' data-history-conservation-status-community='${full.id}'
                                data-history-community='${full.community_number}'
                                data-history-conservation-list='${full.conservation_list}'>History</a><br>`;
                            }
                            else {
                                if (full.assessor_process) {
                                    links += `<a href='/internal/conservation_status/${full.id}'>Process</a><br/>`;
                                    links += `<a href='#' data-history-conservation-status-community='${full.id}'
                                        data-history-community='${full.community_number}'
                                        data-history-conservation-list='${full.conservation_list}'>History</a><br>`;
                                }
                                else {
                                    if (full.assessor_edit) {
                                        links += `<a href='/internal/conservation_status/${full.id}?action=edit'>Edit</a><br/>`;
                                    }
                                    links += `<a href='/internal/conservation_status/${full.id}?action=view'>View</a><br/>`;
                                    links += `<a href='#' data-history-conservation-status-community='${full.id}'
                                    data-history-community='${full.community_number}'
                                    data-history-conservation-list='${full.conservation_list}'>History</a><br>`;
                                }
                            }
                        }
                    }
                    else {
                        if (vm.meeting_obj.agenda_items_arr.includes(full.id)) {
                            links += `<a>Added</a><br/>`;
                        }
                        else {
                            links += `<a href='#${full.id}' data-add-to-agenda='${full.id}'>Add</a><br/>`;
                        }
                    }
                    return links;
                }
            }
        },
        datatable_options: function () {
            let vm = this

            let columns = []
            let search = null
            let buttons = [
                {
                    text: '<i class="fa-solid fa-download"></i> Excel',
                    className: 'btn btn-primary me-2 rounded',
                    action: function (e, dt, node, config) {
                        vm.exportData("excel");
                    }
                },
                {
                    text: '<i class="fa-solid fa-download"></i> CSV',
                    className: 'btn btn-primary rounded',
                    action: function (e, dt, node, config) {
                        vm.exportData("csv");
                    }
                }
            ]
            if (vm.is_external) {
                columns = [
                    vm.column_number,
                    vm.column_community_number,
                    vm.column_community_id,
                    vm.column_community_name,
                    vm.column_conservation_list,
                    vm.column_conservation_category,
                    vm.column_region,
                    vm.column_district,
                    vm.column_effective_from_date,
                    vm.column_effective_to_date,
                    vm.column_status,
                    vm.column_action,
                ]
                search = false
            }
            if (vm.is_internal) {
                columns = [
                    vm.column_number,
                    vm.column_community_number,
                    vm.column_community_id,
                    vm.column_community_name,
                    vm.column_conservation_list,
                    vm.column_conservation_category,
                    vm.column_region,
                    vm.column_district,
                    vm.column_effective_from_date,
                    vm.column_effective_to_date,
                    vm.column_status,
                    vm.column_action,
                ]
                search = true
            }

            return {
                autoWidth: false,
                language: {
                    processing: constants.DATATABLE_PROCESSING_HTML
                },
                order: [
                    [0, 'desc']
                ],
                lengthMenu: [[10, 25, 50, 100, 100000000], [10, 25, 50, 100, "All"]],
                responsive: true,
                serverSide: true,
                searching: search,
                //  to show the "workflow Status","Action" columns always in the last position
                columnDefs: [
                    { responsivePriority: 1, targets: 0 },
                    { responsivePriority: 3, targets: -1 },
                    { responsivePriority: 2, targets: -2 }
                ],
                ajax: {
                    "url": this.url,
                    "dataSrc": 'data',
<<<<<<< HEAD
                    "method": 'post',
                    headers: {
                        'X-CSRFToken': helpers.getCookie('csrftoken'),
                    },
                    // adding extra params for Custom filtering
                    "data": function ( d ) {
=======

                    // adding extra GET params for Custom filtering
                    "data": function (d) {
>>>>>>> af5cf3d8
                        d.filter_community_migrated_id = vm.filterCSCommunityMigratedId;
                        d.filter_community_name = vm.filterCSCommunityName;
                        d.filter_conservation_list = vm.filterCSCommunityConservationList;
                        d.filter_conservation_category = vm.filterCSCommunityConservationCategory;
                        d.filter_group_type = vm.group_type_name;
                        d.filter_region = vm.filterCSCommunityRegion;
                        d.filter_district = vm.filterCSCommunityDistrict;
                        d.filter_application_status = vm.filterCSCommunityApplicationStatus;
                        d.filter_from_effective_from_date = vm.filterCSFromCommunityEffectiveFromDate;
                        d.filter_to_effective_from_date = vm.filterCSToCommunityEffectiveFromDate;
                        d.filter_from_effective_to_date = vm.filterCSFromCommunityEffectiveToDate;
                        d.filter_to_effective_to_date = vm.filterCSToCommunityEffectiveToDate;
                        d.is_internal = vm.is_internal;
                    }
                },
                //dom: 'lBfrtip',
                dom: "<'d-flex align-items-center'<'me-auto'l>fB>" +
                    "<'row'<'col-sm-12'tr>>" +
                    "<'d-flex align-items-center'<'me-auto'i>p>",
                buttons: buttons,

                columns: columns,
                processing: true,
                drawCallback: function () {
                    helpers.enablePopovers();
                },
                initComplete: function () {
                    helpers.enablePopovers();
                },
            }
        }

    },
    methods: {
        historyDocument: function (id, list, community) {
            this.communityConservationStatusHistoryId = parseInt(id);
            this.listHistoryId = list ? list : "List not specified";
            this.communityHistoryId = community ? community : "not specified";
            this.uuid++;
            this.$nextTick(() => {
                this.$refs.community_conservation_status_history.isModalOpen = true;
            });
        },
        collapsible_component_mounted: function () {
            this.$refs.collapsible_filters.show_warning_icon(this.filterApplied)
        },
        initialiseCommunityNameLookup: function () {
            let vm = this;
            $(vm.$refs.cs_community_name_lookup).select2({
                minimumInputLength: 2,
                dropdownParent: $("#select_community_name"),
                "theme": "bootstrap-5",
                allowClear: true,
                placeholder: "Select Community Name",
                ajax: {
                    url: api_endpoints.community_name_lookup,
                    dataType: 'json',
                    data: function (params) {
                        var query = {
                            term: params.term,
                            type: 'public',
                        }
                        return query;
                    },
                },
            }).
                on("select2:select", function (e) {
                    var selected = $(e.currentTarget);
                    let data = e.params.data.id;
                    vm.filterCSCommunityName = data;
                    sessionStorage.setItem("filterCSCommunityNameText", e.params.data.text);
                }).
                on("select2:unselect", function (e) {
                    var selected = $(e.currentTarget);
                    vm.filterCSCommunityName = 'all';
                    sessionStorage.setItem("filterCSCommunityNameText", '');
                }).
                on("select2:open", function (e) {
                    const searchField = $('[aria-controls="select2-cs_community_name_lookup-results"]')
                    // move focus to select2 field
                    searchField[0].focus();
                });
        },
        initialiseCommunityIdLookup: function () {
            let vm = this;
            $(vm.$refs.cs_community_id_lookup).select2({
                minimumInputLength: 1,
                dropdownParent: $("#select_community_id"),
                "theme": "bootstrap-5",
                allowClear: true,
                placeholder: "Select Community ID",
                ajax: {
                    url: api_endpoints.community_id_lookup,
                    dataType: 'json',
                    data: function (params) {
                        var query = {
                            term: params.term,
                            type: 'public',
                        }
                        return query;
                    },
                },
            }).
                on("select2:select", function (e) {
                    var selected = $(e.currentTarget);
                    let data = e.params.data.id;
                    vm.filterCSCommunityMigratedId = data;
                    sessionStorage.setItem("filterCSCommunityMigratedIdText", e.params.data.text);
                }).
                on("select2:unselect", function (e) {
                    var selected = $(e.currentTarget);
                    vm.filterCSCommunityMigratedId = 'all';
                    sessionStorage.setItem("filterCSCommunityMigratedIdText", '');
                }).
                on("select2:open", function (e) {
                    const searchField = $('[aria-controls="select2-cs_community_id_lookup-results"]')
                    // move focus to select2 field
                    searchField[0].focus();
                });
        },
        fetchFilterLists: function () {
            let vm = this;

            vm.$http.get(api_endpoints.community_filter_dict + '?group_type_name=' + vm.group_type_name).then((response) => {
                vm.filterListsCommunities = response.body;
                vm.communities_data_list = vm.filterListsCommunities.community_data_list;
                vm.conservation_list_dict = vm.filterListsCommunities.conservation_list_dict;
                vm.conservation_category_list = vm.filterListsCommunities.conservation_category_list;
                vm.filterConservationCategory();
                vm.filterDistrict();
                vm.proposal_status = vm.internal_status.slice().sort((a, b) => {
                    return a.name.trim().localeCompare(b.name.trim());
                });
                //vm.proposal_status = vm.level == 'internal' ? response.body.processing_status_choices: response.body.customer_status_choices;
                //vm.proposal_status = vm.level == 'internal' ? vm.internal_status: vm.external_status;
            }, (error) => {
                console.log(error);
            })
            vm.$http.get(api_endpoints.region_district_filter_dict).then((response) => {
                vm.filterRegionDistrict = response.body;
                vm.region_list = vm.filterRegionDistrict.region_list;
                vm.district_list = vm.filterRegionDistrict.district_list;
            }, (error) => {
                console.log(error);
            })
        },
        //-------filter category dropdown dependent on conservation_list selected
        filterConservationCategory: function (event) {
            this.$nextTick(() => {
                if (event) {
                    this.filterCSCommunityConservationCategory = 'all'; //-----to remove the previous selection
                }
                this.filtered_conservation_category_list = [];
                //---filter conservation_categories as per cons_list selected
                for (let choice of this.conservation_category_list) {
                    if (choice.conservation_list_id.toString() === this.filterCSCommunityConservationList.toString()) {
                        this.filtered_conservation_category_list.push(choice);
                    }
                }
            });
        },
        //-------filter district dropdown dependent on region selected
        filterDistrict: function (event) {
            this.$nextTick(() => {
                if (event) {
                    this.filterCSCommunityDistrict = 'all'; //-----to remove the previous selection
                }
                this.filtered_district_list = [];
                //---filter districts as per region selected
                for (let choice of this.district_list) {
                    if (choice.region_id.toString() === this.filterCSCommunityRegion.toString()) {
                        this.filtered_district_list.push(choice);
                    }

                }
            });
        },
        createCommunityConservationStatus: async function () {
            let newCommunityCSId = null
            try {
                const createUrl = api_endpoints.conservation_status + "/";
                let payload = new Object();
                payload.application_type_id = this.group_type_id
                payload.internal_application = true
                let savedCommunityCS = await Vue.http.post(createUrl, payload);
                if (savedCommunityCS) {
                    newCommunityCSId = savedCommunityCS.body.id;
                }
            }
            catch (err) {
                console.log(err);
                if (this.is_internal) {
                    return err;
                }
            }
            this.$router.push({
                name: 'internal-conservation_status',
                params: { conservation_status_id: newCommunityCSId },
            });
        },
        discardCSProposal: function (conservation_status_id) {
            let vm = this;
            swal.fire({
                title: "Discard Application",
                text: "Are you sure you want to discard this proposal?",
                icon: "warning",
                showCancelButton: true,
                confirmButtonText: 'Discard Application',
                confirmButtonColor: '#d9534f'
            }).then((result) => {
                if (result.isConfirmed) {
                    vm.$http.delete(api_endpoints.discard_cs_proposal(conservation_status_id))
                        .then((response) => {
                            swal.fire({
                                title: 'Discarded',
                                text: 'Your proposal has been discarded',
                                icon: 'success',
                                confirmButtonColor: '#226fbb',
                            });
                            vm.$refs.cs_communities_datatable.vmDataTable.ajax.reload(helpers.enablePopovers, false);
                        }, (error) => {
                            console.log(error);
                        });
                }
            }, (error) => {

            });
        },
        addToMeetingAgenda: function (conservation_status_id) {
            let vm = this;
            let payload = new Object();
            payload.conservation_status_id = conservation_status_id;
            Vue.http.post(`/api/meeting/${vm.meeting_obj.id}/add_agenda_item.json`, payload).then(res => {
                vm.meeting_obj.agenda_items_arr = res.body;
                vm.$refs.cs_communities_datatable.vmDataTable.ajax.reload(helpers.enablePopovers, false);
                this.$emit('updateAgendaItems');
            },
                err => {
                    console.log(err);
                });
        },
        addEventListeners: function () {
            let vm = this;
            // internal Discard listener
            vm.$refs.cs_communities_datatable.vmDataTable.on('click', 'a[data-discard-cs-proposal]', function (e) {
                e.preventDefault();
                var id = $(this).attr('data-discard-cs-proposal');
                vm.discardCSProposal(id);
            });
            vm.$refs.cs_communities_datatable.vmDataTable.on('click', 'a[data-add-to-agenda]', function (e) {
                e.preventDefault();
                var id = $(this).attr('data-add-to-agenda');
                vm.addToMeetingAgenda(id);
            });
            vm.$refs.cs_communities_datatable.vmDataTable.on('click', 'a[data-history-conservation-status-community]', function (e) {
                e.preventDefault();
                var id = $(this).attr('data-history-conservation-status-community');
                var list = $(this).attr('data-history-conservation-list');
                var community = $(this).attr('data-history-community');
                vm.historyDocument(id, list, community);
            });
            vm.$refs.cs_communities_datatable.vmDataTable.on('childRow.dt', function (e, settings) {
                helpers.enablePopovers();
            });
        },
        initialiseSearch: function () {
            this.submitterSearch();
        },
        submitterSearch: function () {
            let vm = this;
            vm.$refs.cs_communities_datatable.table.dataTableExt.afnFiltering.push(
                function (settings, data, dataIndex, original) {
                    let filtered_submitter = vm.filterProposalSubmitter;
                    if (filtered_submitter == 'All') { return true; }
                    return filtered_submitter == original.submitter.email;
                }
            );
        },
        exportData: function (format) {
            let vm = this;
            const columns_new = {
                "0": {
                    "data": "conservation_status_number",
                    "name": "conservation_status__id, conservation_status__conservation_status_number",
                    "searchable": "true",
                    "orderable": "true",
                    "search": {
                        "value": "",
                        "regex": "false"
                    }
                },
                "1": {
                    "data": "community_number",
                    "name": "conservation_status__community__community_number",
                    "searchable": "true",
                    "orderable": "true",
                    "search": {
                        "value": "",
                        "regex": "false"
                    }
                },
                "2": {
                    "data": "community_migrated_id",
                    "name": "conservation_status__community__community_migrated_id",
                    "searchable": "true",
                    "orderable": "true",
                    "search": {
                        "value": "",
                        "regex": "false"
                    }
                },
                "3": {
                    "data": "community_name",
                    "name": "conservation_status__community__community_name__name",
                    "searchable": "true",
                    "orderable": "true",
                    "search": {
                        "value": "",
                        "regex": "false"
                    }
                },
                "4": {
                    "data": "conservation_list",
                    "name": "conservation_status__conservation_list__code",
                    "searchable": "true",
                    "orderable": "true",
                    "search": {
                        "value": "",
                        "regex": "false"
                    }
                },
                "5": {
                    "data": "conservation_category",
                    "name": "conservation_status__conservation_category__code",
                    "searchable": "true",
                    "orderable": "true",
                    "search": {
                        "value": "",
                        "regex": "false"
                    }
                },
                "6": {
                    "data": "family",
                    "name": "species__taxonomy__family__name",
                    "searchable": "true",
                    "orderable": "true",
                    "search": {
                        "value": "",
                        "regex": "false"
                    }
                },
                "7": {
                    "data": "genus",
                    "name": "species__taxonomy__genus__name",
                    "searchable": "true",
                    "orderable": "true",
                    "search": {
                        "value": "",
                        "regex": "false"
                    }
                },
                "8": {
                    "data": "processing_status",
                    "name": "conservation_status__processing_status",
                    "searchable": "true",
                    "orderable": "true",
                    "search": {
                        "value": "",
                        "regex": "false"
                    }
                },
                "9": {
                    "data": "id",
                    "name": "",
                    "searchable": "false",
                    "orderable": "false",
                    "search": {
                        "value": "",
                        "regex": "false"
                    }
                },
                "10": {
                    "data": "conservation_status",
                    "name": "",
                    "searchable": "true",
                    "orderable": "true",
                    "search": {
                        "value": "",
                        "regex": "false"
                    }
                },
            };

            const object_load = {
                columns: columns_new,
                filter_community_migrated_id: vm.filterCSCommunityMigratedId,
                filter_group_type: vm.group_type_name,
                filter_community_name: vm.filterCSCommunityName,
                filter_conservation_list: vm.filterCSCommunityConservationList,
                filter_conservation_category: vm.filterCSCommunityConservationCategory,
                filter_application_status: vm.filterCSCommunityApplicationStatus,
                filter_region: vm.filterCSCommunityRegion,
                filter_district: vm.filterCSCommunityDistrict,
                filter_from_effective_from_date: vm.filterCSFromCommunityEffectiveFromDate,
                filter_to_effective_from_date: vm.filterCSToCommunityEffectiveFromDate,
                filter_effective_to_date: vm.filterCSFromCommunityEffectiveToDate,
                filter_effective_to_date: vm.filterCSToCommunityEffectiveToDate,
                is_internal: vm.is_internal,
                export_format: format
            };

            const url = api_endpoints.community_cs_internal_export;
            const keyValuePairs = [];

            for (const key in object_load) {
                if (object_load.hasOwnProperty(key)) {
                    const encodedKey = encodeURIComponent(key);
                    let encodedValue = '';

                    if (typeof object_load[key] === 'object') {
                        encodedValue = encodeURIComponent(JSON.stringify(object_load[key]));
                    }
                    else {
                        encodedValue = encodeURIComponent(object_load[key]);
                    }
                    keyValuePairs.push(`${encodedKey}=${encodedValue}`);
                }
            }
            const params = keyValuePairs.join('&');
            const fullUrl = `${url}?${params}`;
            try {
                if (format === "excel") {
                    $.ajax({
                        type: "POST",
                        headers: {
                            'X-CSRFToken': helpers.getCookie('csrftoken'),
                        },
                        url: url+"/",
                        data: object_load,
                        //contentType: "application/vnd.ms-excel",
                        dataType: "binary",
                        xhrFields: {
                            responseType: 'blob'
                        },

                        success: function (response, status, request) {
                            var contentDispositionHeader = request.getResponseHeader('Content-Disposition');
                            var filename = contentDispositionHeader.split('filename=')[1];
                            window.URL = window.URL || window.webkitURL;
                            var blob = new Blob([response], { type: "application/vnd.ms-excel" });

                            var downloadUrl = window.URL.createObjectURL(blob);
                            var a = document.createElement("a");
                            a.href = downloadUrl;
                            a.download = filename;
                            document.body.appendChild(a);
                            a.click();
                            document.body.removeChild(a);
                        },
                        error: function (xhr, status, error) {
                            console.log(error);
                        },
                    });
                }
                else if (format === "csv") {
                    $.ajax({
                        type: "POST",
                        headers: {
                            'X-CSRFToken': helpers.getCookie('csrftoken'),
                        },
                        url: url+"/",
                        data: object_load,
                        success: function (response, status, request) {
                            var contentDispositionHeader = request.getResponseHeader('Content-Disposition');
                            var filename = contentDispositionHeader.split('filename=')[1];
                            window.URL = window.URL || window.webkitURL;
                            var blob = new Blob([response], { type: "text/csv" });

                            var downloadUrl = window.URL.createObjectURL(blob);
                            var a = document.createElement("a");
                            a.href = downloadUrl;
                            a.download = filename;
                            document.body.appendChild(a);
                            a.click();
                            document.body.removeChild(a);
                        },
                        error: function (xhr, status, error) {
                            console.log(error);
                        },
                    });
                }
            }
            catch (err) {
                console.log(err);
                if (vm.is_internal) {
                    return err;
                }
            }
        },
    },
    mounted: function () {
        this.fetchFilterLists();
        let vm = this;
        $('a[data-toggle="collapse"]').on('click', function () {
            var chev = $(this).children()[0];
            window.setTimeout(function () {
                $(chev).toggleClass("glyphicon-chevron-down glyphicon-chevron-up");
            }, 100);
        });
        this.$nextTick(() => {
            vm.initialiseCommunityNameLookup();
            vm.initialiseCommunityIdLookup();
            //vm.initialiseSearch();
            vm.addEventListeners();
            // -- to set the select2 field with the session value if exists onload()
            if (sessionStorage.getItem("filterCSCommunityName") != 'all' && sessionStorage.getItem("filterCSCommunityName") != null) {
                // contructor new Option(text, value, defaultSelected, selected)
                var newOption = new Option(sessionStorage.getItem("filterCSCommunityNameText"), vm.filterCSCommunityName, false, true);
                $('#cs_community_name_lookup').append(newOption);
            }
            if (sessionStorage.getItem("filterCSCommunityMigratedId") != 'all' && sessionStorage.getItem("filterCSCommunityMigratedId") != null) {
                // contructor new Option(text, value, defaultSelected, selected)
                var newOption = new Option(sessionStorage.getItem("filterCSCommunityMigratedIdText"), vm.filterCSCommunityMigratedId, false, true);
                $('#cs_community_id_lookup').append(newOption);
            }
        });
    }
}
</script>
<style scoped>
.dt-buttons {
    float: right;
}
</style><|MERGE_RESOLUTION|>--- conflicted
+++ resolved
@@ -701,18 +701,12 @@
                 ajax: {
                     "url": this.url,
                     "dataSrc": 'data',
-<<<<<<< HEAD
                     "method": 'post',
                     headers: {
                         'X-CSRFToken': helpers.getCookie('csrftoken'),
                     },
                     // adding extra params for Custom filtering
-                    "data": function ( d ) {
-=======
-
-                    // adding extra GET params for Custom filtering
                     "data": function (d) {
->>>>>>> af5cf3d8
                         d.filter_community_migrated_id = vm.filterCSCommunityMigratedId;
                         d.filter_community_name = vm.filterCSCommunityName;
                         d.filter_conservation_list = vm.filterCSCommunityConservationList;
