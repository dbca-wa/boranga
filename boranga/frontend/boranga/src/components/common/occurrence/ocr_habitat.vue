<template lang="html">
    <div id="habitat">
        <FormSection :formCollapse="false" label="Habitat Composition" :Index="habitatCompositionBody">
            <div class="row mb-3">
                <label for="" class="col-sm-3 control-label">Land Form:</label>
                <div class="col-sm-9">
                    <select :disabled="isReadOnly"
                        style="width:100%;" class="form-select input-sm"
                        ref="land_form_select"
                        v-model="occurrence_report_obj.habitat_composition.land_form" >
                        <option v-for="option in land_form_list" :value="option.id" :key="option.id">
                            {{option.name}}
                        </option>
                    </select>
                </div>
            </div>
            <div class="row mb-3">
                <label for="" class="col-sm-3 control-label">Rock Type:</label>
                <div class="col-sm-9">
                    <select :disabled="isReadOnly" class="form-select" v-model="occurrence_report_obj.habitat_composition.rock_type_id">
                        <option v-for="option in rock_type_list" :value="option.id" v-bind:key="option.id">
                            {{ option.name }}
                        </option>
                    </select>

                </div>
            </div>
            <div class="row mb-3">
                <label for="" class="col-sm-3 control-label">Loose Rock % :</label>
                <div class="col-sm-6">
                    <input :disabled="isReadOnly" type="number" class="form-control" id="loose_rock_per" placeholder="" min="0" max="100"
                    v-model="occurrence_report_obj.habitat_composition.loose_rock_percent"/>
                </div>
            </div>
            <div class="row mb-3">
                <label for="" class="col-sm-3 control-label">Soil Type:</label>
                <div class="col-sm-9">
                    <select :disabled="isReadOnly" class="form-select" v-model="occurrence_report_obj.habitat_composition.soil_type_id">
                        <option v-for="option in soil_type_list" :value="option.id" v-bind:key="option.id">
                            {{ option.name }}
                        </option>
                    </select>

                </div>
            </div>
            <div class="row mb-3">
                <label for="" class="col-sm-3 control-label">Soil Colour:</label>
                <div class="col-sm-9">
                    <select :disabled="isReadOnly" class="form-select" v-model="occurrence_report_obj.habitat_composition.soil_colour_id">
                        <option v-for="option in soil_colour_list" :value="option.id" v-bind:key="option.id">
                            {{ option.name }}
                        </option>
                    </select>

                </div>
            </div>
            <div class="row mb-3">
                <label for="" class="col-sm-3 control-label">Soil Condition:</label>
                <div class="col-sm-9">
                    <select :disabled="isReadOnly" class="form-select" v-model="occurrence_report_obj.habitat_composition.soil_condition_id">
                        <option v-for="option in soil_condition_list" :value="option.id" v-bind:key="option.id">
                            {{ option.name }}
                        </option>
                    </select>

                </div>
            </div>
            <div class="row mb-3">
                <label for="" class="col-sm-3 control-label">Drainage:</label>
                <div class="col-sm-9">
                    <select :disabled="isReadOnly" class="form-select" v-model="occurrence_report_obj.habitat_composition.drainage_id">
                        <option v-for="option in drainage_list" :value="option.id" v-bind:key="option.id">
                            {{ option.name }}
                        </option>
                    </select>

                </div>
            </div>
            <div class="row mb-3">
                <label for="" class="col-sm-3 control-label">Water Quality:</label>
                <div class="col-sm-9">
                    <textarea :disabled="isReadOnly" type="text" class="form-control" placeholder=""
                    v-model="occurrence_report_obj.habitat_composition.water_quality"/>
                </div>
            </div>
            <div class="row mb-3">
                <label for="" class="col-sm-3 control-label">Habitat Notes:</label>
                <div class="col-sm-9">
                    <textarea :disabled="isReadOnly" type="text" class="form-control" placeholder=""
                    v-model="occurrence_report_obj.habitat_composition.habitat_notes"/>
                </div>
            </div>
            <div class="row mb-3">
                <div class="col-sm-12">
                    <!-- <button v-if="!updatingHabitatCompositionDetails" class="pull-right btn btn-primary" @click.prevent="updateDetails()" :disabled="!can_update()">Update</button> -->
                    <button v-if="!updatingHabitatCompositionDetails" :disabled="isReadOnly" class="btn btn-primary btn-sm float-end" @click.prevent="updateHabitatCompositionDetails()">Update</button>
                    <button v-else disabled class="float-end btn btn-primary"><i class="fa fa-spin fa-spinner"></i>&nbsp;Updating</button>
                </div>
            </div>
        </FormSection>
        <FormSection :formCollapse="false" label="Habitat Condition" :Index="habitatConditionBody">
            <label for="" class="col-lg-3 control-label fs-5 fw-bold">Keiry Scale</label>
            <div class="row mb-3">
                <label for="" class="col-sm-3 control-label">Pristine %:</label>
                <div class="col-sm-6">
                    <input :disabled="isReadOnly" type="number" class="form-control ocr_number" id="pristine" placeholder="" min="0" max="100"
                    v-model="occurrence_report_obj.habitat_condition.pristine" @change.prevent="calcKeiryTotal()"/>
                </div>
            </div>
            <div class="row mb-3">
                <label for="" class="col-sm-3 control-label">Excellent %:</label>
                <div class="col-sm-6">
                    <input :disabled="isReadOnly" type="number" class="form-control ocr_number" id="excellent" placeholder="" min="0" max="100"
                    v-model="occurrence_report_obj.habitat_condition.excellent" @change.prevent="calcKeiryTotal()"/>
                </div>
            </div>
            <div class="row mb-3">
                <label for="" class="col-sm-3 control-label">Very Good %:</label>
                <div class="col-sm-6">
                    <input :disabled="isReadOnly" type="number" class="form-control ocr_number" id="very_good" placeholder="" min="0" max="100"
                    v-model="occurrence_report_obj.habitat_condition.very_good" @change.prevent="calcKeiryTotal()"/>
                </div>
            </div>
            <div class="row mb-3">
                <label for="" class="col-sm-3 control-label">Good %:</label>
                <div class="col-sm-6">
                    <input :disabled="isReadOnly" type="number" class="form-control ocr_number" id="good" placeholder="" min="0" max="100"
                    v-model="occurrence_report_obj.habitat_condition.good" @change.prevent="calcKeiryTotal()"/>
                </div>
            </div>
            <div class="row mb-3">
                <label for="" class="col-sm-3 control-label">Degraded %:</label>
                <div class="col-sm-6">
                    <input :disabled="isReadOnly" type="number" class="form-control ocr_number" id="degraded" placeholder="" min="0" max="100"
                    v-model="occurrence_report_obj.habitat_condition.degraded" @change.prevent="calcKeiryTotal()"/>
                </div>
            </div>
            <div class="row mb-3">
                <label for="" class="col-sm-3 control-label">Completely Degraded %:</label>
                <div class="col-sm-6">
                    <input :disabled="isReadOnly" type="number" class="form-control ocr_number" id="completely_degraded" placeholder="" min="0" max="100"
                    v-model="occurrence_report_obj.habitat_condition.completely_degraded" @change.prevent="calcKeiryTotal()"/>
                </div>
            </div>
            <div class="row mb-3">
                <label for="" class="col-sm-3 control-label"></label>
                <div class="col-sm-6">
                    <input readonly type="text" class="form-control ocr_number" id="habitat_cond_sum" placeholder="" v-model="habitat_cond_sum"/>
                </div>
            </div>
            <div class="row mb-3">
                <div class="col-sm-12">
                    <button v-if="!updatingHabitatConditionDetails" :disabled="isReadOnly" class="btn btn-primary btn-sm float-end" @click.prevent="updateHabitatConditionDetails()">Update</button>
                    <button v-else disabled class="float-end btn btn-primary"><i class="fa fa-spin fa-spinner"></i>&nbsp;Updating</button>
                </div>
            </div>
        </FormSection>
        <FormSection :formCollapse="false" label="Fire History" :Index="fireHistoryBody">
            <label for="" class="col-lg-3 control-label fs-5 fw-bold">Last Fire History</label>
            <div class="row mb-3">
                <label for="" class="col-sm-3 control-label">Last Fire Estimate:</label>
                <div class="col-sm-9">
                    <input :disabled="isReadOnly" type="month" class="form-control" name="last_fire_date"
                    ref="last_fire_date" @change="checkDate()" v-model="occurrence_report_obj.fire_history.last_fire_estimate" />
                </div>
            </div>
            <div class="row mb-3">
                <label for="" class="col-sm-3 control-label">Intensity:</label>
                <div class="col-sm-9">
                    <select :disabled="isReadOnly" class="form-select" v-model="occurrence_report_obj.fire_history.intensity_id">
                        <option v-for="option in intensity_list" :value="option.id" v-bind:key="option.id">
                            {{ option.name }}
                        </option>
                    </select>

                </div>
            </div>
            <div class="row mb-3">
                <label for="" class="col-sm-3 control-label">Comments :</label>
                <div class="col-sm-9">
                    <textarea :disabled="isReadOnly" type="text" row="2" class="form-control" id="fire_history_comment" placeholder="" v-model="occurrence_report_obj.fire_history.comment"/>
                </div>
            </div>
            <div class="row mb-3">
                <div class="col-sm-12">
                    <button v-if="!updatingFireHistoryDetails" :disabled="isReadOnly" class="btn btn-primary btn-sm float-end" @click.prevent="updateFireHistoryDetails()">Update</button>
                    <button v-else disabled class="float-end btn btn-primary"><i class="fa fa-spin fa-spinner"></i>&nbsp;Updating</button>
                </div>
            </div>
        </FormSection>
        <FormSection :formCollapse="false" label="Associated Species" :Index="associatedSpeciesBody">
            <div class="row mb-3">
                <div class="col-sm-3">
                    <label for="related_species" class="control-label">Related Species</label>
                </div>
                <div class="col-sm-9">
                    <RichText
                        id="related_species"
                        :proposalData="occurrence_report_obj.associated_species.related_species"
                        ref="related_species"
                        label="Rich text in here"
                        :readonly="isReadOnly"
                        :can_view_richtext_src=true
                        :key="occurrence_report_obj.id"
                        @textChanged="relatedSpeciesTextChanged"
                    />
                </div>
            </div>
            <div class="row mb-3">
                <div class="col-sm-12">
                    <button v-if="!updatingFireHistoryDetails" :disabled="isReadOnly" class="btn btn-primary btn-sm float-end" @click.prevent="updateAssociatedSpeciesDetails()">Update</button>
                    <button v-else disabled class="float-end btn btn-primary"><i class="fa fa-spin fa-spinner"></i>&nbsp;Updating</button>
                </div>
            </div>
        </FormSection>
    </div>
</template>

<script>
import Vue from 'vue' ;
import FormSection from '@/components/forms/section_toggle.vue';
import RichText from '@/components/forms/richtext.vue'
import {
  api_endpoints,
  helpers
}
from '@/utils/hooks'
export default {
        name: 'OCRHabitat',
        props:{
            occurrence_report_obj:{
                type: Object,
                required:true
            },
            // this prop is only send from split species form to make the original species readonly
            is_readonly:{
              type: Boolean,
              default: false
            },
            is_external:{
              type: Boolean,
              default: false
            },
        },
        data:function () {
            let vm = this;
            return{
                habitatCompositionBody: 'habitatCompositionBody' + vm._uid,
                habitatConditionBody: 'habitatConditionBody' + vm._uid,
                fireHistoryBody: 'fireHistoryBody' + vm._uid,
                associatedSpeciesBody: 'associatedSpeciesBody'+ vm._uid,
                //---to show fields related to Fauna
                isFauna: vm.occurrence_report_obj.group_type==="fauna"?true:false,
                //----list of values dictionary
                listOfValuesDict: {},
                //scientific_name_list: [],
                rock_type_list: [],
                soil_type_list: [],
                soil_colour_list: [],
                soil_condition_list: [],
                land_form_list: [],
                drainage_list: [],
                intensity_list: [],
                habitat_cond_sum: 0,
                updatingHabitatCompositionDetails: false,
                updatingHabitatConditionDetails: false,
                updatingFireHistoryDetails: false,
                updatingAssociatedSpeciesDetails: false,
            }
        },
        components: {
            FormSection,
            RichText,
        },
        computed: {
            isReadOnly: function(){
<<<<<<< HEAD
                let action = this.$route.query.action;
                console.log(action);
                console.log(this.occurrence_report_obj.assessor_mode.has_assessor_mode);
                console.log(this.occurrence_report_obj.readonly);
                if(action === "edit" && this.occurrence_report_obj && this.occurrence_report_obj.assessor_mode.has_assessor_mode){
                    return false;
                }
                else{
                    return true;
                }
=======
                return this.occurrence_report_obj.readonly;
>>>>>>> 6c14f42e
            },
        },
        methods:{
            eventListeners:function (){
                let vm = this;
                $(vm.$refs.flowering_period_select).select2({
                    "theme": "bootstrap-5",
                    allowClear: true,
                    placeholder:"Select Flowering Period",
                    multiple: true,
                }).
                on("select2:select",function (e) {
                    var selected = $(e.currentTarget);
                    vm.occurrence_report_obj.conservation_attributes.flowering_period = selected.val();
                }).
                on("select2:unselect",function (e) {
                    var selected = $(e.currentTarget);
                    vm.occurrence_report_obj.conservation_attributes.flowering_period = selected.val();
                });
            },
            checkDate: function(){
                let vm=this;
                if(vm.$refs.last_fire_date.value){
                    vm.occurrence_report_obj.fire_history.last_fire_estimate = vm.$refs.last_fire_date.value;
                }
                else{
                    vm.occurrence_report_obj.fire_history.last_fire_estimate = null;
                }
            },
            relatedSpeciesTextChanged: function(new_text) {
                this.occurrence_report_obj.associated_species.related_species = new_text
            },
            initialiseLandFormSelect: function(){
                let vm = this;
                // Initialise select2 for proposed Conservation Criteria
                $(vm.$refs.land_form_select).select2({
                    "theme": "bootstrap-5",
                    allowClear: true,
                    multiple: true,
                    placeholder:"Select Land Form",
                }).
                on("select2:select",function (e) {
                    var selected = $(e.currentTarget);
                    vm.occurrence_report_obj.habitat_composition.land_form = selected.val();
                }).
                on("select2:unselect",function (e) {
                    var selected = $(e.currentTarget);
                    vm.occurrence_report_obj.habitat_composition.land_form = selected.val();
                });
            },
            updateHabitatCompositionDetails: function() {
                let vm = this;
                vm.updatingHabitatCompositionDetails = true;
                vm.$http.post(helpers.add_endpoint_json(api_endpoints.occurrence_report,(vm.occurrence_report_obj.id+'/update_habitat_composition_details')),JSON.stringify(vm.occurrence_report_obj.habitat_composition),{
                    emulateJSON:true
                }).then((response) => {
                    vm.updatingHabitatCompositionDetails = false;
                    vm.occurrence_report_obj.habitat_composition = response.body;
                    swal.fire({
                        title: 'Saved',
                        text: 'Habitat Composition details have been saved',
                        icon: 'success',
                        confirmButtonColor:'#226fbb',

                    });
                }, (error) => {
                    var text= helpers.apiVueResourceError(error);
                    swal.fire({
                        title: 'Error',
                        text: 'Habitat Composition details cannot be saved because of the following error: '+text,
                        icon: 'error',
                        confirmButtonColor:'#226fbb',
                    });
                    vm.updatingHabitatCompositionDetails = false;
                });
            },
            updateHabitatConditionDetails: function() {
                let vm = this;
                var valKeiryTotal=vm.calcKeiryTotal();
                if(valKeiryTotal){
                    vm.updatingHabitatConditionDetails = true;
                    vm.$http.post(helpers.add_endpoint_json(api_endpoints.occurrence_report,(vm.occurrence_report_obj.id+'/update_habitat_condition_details')),JSON.stringify(vm.occurrence_report_obj.habitat_condition),{
                        emulateJSON:true
                    }).then((response) => {
                        vm.updatingHabitatConditionDetails = false;
                        vm.occurrence_report_obj.habitat_condition = response.body;
                        swal.fire({
                            title: 'Saved',
                            text: 'Habitat Condition details have been saved',
                            icon: 'success',
                            confirmButtonColor:'#226fbb',
                        });
                    }, (error) => {
                        var text= helpers.apiVueResourceError(error);
                        swal.fire({
                            title: 'Error',
                            text: 'Habitat Condition details cannot be saved because of the following error: '+text,
                            icon: 'error',
                            confirmButtonColor:'#226fbb',
                        });
                        vm.updatingHabitatConditionDetails = false;
                    });
                }
            },
            updateFireHistoryDetails: function() {
                let vm = this;
                vm.updatingFireHistoryDetails = true;
                vm.$http.post(helpers.add_endpoint_json(api_endpoints.occurrence_report,(vm.occurrence_report_obj.id+'/update_fire_history_details')),JSON.stringify(vm.occurrence_report_obj.fire_history),{
                    emulateJSON:true
                }).then((response) => {
                    vm.updatingFireHistoryDetails = false;
                    vm.occurrence_report_obj.fire_history = response.body;
                    swal.fire({
                        title: 'Saved',
                        text: 'Fire History details have been saved',
                        icon: 'success',
                        confirmButtonColor:'#226fbb',

                    });
                }, (error) => {
                    var text= helpers.apiVueResourceError(error);
                    swal.fire({
                        title: 'Error',
                        text: 'Fire History details cannot be saved because of the following error: '+text,
                        icon: 'error',
                        confirmButtonColor:'#226fbb',
                    });
                    vm.updatingFireHistoryDetails = false;
                });
            },
            updateAssociatedSpeciesDetails: function() {
                let vm = this;
                vm.updatingAssociatedSpeciesDetails = true;
                vm.$http.post(helpers.add_endpoint_json(api_endpoints.occurrence_report,(vm.occurrence_report_obj.id+'/update_associated_species_details')),JSON.stringify(vm.occurrence_report_obj.associated_species),{
                    emulateJSON:true
                }).then((response) => {
                    vm.updatingAssociatedSpeciesDetails = false;
                    vm.occurrence_report_obj.associated_species = response.body;
                    swal.fire({
                        title: 'Saved',
                        text: 'Associated Species details have been saved',
                        icon: 'success',
                        confirmButtonColor:'#226fbb',

                    });
                }, (error) => {
                    var text= helpers.apiVueResourceError(error);
                    swal.fire({
                        title: 'Error',
                        text: 'Associated Species cannot be saved because of the following error: '+text,
                        icon: 'error',
                        confirmButtonColor:'#226fbb',
                    });
                    vm.updatingAssociatedSpeciesDetails = false;
                });
            },
            calcKeiryTotal: function(){
                let vm=this;
                let total=0;
                let a = parseInt(vm.occurrence_report_obj.habitat_condition.pristine);
                let b = parseInt(vm.occurrence_report_obj.habitat_condition.excellent);
                let c = parseInt(vm.occurrence_report_obj.habitat_condition.very_good);
                let d = parseInt(vm.occurrence_report_obj.habitat_condition.good);
                let e = parseInt(vm.occurrence_report_obj.habitat_condition.degraded);
                let f = parseInt(vm.occurrence_report_obj.habitat_condition.completely_degraded);
                total = a+b+c+d+e+f;
                vm.habitat_cond_sum = total;
                if(total>100){
                    swal.fire({
                        title: 'warning',
                        text: 'The total Kiery Scale should not exceed 100% ',
                        icon: 'warning',
                        confirmButtonColor:'#226fbb',
                    });
                    return false;
                }
                else{
                    return true;
                }

            }
        },
        created: async function() {
            let vm=this;
            //------fetch list of values
            const res = await Vue.http.get('/api/occurrence_report/list_of_values.json');
            vm.listOfValuesDict = res.body;
            vm.land_form_list = vm.listOfValuesDict.land_form_list;
            vm.land_form_list.splice(0,0,
                {
                    id: '',
                    name: '',
                });
            vm.rock_type_list = vm.listOfValuesDict.rock_type_list;
            vm.rock_type_list.splice(0,0,
                {
                    id: null,
                    name: null,
                });
            vm.soil_type_list = vm.listOfValuesDict.soil_type_list;
            vm.soil_type_list.splice(0,0,
                {
                    id: null,
                    name: null,
                });
            vm.soil_colour_list = vm.listOfValuesDict.soil_colour_list;
            vm.soil_colour_list.splice(0,0,
                {
                    id: null,
                    name: null,
                });
            vm.soil_condition_list = vm.listOfValuesDict.soil_condition_list;
            vm.soil_condition_list.splice(0,0,
                {
                    id: null,
                    name: null,
                });
            vm.drainage_list = vm.listOfValuesDict.drainage_list;
            vm.drainage_list.splice(0,0,
                {
                    id: null,
                    name: null,
                });
            vm.intensity_list = vm.listOfValuesDict.intensity_list;
            vm.intensity_list.splice(0,0,
                {
                    id: null,
                    name: null,
                });
        },
        mounted: function(){
            let vm = this;
            vm.eventListeners();
            vm.initialiseLandFormSelect();
        },
    }
</script>

<style lang="css" scoped>
    /*ul, li {
        zoom:1;
        display: inline;
    }*/
    fieldset.scheduler-border {
    border: 1px groove #ddd !important;
    padding: 0 1.4em 1.4em 1.4em !important;
    margin: 0 0 1.5em 0 !important;
    -webkit-box-shadow:  0px 0px 0px 0px #000;
            box-shadow:  0px 0px 0px 0px #000;
    }
    legend.scheduler-border {
    width:inherit; /* Or auto */
    padding:0 10px; /* To give a bit of padding on the left and right */
    border-bottom:none;
    }
    input[type=text], select {
        width: 100%;
        padding: 0.375rem 2.25rem 0.375rem 0.75rem;
    }
    input[type=number]{
        width: 50%;
    }
    input.ocr_number{
        width: 20%;
    }
    #habitat_cond_sum{
        color: red;
    }
</style><|MERGE_RESOLUTION|>--- conflicted
+++ resolved
@@ -274,7 +274,6 @@
         },
         computed: {
             isReadOnly: function(){
-<<<<<<< HEAD
                 let action = this.$route.query.action;
                 console.log(action);
                 console.log(this.occurrence_report_obj.assessor_mode.has_assessor_mode);
@@ -285,10 +284,19 @@
                 else{
                     return true;
                 }
-=======
-                return this.occurrence_report_obj.readonly;
->>>>>>> 6c14f42e
-            },
+            },
+        },
+        watch:{
+            // "occurrence_report_obj.distribution.noo_auto": function(newVal) {
+            //     let vm=this;
+            //     var selectedValue = newVal;
+            //         if(selectedValue === "true"){
+            //             vm.occurrence_report_obj.distribution.number_of_occurrences=vm.occurrence_report_obj.distribution.cal_number_of_occurrences;
+            //         }
+            //         else{
+            //             vm.occurrence_report_obj.distribution.number_of_occurrences=null;
+            //         }
+            // },
         },
         methods:{
             eventListeners:function (){
