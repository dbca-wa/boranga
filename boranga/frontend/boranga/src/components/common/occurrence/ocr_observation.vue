--- conflicted
+++ resolved
@@ -199,7 +199,6 @@
         },
         computed: {
             isReadOnly: function(){
-<<<<<<< HEAD
                 let action = this.$route.query.action;
                 if(action === "edit" && this.occurrence_report_obj && this.occurrence_report_obj.assessor_mode.has_assessor_mode){
                     return false;
@@ -207,9 +206,6 @@
                 else{
                     return true;
                 }
-=======
-                return this.occurrence_report_obj.readonly;
->>>>>>> 6c14f42e
             },
         },
         watch:{
