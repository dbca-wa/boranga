<template lang="html">
    <div id="speciesOccurrenceReport">
        <FormSection :formCollapse="false" label="Occurrence Report" Index="occurrence_report">
            <template v-if="!is_external">
                <CollapsibleComponent component_title="Assessment Comments" ref="assessment_comments"
                    :collapsed="false">
                    <div class="row">
                        <div class="col rounded">
                            <div class="row" v-if="true">
                                <div class="col">
                                    <div class="form-floating m-3">
                                        <textarea :disabled="false" class="form-control" id="assessor_deficiencies"
                                            placeholder="Deficiency Comments"
                                            v-model="occurrence_report_obj.deficiency_data" />
                                        <label for="assessor_deficiencies" class="form-label">Deficiency
                                            Comments</label>
                                    </div>
                                </div>
                            </div>
                            <div class="row" v-if="true">
                                <div class="col">
                                    <div class="form-floating m-3 mt-1">
                                        <textarea :disabled="false" class="form-control" rows="3" id="assessor_comment"
                                            placeholder="Assessor Comments"
                                            v-model="occurrence_report_obj.assessor_data" />
                                        <label for="" class="col-sm-4 col-form-label">Assessor Comments</label>
                                    </div>
                                </div>
                            </div>
                            <div v-if="referral_comments_boxes.length > 0">
                                <div>
                                    <div class="row mt-2">
                                        <div class="col ms-3">
                                            <h6 class="text-muted">Referral Comments</h6>
                                        </div>
                                    </div>
                                    <template v-for="referral in referral_comments_boxes">
                                        <div class="row mb-3">
                                            <div class="col">
                                                <div class="form-floating m-3 mt-1">
                                                    <textarea v-if='!referral.readonly' :disabled="referral.readonly"
                                                        :id="referral.name" :name="referral.name" class="form-control"
                                                        :placeholder="referral.label"
                                                        v-model="referral.referral_comment" />
                                                    <textarea v-else :disabled="referral.readonly" :name="referral.name"
                                                        :value="referral.value || ''" class="form-control"
                                                        :placeholder="referral.label" />
                                                    <label :for="referral.name" class="form-label">{{ referral.label
                                                        }}</label>
                                                </div>
                                            </div>
                                        </div>
                                    </template>
                                </div>
                            </div>
                        </div>
                    </div>
                </CollapsibleComponent>
            </template>
            <div v-show="!isCommunity">

                <div class="row mb-3">
                    <label for="" class="col-sm-3 control-label">Scientific Name:</label>
                    <div :id="select_scientific_name" class="col-sm-9">
                        <select :id="scientific_name_lookup" :ref="scientific_name_lookup" :disabled="isReadOnly"
                            :name="scientific_name_lookup" class="form-control" />
                    </div>
                </div>
                <div class="row mb-3">
                    <label for="" class="col-sm-3 control-label"></label>
                    <div class="col-sm-9">
                        <textarea id="species_display" v-model="species_display" disabled class="form-control"
                            rows="2" />
                    </div>
                </div>
                <div class="row mb-3">
                    <label for="" class="col-sm-3 control-label">Previous Name:</label>
                    <div class="col-sm-9">
                        <input id="previous_name" v-model="taxon_previous_name" readonly type="text"
                            class="form-control" placeholder="" />
                    </div>
                </div>
            </div>

            <div v-show="isCommunity">
                <div class="row mb-3">
                    <label for="" class="col-sm-3 control-label">Community Name:</label>
                    <div :id="select_community_name" class="col-sm-9">
                        <select :id="community_name_lookup" :ref="community_name_lookup" :disabled="isReadOnly"
                            :name="community_name_lookup" class="form-control" />
                    </div>
                </div>
                <div class="row mb-3">
                    <label for="" class="col-sm-3 control-label"></label>
                    <div class="col-sm-9">
                        <textarea id="community_display" v-model="community_display" disabled class="form-control"
                            rows="2" />
                    </div>
                </div>
            </div>

            <div class="row mb-3">
                <label for="" class="col-sm-3 control-label">Site:</label>
                <div class="col-sm-9">
                    <textarea id="site" v-model="occurrence_report_obj.site
                        " :disabled="isReadOnly" class="form-control" rows="1" placeholder="" />
                </div>
            </div>

            <div class="row mb-3">
                <label for="" class="col-sm-3 control-label">Observation Date:</label>
                <div class="col-sm-9">
                    <input v-model="occurrence_report_obj.observation_date
                        " :disabled="isReadOnly" type="datetime-local" class="form-control" name="start_date"
                        @change="formatObservationDate()" />
                </div>
            </div>
            <!-- ------------Observer Detail section -->

            <ObserverDatatable ref="observer_datatable" :occurrence_report_obj="occurrence_report_obj"
                :is_external="is_external" :is-read-only="isReadOnly"></ObserverDatatable>

        </FormSection>
    </div>
</template>

<script>
import { v4 as uuid } from 'uuid';
import FormSection from '@/components/forms/section_toggle.vue';
import ObserverDatatable from './observer_datatable.vue';
import CollapsibleComponent from '@/components/forms/collapsible_component.vue'

import {
    api_endpoints,
    helpers
}
    from '@/utils/hooks'

export default {
    name: 'SpeciesOccurrenceReport',
    props: {
        occurrence_report_obj: {
            type: Object,
            required: true
        },
        is_external: {
            type: Boolean,
            default: false,
        },
    },
    data: function () {
        let vm = this;
        return {
            uuid: null,
            scientific_name_lookup:
                'scientific_name_lookup' + vm.occurrence_report_obj.id,
            select_scientific_name:
                'select_scientific_name' + vm.occurrence_report_obj.id,
            community_name_lookup: 'community_name_lookup' + vm._uid,
            select_community_name: 'select_community_name' + vm._uid,
            isFauna:
                vm.occurrence_report_obj.group_type === 'fauna' ? true : false,
            isCommunity:
                vm.occurrence_report_obj.group_type === 'community'
                    ? true
                    : false,
            species_list: [],
            species_display: '',
            community_display: '',
            taxon_previous_name: '',
            referral_comments_boxes: [],
        }
    },
    components: {
        FormSection,
        ObserverDatatable,
        CollapsibleComponent
    },
    watch: {
    },
    methods: {
        initialiseScientificNameLookup: function () {
            let vm = this;
            $(vm.$refs[vm.scientific_name_lookup])
                .select2({
                    minimumInputLength: 2,
                    dropdownParent: $('#' + vm.select_scientific_name),
                    theme: 'bootstrap-5',
                    allowClear: true,
                    placeholder: 'Select Scientific Name',
                    ajax: {
                        url: api_endpoints.scientific_name_lookup,
                        dataType: 'json',
                        data: function (params) {
                            var query = {
                                term: params.term,
                                type: 'public',
                                group_type_id:
                                    vm.occurrence_report_obj.group_type_id,
                                has_species: true,
                            };
                            return query;
                        },
                        // results: function (data, page) { // parse the results into the format expected by Select2.
                        //     // since we are using custom formatting functions we do not need to alter remote JSON data
                        //     return {results: data};
                        // },
                    },
                })
                .on('select2:select', function (e) {
                    // eslint-disable-next-line no-unused-vars
                    var selected = $(e.currentTarget);
                    let data = e.params.data.id;
                    vm.occurrence_report_obj.species_id = e.params.data.species_id;
                    vm.species_display = e.params.data.text;
                    vm.taxon_previous_name = e.params.data.taxon_previous_name;
                })
                .on('select2:unselect', function (e) {
                    // eslint-disable-next-line no-unused-vars
                    var selected = $(e.currentTarget);
                    vm.occurrence_report_obj.species_id = null;
                    vm.species_display = '';
                    vm.taxon_previous_name = '';
                })
                // eslint-disable-next-line no-unused-vars
                .on('select2:open', function (e) {
                    const searchField = $(
                        '[aria-controls="select2-' +
                        vm.scientific_name_lookup +
                        '-results"]'
                    );
                    // move focus to select2 field
                    searchField[0].focus();
                });
        },
        getSpeciesDisplay: function () {
            let vm = this;
            if (vm.occurrence_report_obj.species_id != null) {
                let species_display_url = api_endpoints.species_display +
                    "?species_id=" + vm.occurrence_report_obj.species_id
                vm.$http.get(species_display_url).then(
                    (response) => {
                        var newOption = new Option(response.body.name, response.body.id, false, true);
                        $('#' + vm.scientific_name_lookup).append(newOption);
                        vm.species_display = response.body.name
                        vm.taxon_previous_name = response.body.taxon_previous_name
                    })
            }
            /*for (let choice of vm.species_list) {
                if (choice.id === vm.occurrence_report_obj.species_id) {
                    const newOption = new Option(
                        choice.name,
                        choice.id,
                        false,
                        true
                    );
                    $('#' + vm.scientific_name_lookup).append(newOption);
                    vm.species_display = choice.name;
                    vm.taxon_previous_name = choice.taxon_previous_name;
                }
            }*/
        },
        initialiseCommunityNameLookup: function () {
            let vm = this;
            $(vm.$refs[vm.community_name_lookup])
                .select2({
                    minimumInputLength: 2,
                    dropdownParent: $('#' + vm.select_community_name),
                    theme: 'bootstrap-5',
                    allowClear: true,
                    placeholder: 'Select Community Name',
                    ajax: {
                        url: api_endpoints.community_name_lookup,
                        dataType: 'json',
                        data: function (params) {
                            var query = {
                                term: params.term,
                                type: 'public',
                                cs_community: true,
                            };
                            return query;
                        },
                        // results: function (data, page) { // parse the results into the format expected by Select2.
                        //     // since we are using custom formatting functions we do not need to alter remote JSON data
                        //     return {results: data};
                        // },
                    },
                })
                .on('select2:select', function (e) {
                    // eslint-disable-next-line no-unused-vars
                    var selected = $(e.currentTarget);
                    let data = e.params.data.id;
                    vm.occurrence_report_obj.community_id = data;
                    vm.community_display = e.params.data.text;
                })
                .on('select2:unselect', function (e) {
                    // eslint-disable-next-line no-unused-vars
                    var selected = $(e.currentTarget);
                    vm.occurrence_report_obj.community_id = null;
                    vm.community_display = '';
                })
                // eslint-disable-next-line no-unused-vars
                .on('select2:open', function (e) {
                    const searchField = $(
                        '[aria-controls="select2-' +
                        vm.community_name_lookup +
                        '-results"]'
                    );
                    // move focus to select2 field
                    searchField[0].focus();
                });
        },
        getCommunityDisplay: function () {
            let vm = this;
            if (vm.occurrence_report_obj.community_id != null) {
                let community_display_url = api_endpoints.community_display +
                    "?community_id=" + vm.occurrence_report_obj.community_id
                vm.$http.get(community_display_url).then(
                    (response) => {
                        vm.community_display = response.body.name
                    })
            }
            //for (let choice of this.community_list) {
            //    if (choice.id === this.occurrence_report_obj.community_id) {
            //        const newOption = new Option(
            //            choice.name,
            //            choice.id,
            //            false,
            //            true
            //        );
            //        $('#' + this.community_name_lookup).append(newOption);
            //        this.community_display = choice.name;
            //    }
            //}
        },
        incrementComponentMapKey: function () {
            this.uuid = uuid();
        },
        eventListeners: function () {
            let vm = this;
        },
        formatObservationDate: function () {
            if (this.occurrence_report_obj.observation_date === "") {
                this.occurrence_report_obj.observation_date = null;
            }
        },
        has_comment_value: function () {
            let has_value = false;
            // TODO need to add assessor comment value as well
            for (let i = 0; i < this.referral_comments_boxes.length; i++) {
                if (Object.hasOwn(this.referral_comments_boxes[i], 'value')) {
                    if (
                        this.referral_comments_boxes[i].value != null &&
                        this.referral_comments_boxes[i].value != undefined &&
                        this.referral_comments_boxes[i].value != ''
                    ) {
                        has_value = true;
                    }
                }
            }
            return has_value;
        },
        generateReferralCommentBoxes: function () {
            var box_visibility =
                this.occurrence_report_obj.assessor_mode.assessor_box_view;
            var assessor_mode =
                this.occurrence_report_obj.assessor_mode.assessor_level;
            if (!this.occurrence_report_obj.can_user_edit) {
                // eslint-disable-next-line no-unused-vars
                let current_referral_present = false;
                $.each(this.occurrence_report_obj.referrals, (i, v) => {
                    var referral_name = `comment-field-Referral-${v.referral.email}`;
                    var referral_visibility =
                        assessor_mode == 'referral' &&
                            this.occurrence_report_obj.assessor_mode
                                .assessor_can_assess &&
                            this.referral.referral == v.referral.id
                            ? false
                            : true;
                    var referral_label = `${v.referral.fullname}`;
                    var referral_comment_val = `${v.referral_comment}`;
                    this.referral_comments_boxes.push({
                        box_view: box_visibility,
                        name: referral_name,
                        label: referral_label,
                        readonly: referral_visibility,
                        value: referral_comment_val,
                    });
                });
            }
        }
    },
    created: async function () {
        let vm = this;
        this.uuid = uuid();
        //------fetch list of values according to action
        let action = this.$route.query.action;
        let dict_url =
            action == 'view'
                ? api_endpoints.cs_profile_dict +
                '?group_type=' +
                vm.occurrence_report_obj.group_type +
                '&action=' +
                action
                : api_endpoints.cs_profile_dict +
                '?group_type=' +
                vm.occurrence_report_obj.group_type;
        vm.$http.get(dict_url).then(
            (response) => {
                vm.cs_profile_dict = response.body;
                //vm.species_list = vm.cs_profile_dict.species_list;
                if (!vm.isCommunity) {
                    this.getSpeciesDisplay();
                }
                else {
                    //vm.community_list = vm.cs_profile_dict.community_list;
                    this.getCommunityDisplay();
                }
            },
            (error) => {
                console.log(error);
            }
        );
        if (!vm.is_external) {
            this.generateReferralCommentBoxes();
        }
    },
    computed: {
        isReadOnly: function () {
            //override for split reports
            if (this.is_readonly) {
                return this.is_readonly;
            }
            return this.occurrence_report_obj.readonly
        },
        csrf_token: function () {
            return helpers.getCookie('csrftoken');
        },
    },
    mounted: function () {
        let vm = this;
<<<<<<< HEAD
        console.log("hello?")
        if (vm.$refs.assessment_comments !== undefined) {
=======
        if(!vm.is_external && vm.$refs.assessment_comments){
>>>>>>> bf0534b4
            vm.$refs.assessment_comments.show_warning_icon(false);
        }
        this.$nextTick(() => {
            vm.eventListeners();
            vm.initialiseScientificNameLookup();
            vm.initialiseCommunityNameLookup();
        });
    },
}
</script>

<style lang="css" scoped>
/*ul, li {
        zoom:1;
        display: inline;
    }*/
fieldset.scheduler-border {
    border: 1px groove #ddd !important;
    padding: 0 1.4em 1.4em 1.4em !important;
    margin: 0 0 1.5em 0 !important;
    -webkit-box-shadow: 0px 0px 0px 0px #000;
    box-shadow: 0px 0px 0px 0px #000;
}

legend.scheduler-border {
    width: inherit;
    /* Or auto */
    padding: 0 10px;
    /* To give a bit of padding on the left and right */
    border-bottom: none;
}

input[type=text],
select {
    width: 100%;
    padding: 0.375rem 2.25rem 0.375rem 0.75rem;
}

input[type=number] {
    width: 50%;
}
</style><|MERGE_RESOLUTION|>--- conflicted
+++ resolved
@@ -439,12 +439,7 @@
     },
     mounted: function () {
         let vm = this;
-<<<<<<< HEAD
-        console.log("hello?")
-        if (vm.$refs.assessment_comments !== undefined) {
-=======
         if(!vm.is_external && vm.$refs.assessment_comments){
->>>>>>> bf0534b4
             vm.$refs.assessment_comments.show_warning_icon(false);
         }
         this.$nextTick(() => {
