--- conflicted
+++ resolved
@@ -258,13 +258,9 @@
         let vm = this;
         return {
             datatable_id: 'species_fauna_cs-datatable-'+vm._uid,
-<<<<<<< HEAD
             speciesConservationStatusHistoryId: null,
             speciesHistoryId: null,
             listHistoryId: null,
-=======
-
->>>>>>> acf0b3b5
             //Profile to check if user has access to process Proposal
             profile: {},
             is_payment_admin: false,
@@ -691,14 +687,10 @@
                             }
                             else{
                                 if(full.assessor_process){
-<<<<<<< HEAD
                                         links +=  `<a href='/internal/conservation_status/${full.id}'>Process</a><br/>`; 
                                         links += `<a href='#' data-history-conservation-status-species='${full.id}'
                                         data-history-species='${full.species_number}'
                                         data-history-conservation-list='${full.conservation_list}'>History</a><br>`;
-=======
-                                        links +=  `<a href='/internal/conservation_status/${full.id}'>Process</a><br/>`;
->>>>>>> acf0b3b5
                                 }
                                 else{
                                     if(full.assessor_edit){
