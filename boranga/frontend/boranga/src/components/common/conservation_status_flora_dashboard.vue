<template id="species_flora_cs_dashboard">
    <div>
        <CollapsibleFilters component_title="Filters" ref="collapsible_filters" @created="collapsible_component_mounted"
            class="mb-2">
            <div class="row">
                <div class="col-md-3">
                    <div class="form-group" id="select_scientific_name">
                        <label for="cs_scientific_name_lookup">Scientific Name:</label>
                        <select id="cs_scientific_name_lookup" name="cs_scientific_name_lookup"
                            ref="cs_scientific_name_lookup" class="form-control" />
                    </div>
                </div>
                <div class="col-md-3">
                    <div class="form-group" id="select_common_name">
                        <label for="cs_common_name_lookup">Common Name:</label>
                        <select id="cs_common_name_lookup" name="cs_common_name_lookup" ref="cs_common_name_lookup"
                            class="form-control" />
                    </div>
                </div>
                <div class="col-md-3">
                    <div class="form-group" id="select_phylo_group">
                        <label for="cs_phylo_group_lookup">Phylo Group:</label>
                        <select id="cs_phylo_group_lookup" name="cs_phylo_group_lookup" ref="cs_phylo_group_lookup"
                            class="form-control" />
                    </div>
                </div>
                <div class="col-md-3">
                    <div class="form-group" id="select_family">
                        <label for="cs_family_lookup">Family:</label>
                        <select id="cs_family_lookup" name="cs_family_lookup" ref="cs_family_lookup"
                            class="form-control" />
                    </div>
                </div>
                <div class="col-md-3">
                    <div class="form-group" id="select_genera">
                        <label for="cs_genera_lookup">Genera:</label>
                        <select id="cs_genera_lookup" name="cs_genera_lookup" ref="cs_genera_lookup"
                            class="form-control" />
                    </div>
                </div>
                <div class="col-md-3">
                    <div class="form-group">
                        <label for="">Conservation List:</label>
                        <select class="form-select" v-model="filterCSFloraConservationList"
                            @change="filterConservationCategory($event)">
                            <option value="all">All</option>
                            <option v-for="list in conservation_list_dict" :value="list.id">{{ list.code }}</option>
                        </select>
                    </div>
                </div>
                <div class="col-md-3">
                    <div class="form-group">
                        <label for="">Conservation Category:</label>
                        <select class="form-select" v-model="filterCSFloraConservationCategory">
                            <option value="all">All</option>
                            <option v-for="list in filtered_conservation_category_list" :value="list.id">{{ list.code }}
                            </option>
                        </select>
                    </div>
                </div>
                <div class="col-md-3" v-show="!is_for_agenda">
                    <div class="form-group">
                        <label for="">Status:</label>
                        <select class="form-select" v-model="filterCSFloraApplicationStatus">
                            <option value="all">All</option>
                            <option v-for="status in proposal_status" :value="status.value">{{ status.name }}</option>
                        </select>
                    </div>
                </div>
                <div class="col-md-3">
                    <div class="form-group">
                        <label for="">Region:</label>
                        <select class="form-select" v-model="filterCSFloraRegion" @change="filterDistrict($event)">
                            <option value="all">All</option>
                            <option v-for="region in region_list" :value="region.id" v-bind:key="region.id">
                                {{ region.name }}</option>
                        </select>
                    </div>
                </div>
                <div class="col-md-3">
                    <div class="form-group">
                        <label for="">District:</label>
                        <select class="form-select" v-model="filterCSFloraDistrict">
                            <option value="all">All</option>
                            <option v-for="district in filtered_district_list" :value="district.id">{{ district.name }}
                            </option>
                        </select>
                    </div>
                </div>
                <div class="col-md-3" v-show="!is_for_agenda">
                    <div class="form-group">
<<<<<<< HEAD
                        <label for="">Effective From Date Range:</label>
                        <input type="date" class="form-control" placeholder="DD/MM/YYYY" id="from_effective_from_date" v-model="filterCSFromFloraEffectiveFromDate">
=======
                        <label for="">Effective From Date:</label>
                        <input type="date" class="form-control" placeholder="DD/MM/YYYY" id="effective_from_date"
                            v-model="filterCSFloraEffectiveFromDate">
>>>>>>> 9bb951c6
                    </div>
                </div>
                <div class="col-md-3" v-show="!is_for_agenda">
                    <div class="form-group">
<<<<<<< HEAD
                        <label for=""></label>
                        <input type="date" class="form-control" placeholder="DD/MM/YYYY" id="to_effective_from_date" v-model="filterCSToFloraEffectiveFromDate">
=======
                        <label for="">Effective To Date:</label>
                        <input type="date" class="form-control" placeholder="DD/MM/YYYY" id="effective_from_date"
                            v-model="filterCSFloraEffectiveToDate">
>>>>>>> 9bb951c6
                    </div>
                </div>
                
                <div class="col-md-3" v-show="!is_for_agenda">
                    <div class="form-group">
                        <label for="">Effective To Date Range:</label>
                        <input type="date" class="form-control" placeholder="DD/MM/YYYY" id="from_effective_to_date" v-model="filterCSFromFloraEffectiveToDate">
                    </div>
                </div>

                <div class="col-md-3" v-show="!is_for_agenda">
                    <div class="form-group">
                        <label for=""></label>
                        <input type="date" class="form-control" placeholder="DD/MM/YYYY" id="to_effective_to_date" v-model="filterCSToFloraEffectiveToDate">
                    </div>
                </div>

            </div>
        </CollapsibleFilters>

        <div v-if="addFloraCSVisibility && is_for_agenda == false" class="col-md-12">
            <div class="text-end">
                <button type="button" class="btn btn-primary mb-2 " @click.prevent="createFloraConservationStatus"><i
                        class="fa-solid fa-circle-plus"></i> Propose Conservation Satus</button>
            </div>
        </div>

        <div class="row">
            <div class="col-lg-12">
                <datatable ref="flora_cs_datatable" :id="datatable_id" :dtOptions="datatable_options"
                    :dtHeaders="datatable_headers" />
            </div>
            <div v-if="speciesConservationStatusHistoryId">
                <SpeciesConservationStatusHistory ref="species_conservation_status_history"
                    :key="speciesConservationStatusHistoryId"
                    :conservation-status-id="speciesConservationStatusHistoryId" :species-id="speciesHistoryId"
                    :conservation-list-id="listHistoryId" />
            </div>
        </div>
    </div>
</template>
<script>
//require('@popperjs/core');
//import { createPopper } from '@popperjs/core';
//require('popperjs');
//require('bootstrap');
import "babel-polyfill"
import datatable from '@/utils/vue/datatable.vue'
import CollapsibleFilters from '@/components/forms/collapsible_component.vue'
import FormSection from '@/components/forms/section_toggle.vue'
import SpeciesConservationStatusHistory from '../internal/conservation_status/species_conservation_status_history.vue';
import Vue from 'vue'
// var select2 = require('select2');
// require("select2/dist/css/select2.min.css");
// require("select2-bootstrap-5-theme/dist/select2-bootstrap-5-theme.min.css")
import {
    api_endpoints,
    constants,
    helpers
} from '@/utils/hooks'
export default {
    name: 'ConservationStatusFloraTable',
    props: {
        level: {
            type: String,
            required: true,
            validator: function (val) {
                let options = ['internal', 'referral', 'external'];
                return options.indexOf(val) != -1 ? true : false;
            }
        },
        group_type_name: {
            type: String,
            required: true
        },
        group_type_id: {
            type: Number,
            required: true,
            default: 0
        },
        url: {
            type: String,
            required: true
        },
        profile: {
            type: Object,
            default: null
        },
        // when the datable need to be shown for agenda_items in meeting check this variable is true
        is_for_agenda: {
            type: Boolean,
            default: false
        },
        // for adding agendaitems for the meeting_obj.id
        meeting_obj: {
            type: Object,
            required: false
        },
        //-----------------------------
        filterCSFloraScientificName_cache: {
            type: String,
            required: false,
            default: 'filterCSFloraScientificName',
        },
        filterCSFloraCommonName_cache: {
            type: String,
            required: false,
            default: 'filterCSFloraCommonName',
        },
        filterCSFloraPhylogeneticGroup_cache: {
            type: String,
            required: false,
            default: 'filterCSFloraPhylogeneticGroup',
        },
        filterCSFloraFamily_cache: {
            type: String,
            required: false,
            default: 'filterCSFloraFamily',
        },
        filterCSFloraGenus_cache: {
            type: String,
            required: false,
            default: 'filterCSFloraGenus',
        },
        filterCSFloraConservationList_cache: {
            type: String,
            required: false,
            default: 'filterCSFloraConservationList',
        },
        filterCSFloraConservationCategory_cache: {
            type: String,
            required: false,
            default: 'filterCSFloraConservationCategory',
        },
        filterCSFloraRegion_cache: {
            type: String,
            required: false,
            default: 'filterCSFloraRegion',
        },
        filterCSFloraDistrict_cache: {
            type: String,
            required: false,
            default: 'filterCSFloraDistrict',
        },
        filterCSFloraApplicationStatus_cache: {
            type: String,
            required: false,
            default: 'filterCSFloraApplicationStatus',
        },
        filterCSFromFloraEffectiveFromDate_cache: {
            type: String,
            required: false,
            default: 'filterCSFromFloraEffectiveFromDate',
        },
        filterCSToFloraEffectiveFromDate_cache: {
            type: String,
            required: false,
            default: 'filterCSToFloraEffectiveFromDate',
        },
        filterCSFromFloraEffectiveToDate_cache: {
            type: String,
            required: false,
            default: 'filterCSFromFloraEffectiveToDate',
        },
        filterCSToFloraEffectiveToDate_cache: {
            type: String,
            required: false,
            default: 'filterCSToFloraEffectiveToDate',
        },
    },
    data() {
        let vm = this;
        return {
            datatable_id: 'species_flora_cs-datatable-' + vm._uid,
            speciesConservationStatusHistoryId: null,
            speciesHistoryId: null,
            listHistoryId: null,
            is_payment_admin: false,

            // selected values for filtering
            filterCSFloraScientificName: sessionStorage.getItem(this.filterCSFloraScientificName_cache) ?
                sessionStorage.getItem(this.filterCSFloraScientificName_cache) : 'all',

            filterCSFloraCommonName: sessionStorage.getItem(this.filterCSFloraCommonName_cache) ?
                sessionStorage.getItem(this.filterCSFloraCommonName_cache) : 'all',

            filterCSFloraPhylogeneticGroup: sessionStorage.getItem(this.filterCSFloraPhylogeneticGroup_cache) ?
                sessionStorage.getItem(this.filterCSFloraPhylogeneticGroup_cache) : 'all',

            filterCSFloraFamily: sessionStorage.getItem(this.filterCSFloraFamily_cache) ?
                sessionStorage.getItem(this.filterCSFloraFamily_cache) : 'all',

            filterCSFloraGenus: sessionStorage.getItem(this.filterCSFloraGenus_cache) ?
                sessionStorage.getItem(this.filterCSFloraGenus_cache) : 'all',

            filterCSFloraConservationList: sessionStorage.getItem(this.filterCSFloraConservationList_cache) ?
                sessionStorage.getItem(this.filterCSFloraConservationList_cache) : 'all',

            filterCSFloraConservationCategory: sessionStorage.getItem(this.filterCSFloraConservationCategory_cache) ?
                sessionStorage.getItem(this.filterCSFloraConservationCategory_cache) : 'all',

            filterCSFloraRegion: sessionStorage.getItem(this.filterCSFloraRegion_cache) ?
                sessionStorage.getItem(this.filterCSFloraRegion_cache) : 'all',

            filterCSFloraDistrict: sessionStorage.getItem(this.filterCSFloraDistrict_cache) ?
                sessionStorage.getItem(this.filterCSFloraDistrict_cache) : 'all',

            filterCSFloraApplicationStatus: sessionStorage.getItem(this.filterCSFloraApplicationStatus_cache) ?
                sessionStorage.getItem(this.filterCSFloraApplicationStatus_cache) : 'all',

<<<<<<< HEAD
            filterCSFromFloraEffectiveFromDate: sessionStorage.getItem(this.filterCSFromFloraEffectiveFromDate_cache) ?
            sessionStorage.getItem(this.filterCSFromFloraEffectiveFromDate_cache) : '',
            filterCSToFloraEffectiveFromDate: sessionStorage.getItem(this.filterCSToFloraEffectiveFromDate_cache) ?
            sessionStorage.getItem(this.filterCSToFloraEffectiveFromDate_cache) : '',

            filterCSFromFloraEffectiveToDate: sessionStorage.getItem(this.filterCSFromFloraEffectiveToDate_cache) ?
            sessionStorage.getItem(this.filterCSFromFloraEffectiveToDate_cache) : '',
            filterCSToFloraEffectiveToDate: sessionStorage.getItem(this.filterCSToFloraEffectiveToDate_cache) ?
            sessionStorage.getItem(this.filterCSToFloraEffectiveToDate_cache) : '',
=======
            filterCSFloraEffectiveFromDate: sessionStorage.getItem(this.filterCSFloraEffectiveFromDate_cache) ?
                sessionStorage.getItem(this.filterCSFloraEffectiveFromDate_cache) : '',

            filterCSFloraEffectiveToDate: sessionStorage.getItem(this.filterCSFloraEffectiveToDate_cache) ?
                sessionStorage.getItem(this.filterCSFloraEffectiveToDate_cache) : '',
>>>>>>> 9bb951c6

            //Filter list for scientific name and common name
            filterListsSpecies: {},
            scientific_name_list: [],
            common_name_list: [],
            family_list: [],
            genus_list: [],
            conservation_list_dict: [],
            conservation_category_list: [],
            filtered_conservation_category_list: [],
            filterRegionDistrict: {},
            region_list: [],
            district_list: [],
            filtered_district_list: [],

            // filtering options
            external_status: [
                { value: 'draft', name: 'Draft' },
                { value: 'with_assessor', name: 'Under Review' },
                { value: 'approved', name: 'Approved' },
                { value: 'declined', name: 'Declined' },
                { value: 'discarded', name: 'Discarded' },
                { value: 'awaiting_payment', name: 'Awaiting Payment' },
            ],
            internal_status: [
                { value: 'draft', name: 'Draft' },
                { value: 'with_assessor', name: 'With Assessor' },
                { value: 'ready_for_agenda', name: 'Ready For Agenda' },
                // {value: 'with_approver', name: 'With Approver'},
                { value: 'with_referral', name: 'With Referral' },
                { value: 'approved', name: 'Approved' },
                { value: 'declined', name: 'Declined' },
                { value: 'discarded', name: 'Discarded' },
                { value: 'closed', name: 'Closed' },
            ],

            proposal_status: [],
        }
    },
    components: {
        datatable,
        CollapsibleFilters,
        FormSection,
        SpeciesConservationStatusHistory,
    },
    watch: {
        filterCSFloraScientificName: function () {
            let vm = this;
            vm.$refs.flora_cs_datatable.vmDataTable.ajax.reload(helpers.enablePopovers, false); // This calls ajax() backend call.
            sessionStorage.setItem(vm.filterCSFloraScientificName_cache, vm.filterCSFloraScientificName);
        },
        filterCSFloraCommonName: function () {
            let vm = this;
            vm.$refs.flora_cs_datatable.vmDataTable.ajax.reload(helpers.enablePopovers, false); // This calls ajax() backend call.
            sessionStorage.setItem(vm.filterCSFloraCommonName_cache, vm.filterCSFloraCommonName);
        },
        filterCSFloraPhylogeneticGroup: function () {
            let vm = this;
            vm.$refs.flora_cs_datatable.vmDataTable.ajax.reload(helpers.enablePopovers, false); // This calls ajax() backend call.
            sessionStorage.setItem(vm.filterCSFloraPhylogeneticGroup_cache, vm.filterCSFloraPhylogeneticGroup);
        },
        filterCSFloraFamily: function () {
            let vm = this;
            vm.$refs.flora_cs_datatable.vmDataTable.ajax.reload(helpers.enablePopovers, false); // This calls ajax() backend call.
            sessionStorage.setItem(vm.filterCSFloraFamily_cache, vm.filterCSFloraFamily);
        },
        filterCSFloraGenus: function () {
            let vm = this;
            vm.$refs.flora_cs_datatable.vmDataTable.ajax.reload(helpers.enablePopovers, false); // This calls ajax() backend call.
            sessionStorage.setItem(vm.filterCSFloraGenus_cache, vm.filterCSFloraGenus);
        },
        filterCSFloraConservationList: function () {
            let vm = this;
            vm.$refs.flora_cs_datatable.vmDataTable.ajax.reload(helpers.enablePopovers, false); // This calls ajax() backend call.
            sessionStorage.setItem(vm.filterCSFloraConservationList_cache, vm.filterCSFloraConservationList);
        },
        filterCSFloraConservationCategory: function () {
            let vm = this;
            vm.$refs.flora_cs_datatable.vmDataTable.ajax.reload(helpers.enablePopovers, false); // This calls ajax() backend call.
            sessionStorage.setItem(vm.filterCSFloraConservationCategory_cache, vm.filterCSFloraConservationCategory);
        },
        filterCSFloraRegion: function () {
            let vm = this;
            vm.$refs.flora_cs_datatable.vmDataTable.ajax.reload(helpers.enablePopovers, false); // This calls ajax() backend call.
            sessionStorage.setItem(vm.filterCSFloraRegion_cache, vm.filterCSFloraRegion);
        },
        filterCSFloraDistrict: function () {
            let vm = this;
            vm.$refs.flora_cs_datatable.vmDataTable.ajax.reload(helpers.enablePopovers, false); // This calls ajax() backend call.
            sessionStorage.setItem(vm.filterCSFloraDistrict_cache, vm.filterCSFloraDistrict);
        },
<<<<<<< HEAD
        filterCSFromFloraEffectiveFromDate: function(){
            let vm = this;
            vm.$refs.flora_cs_datatable.vmDataTable.ajax.reload(helpers.enablePopovers,false); // This calls ajax() backend call.
            sessionStorage.setItem(vm.filterCSFromFloraEffectiveFromDate_cache, vm.filterCSFromFloraEffectiveFromDate);
        },
        filterCSToFloraEffectiveFromDate: function(){
            let vm = this;
            vm.$refs.flora_cs_datatable.vmDataTable.ajax.reload(helpers.enablePopovers,false); // This calls ajax() backend call.
            sessionStorage.setItem(vm.filterCSToFloraEffectiveFromDate_cache, vm.filterCSToFloraEffectiveFromDate);
        },
        filterCSFromFloraEffectiveToDate: function(){
            let vm = this;
            vm.$refs.flora_cs_datatable.vmDataTable.ajax.reload(helpers.enablePopovers,false); // This calls ajax() backend call.
            sessionStorage.setItem(vm.filterCSFromFloraEffectiveToDate_cache, vm.filterCSFromFloraEffectiveToDate);
        },
        filterCSToFloraEffectiveToDate: function(){
            let vm = this;
            vm.$refs.flora_cs_datatable.vmDataTable.ajax.reload(helpers.enablePopovers,false); // This calls ajax() backend call.
            sessionStorage.setItem(vm.filterCSToFloraEffectiveToDate_cache, vm.filterCSToFloraEffectiveToDate);
=======
        filterCSFloraEffectiveFromDate: function () {
            let vm = this;
            vm.$refs.flora_cs_datatable.vmDataTable.ajax.reload(helpers.enablePopovers, false); // This calls ajax() backend call.
            sessionStorage.setItem(vm.filterCSFloraEffectiveFromDate_cache, vm.filterCSFloraEffectiveFromDate);
        },
        filterCSFloraEffectiveToDate: function () {
            let vm = this;
            vm.$refs.flora_cs_datatable.vmDataTable.ajax.reload(helpers.enablePopovers, false); // This calls ajax() backend call.
            sessionStorage.setItem(vm.filterCSFloraEffectiveToDate_cache, vm.filterCSFloraEffectiveToDate);
>>>>>>> 9bb951c6
        },
        filterCSFloraApplicationStatus: function () {
            let vm = this;
            vm.$refs.flora_cs_datatable.vmDataTable.ajax.reload(helpers.enablePopovers, false); // This calls ajax() backend call.
            sessionStorage.setItem(vm.filterCSFloraApplicationStatus_cache, vm.filterCSFloraApplicationStatus);
        },
        filterApplied: function () {
            if (this.$refs.collapsible_filters) {
                // Collapsible component exists
                this.$refs.collapsible_filters.show_warning_icon(this.filterApplied)
            }
        },
    },
    computed: {
        filterApplied: function () {
            if (this.filterCSFloraScientificName === 'all' &&
                this.filterCSFloraCommonName === 'all' &&
                this.filterCSFloraPhylogeneticGroup === 'all' &&
                this.filterCSFloraFamily === 'all' &&
                this.filterCSFloraGenus === 'all' &&
                this.filterCSFloraConservationList === 'all' &&
                this.filterCSFloraConservationCategory === 'all' &&
                this.filterCSFloraRegion === 'all' &&
                this.filterCSFloraDistrict === 'all' &&
                this.filterCSFloraApplicationStatus === 'all' &&
<<<<<<< HEAD
                this.filterCSFromFloraEffectiveFromDate === '' &&
                this.filterCSToFloraEffectiveFromDate === '' &&
                this.filterCSFromFloraEffectiveToDate === '' &&
                this.filterCSToFloraEffectiveToDate === ''){
=======
                this.filterCSFloraEffectiveFromDate === '' &&
                this.filterCSFloraEffectiveToDate === '') {
>>>>>>> 9bb951c6
                return false
            } else {
                return true
            }
        },
        is_external: function () {
            return this.level == 'external';
        },
        is_internal: function () {
            return this.level == 'internal'
        },
        is_referral: function () {
            return this.level == 'referral';
        },
        addFloraCSVisibility: function () {
            return this.profile && this.profile.groups.find(
                (i) => [
                    constants.GROUPS.INTERNAL_CONTRIBUTORS
                ].includes(i)
            );
        },
        datatable_headers: function () {
            if (this.is_external) {
                return ['Number', 'Species', 'Scientific Name', 'Common Name', 'Conservation List',
                    'Conservation Category', 'Region', 'District', 'Effective From Date', 'Effective To Date', 'Family', 'Genera', 'Status', 'Action']
            }
            if (this.is_internal) {
                return ['Number', 'Species', 'Scientific Name', 'Common Name', 'Conservation List',
                    'Conservation Category', 'Region', 'District', 'Effective From Date', 'Effective To Date', 'Family', 'Genera', 'Status', 'Action']
            }
        },
        column_id: function () {
            return {
                data: "id",
                orderable: true,
                searchable: false,
                visible: false,
                'render': function (data, type, full) {
                    return full.id
                },
                name: "id",
            }
        },
        column_number: function () {
            return {
                data: "conservation_status_number",
                orderable: true,
                searchable: true,
                visible: true,
                'render': function (data, type, full) {
                    return full.conservation_status_number
                },
                name: "id",
            }
        },
        column_species_number: function () {
            return {
                data: "species_number",
                orderable: true,
                searchable: true,
                visible: true,
                'render': function (data, type, full) {
                    return full.species_number
                },
                name: "species__species_number",
            }
        },
        column_scientific_name: function () {
            return {
                data: "scientific_name",
                orderable: true,
                searchable: true,
                visible: true,
                'render': function (value, type) {
                    let result = helpers.dtPopover(value, 30, 'hover');
                    return type == 'export' ? value : result;
                },
                name: "species__taxonomy__scientific_name",
            }
        },
        column_common_name: function () {
            return {
                data: "common_name",
                orderable: true,
                searchable: true,
                visible: true,
                'render': function (value, type) {
                    let result = helpers.dtPopover(value, 30, 'hover');
                    return type == 'export' ? value : result;
                },
                //'createdCell': helpers.dtPopoverCellFn,
                name: "species__taxonomy__vernaculars__vernacular_name",
            }
        },
        column_family: function () {
            return {
                data: "family",
                orderable: true,
                searchable: true,
                visible: true,
                'render': function (value, type) {
                    let result = helpers.dtPopover(value, 30, 'hover');
                    return type == 'export' ? value : result;
                },
                //'createdCell': helpers.dtPopoverCellFn,
                name: "species__taxonomy__family_fk__scientific_name",
            }
        },
        column_genera: function () {
            return {
                data: "genus",
                orderable: true,
                searchable: true,
                visible: true,
                'render': function (value, type) {
                    let result = helpers.dtPopover(value, 30, 'hover');
                    return type == 'export' ? value : result;
                },
                //'createdCell': helpers.dtPopoverCellFn,
                name: "species__taxonomy__genus__name",
            }
        },
        column_conservation_list: function () {
            return {
                data: "conservation_list",
                orderable: true,
                searchable: true,
                visible: true,
                'render': function (data, type, full) {
                    if (full.conservation_list) {
                        return full.conservation_list;
                    }
                    // Should not reach here
                    return ''
                },
                name: "conservation_list__code",
            }
        },
        column_conservation_category: function () {
            return {
                data: "conservation_category",
                orderable: true,
                searchable: true,
                visible: true,
                'render': function (data, type, full) {
                    if (full.conservation_category) {
                        return full.conservation_category;
                    }
                    // Should not reach here
                    return ''
                },
                name: "conservation_category__code",
            }
        },
        column_status: function () {
            return {
                // 9. Workflow Status
                data: "processing_status",
                orderable: true,
                searchable: true,
                visible: true,
                'render': function (data, type, full) {
                    if (full.processing_status) {
                        return full.processing_status;
                    }
                    // Should not reach here
                    return ''
                },
                name: "processing_status",
            }
        },
        column_region: function () {
            return {
                data: "region",
                orderable: true,
                searchable: true, // handles by filter_queryset override method
                visible: true,
                'render': function (data, type, full) {
                    if (full.region) {
                        return full.region
                    }
                    // Should not reach here
                    return ''
                },
                name: "species__region__name",
            }
        },
        column_district: function () {
            return {
                data: "district",
                orderable: true,
                searchable: true, // handles by filter_queryset override method
                visible: true,
                'render': function (data, type, full) {
                    if (full.district) {
                        return full.district
                    }
                    // Should not reach here
                    return ''
                },
                name: "species__district__name",
            }
        },
        column_effective_from_date: function () {
            return {
                data: "effective_from_date",
                orderable: true,
                searchable: true, // handles by filter_queryset override method
                visible: true,
                'render': function (data, type, full) {
                    if (full.effective_from_date) {
                        return full.effective_from_date
                    }
                    // Should not reach here
                    return ''
                },
                name: "conservationstatusissuanceapprovaldetails__effective_from_date",
            }
        },
        column_effective_to_date: function () {
            return {
                data: "effective_to_date",
                orderable: true,
                searchable: true, // handles by filter_queryset override method
                visible: true,
                'render': function (data, type, full) {
                    if (full.effective_to_date) {
                        return full.effective_to_date
                    }
                    // Should not reach here
                    return ''
                },
                name: "conservationstatusissuanceapprovaldetails__effective_to_date",
            }
        },
        column_action: function () {
            let vm = this
            return {
                // 10. Action
                data: "id",
                orderable: false,
                searchable: false,
                visible: true,
                'render': function (data, type, full) {
                    let links = "";
                    if (vm.is_for_agenda == false) {
                        if (!vm.is_external) {
                            if (full.internal_user_edit) {
                                links += `<a href='/internal/conservation_status/${full.id}'>Continue</a><br/>`;
                                links += `<a href='#${full.id}' data-discard-cs-proposal='${full.id}'>Discard</a><br/>`;
                                links += `<a href='#' data-history-conservation-status-species='${full.id}'
                                data-history-species='${full.species_number}'
                                data-history-conservation-list='${full.conservation_list}'>History</a><br>`;
                            }
                            else {
                                if (full.assessor_process) {
                                    links += `<a href='/internal/conservation_status/${full.id}'>Process</a><br/>`;
                                    links += `<a href='#' data-history-conservation-status-species='${full.id}'
                                        data-history-species='${full.species_number}'
                                        data-history-conservation-list='${full.conservation_list}'>History</a><br>`;
                                }
                                else {
                                    if (full.assessor_edit) {
                                        links += `<a href='/internal/conservation_status/${full.id}?action=edit'>Edit</a><br/>`;
                                    }
                                    links += `<a href='/internal/conservation_status/${full.id}?action=view'>View</a><br/>`;
                                    links += `<a href='#' data-history-conservation-status-species='${full.id}'
                                    data-history-species='${full.species_number}'
                                    data-history-conservation-list='${full.conservation_list}'>History</a><br>`;
                                }
                            }
                        }
                    }
                    else {
                        if (vm.meeting_obj.agenda_items_arr.includes(full.id)) {
                            links += `<a>Added</a><br/>`;
                        }
                        else {
                            links += `<a href='#${full.id}' data-add-to-agenda='${full.id}'>Add</a><br/>`;
                        }
                    }
                    return links;
                }
            }
        },
        datatable_options: function () {
            let vm = this

            let columns = []
            let search = null
            let buttons = [
                {
                    text: '<i class="fa-solid fa-download"></i> Excel',
                    className: 'btn btn-primary me-2 rounded',
                    action: function (e, dt, node, config) {
                        vm.exportData("excel");
                    }
                },
                {
                    text: '<i class="fa-solid fa-download"></i> CSV',
                    className: 'btn btn-primary rounded',
                    action: function (e, dt, node, config) {
                        vm.exportData("csv");
                    }
                }
            ]
            if (vm.is_external) {
                columns = [
                    vm.column_number,
                    vm.column_species_number,
                    vm.column_scientific_name,
                    vm.column_common_name,
                    vm.column_conservation_list,
                    vm.column_conservation_category,
                    vm.column_region,
                    vm.column_district,
                    vm.column_effective_from_date,
                    vm.column_effective_to_date,
                    vm.column_family,
                    vm.column_genera,
                    vm.column_status,
                    vm.column_action,
                ]
                search = false
            }
            if (vm.is_internal) {
                columns = [
                    vm.column_number,
                    vm.column_species_number,
                    vm.column_scientific_name,
                    vm.column_common_name,
                    vm.column_conservation_list,
                    vm.column_conservation_category,
                    vm.column_region,
                    vm.column_district,
                    vm.column_effective_from_date,
                    vm.column_effective_to_date,
                    vm.column_family,
                    vm.column_genera,
                    vm.column_status,
                    vm.column_action,
                ]
                search = true
            }

            return {
                autoWidth: false,
                language: {
                    processing: constants.DATATABLE_PROCESSING_HTML
                },
                order: [
                    [0, 'desc']
                ],
                lengthMenu: [[10, 25, 50, 100, 100000000], [10, 25, 50, 100, "All"]],
                responsive: true,
                serverSide: true,
                searching: search,
                //  to show the "workflow Status","Action" columns always in the last position
                columnDefs: [
                    { responsivePriority: 1, targets: 0 },
                    { responsivePriority: 3, targets: -1 },
                    { responsivePriority: 2, targets: -2 }
                ],
                ajax: {
                    "url": this.url,
                    "dataSrc": 'data',

                    // adding extra GET params for Custom filtering
                    "data": function (d) {
                        d.filter_group_type = vm.group_type_name;
                        d.filter_scientific_name = vm.filterCSFloraScientificName;
                        d.filter_common_name = vm.filterCSFloraCommonName;
                        d.filter_phylogenetic_group = vm.filterCSFloraPhylogeneticGroup;
                        d.filter_family = vm.filterCSFloraFamily;
                        d.filter_genus = vm.filterCSFloraGenus;
                        d.filter_conservation_list = vm.filterCSFloraConservationList;
                        d.filter_conservation_category = vm.filterCSFloraConservationCategory;
                        d.filter_region = vm.filterCSFloraRegion;
                        d.filter_district = vm.filterCSFloraDistrict;
                        d.filter_application_status = vm.filterCSFloraApplicationStatus;
                        d.filter_from_effective_from_date = vm.filterCSFromFloraEffectiveFromDate;
                        d.filter_to_effective_from_date = vm.filterCSToFloraEffectiveFromDate;
                        d.filter_from_effective_to_date = vm.filterCSFromFloraEffectiveToDate;
                        d.filter_to_effective_to_date = vm.filterCSToFloraEffectiveToDate;
                        d.is_internal = vm.is_internal;
                    }
                },
                //dom: 'lBfrtip',
                dom: "<'d-flex align-items-center'<'me-auto'l>fB>" +
                    "<'row'<'col-sm-12'tr>>" +
                    "<'d-flex align-items-center'<'me-auto'i>p>",
                buttons: vm.is_for_agenda == false ? buttons : [],

                columns: columns,
                processing: true,
                drawCallback: function () {
                    helpers.enablePopovers();
                },
                initComplete: function () {
                    helpers.enablePopovers();
                },
            }
        }

    },
    methods: {
        historyDocument: function (id, list, species) {
            this.speciesConservationStatusHistoryId = parseInt(id);
            this.listHistoryId = list ? list : "List not specified";
            this.speciesHistoryId = species ? species : "not specified";
            this.uuid++;
            this.$nextTick(() => {
                this.$refs.species_conservation_status_history.isModalOpen = true;
            });
        },
        collapsible_component_mounted: function () {
            this.$refs.collapsible_filters.show_warning_icon(this.filterApplied)
        },
        initialiseScientificNameLookup: function () {
            let vm = this;
            $(vm.$refs.cs_scientific_name_lookup).select2({
                minimumInputLength: 2,
                dropdownParent: $("#select_scientific_name"),
                theme: 'bootstrap-5',
                allowClear: true,
                placeholder: "Select Scientific Name",
                ajax: {
                    url: api_endpoints.scientific_name_lookup,
                    dataType: 'json',
                    data: function (params) {
                        var query = {
                            term: params.term,
                            type: 'public',
                            group_type_id: vm.group_type_id,
                        }
                        return query;
                    },
                    // results: function (data, page) { // parse the results into the format expected by Select2.
                    //     // since we are using custom formatting functions we do not need to alter remote JSON data
                    //     return {results: data};
                    // },
                },
            }).
                on("select2:select", function (e) {
                    var selected = $(e.currentTarget);
                    let data = e.params.data.id;
                    vm.filterCSFloraScientificName = data;
                    sessionStorage.setItem("filterCSFloraScientificNameText", e.params.data.text);
                }).
                on("select2:unselect", function (e) {
                    var selected = $(e.currentTarget);
                    vm.filterCSFloraScientificName = 'all';
                    sessionStorage.setItem("filterCSFloraScientificNameText", '');
                }).
                on("select2:open", function (e) {
                    const searchField = $('[aria-controls="select2-cs_scientific_name_lookup-results"]')
                    // move focus to select2 field
                    searchField[0].focus();
                });
        },
        initialiseCommonNameLookup: function () {
            let vm = this;
            $(vm.$refs.cs_common_name_lookup).select2({
                minimumInputLength: 2,
                dropdownParent: $("#select_common_name"),
                "theme": "bootstrap-5",
                allowClear: true,
                placeholder: "Select Common Name",
                ajax: {
                    url: api_endpoints.common_name_lookup,
                    dataType: 'json',
                    data: function (params) {
                        var query = {
                            term: params.term,
                            type: 'public',
                            group_type_id: vm.group_type_id,
                        }
                        return query;
                    },
                },
            }).
                on("select2:select", function (e) {
                    var selected = $(e.currentTarget);
                    let data = e.params.data.id;
                    vm.filterCSFloraCommonName = data;
                    sessionStorage.setItem("filterCSFloraCommonNameText", e.params.data.text);
                }).
                on("select2:unselect", function (e) {
                    var selected = $(e.currentTarget);
                    vm.filterCSFloraCommonName = 'all';
                    sessionStorage.setItem("filterCSFloraCommonNameText", '');
                }).
                on("select2:open", function (e) {
                    const searchField = $('[aria-controls="select2-cs_common_name_lookup-results"]')
                    // move focus to select2 field
                    searchField[0].focus();
                });
        },
        initialisePhyloGroupLookup: function () {
            let vm = this;
            $(vm.$refs.cs_phylo_group_lookup).select2({
                minimumInputLength: 2,
                dropdownParent: $("#select_phylo_group"),
                "theme": "bootstrap-5",
                allowClear: true,
                placeholder: "Select Phylo Group",
                ajax: {
                    url: api_endpoints.phylo_group_lookup,
                    dataType: 'json',
                    data: function (params) {
                        var query = {
                            term: params.term,
                            type: 'public',
                            group_type_id: vm.group_type_id,
                        }
                        return query;
                    },
                },
            }).
                on("select2:select", function (e) {
                    var selected = $(e.currentTarget);
                    let data = e.params.data.id;
                    vm.filterCSFloraPhylogeneticGroup = data;
                    sessionStorage.setItem("filterCSFloraPhylogeneticGroupText", e.params.data.text);
                }).
                on("select2:unselect", function (e) {
                    var selected = $(e.currentTarget);
                    vm.filterCSFloraPhylogeneticGroup = 'all';
                    sessionStorage.setItem("filterCSFloraPhylogeneticGroupText", '');
                }).
                on("select2:open", function (e) {
                    const searchField = $('[aria-controls="select2-cs_phylo_group_lookup-results"]')
                    // move focus to select2 field
                    searchField[0].focus();
                });
        },
        initialiseFamilyLookup: function () {
            let vm = this;
            $(vm.$refs.cs_family_lookup).select2({
                minimumInputLength: 2,
                dropdownParent: $("#select_family"),
                "theme": "bootstrap-5",
                allowClear: true,
                placeholder: "Select Family",
                ajax: {
                    url: api_endpoints.family_lookup,
                    dataType: 'json',
                    data: function (params) {
                        var query = {
                            term: params.term,
                            type: 'public',
                            group_type_id: vm.group_type_id,
                        }
                        return query;
                    },
                },
            }).
                on("select2:select", function (e) {
                    var selected = $(e.currentTarget);
                    let data = e.params.data.id;
                    vm.filterCSFloraFamily = data;
                    sessionStorage.setItem("filterCSFloraFamilyText", e.params.data.text);
                }).
                on("select2:unselect", function (e) {
                    var selected = $(e.currentTarget);
                    vm.filterCSFloraFamily = 'all';
                    sessionStorage.setItem("filterCSFloraFamilyText", '');
                }).
                on("select2:open", function (e) {
                    //const searchField = $(".select2-search__field")
                    const searchField = $('[aria-controls="select2-cs_family_lookup-results"]')
                    // move focus to select2 field
                    searchField[0].focus();
                });
        },
        initialiseGeneraLookup: function () {
            let vm = this;
            $(vm.$refs.cs_genera_lookup).select2({
                minimumInputLength: 2,
                dropdownParent: $("#select_genera"),
                "theme": "bootstrap-5",
                allowClear: true,
                placeholder: "Select Genera",
                ajax: {
                    url: api_endpoints.genera_lookup,
                    dataType: 'json',
                    data: function (params) {
                        var query = {
                            term: params.term,
                            type: 'public',
                            group_type_id: vm.group_type_id,
                        }
                        return query;
                    },
                },
            }).
                on("select2:select", function (e) {
                    var selected = $(e.currentTarget);
                    let data = e.params.data.id;
                    vm.filterCSFloraGenus = data;
                    sessionStorage.setItem("filterCSFloraGenusText", e.params.data.text);
                }).
                on("select2:unselect", function (e) {
                    var selected = $(e.currentTarget);
                    vm.filterCSFloraGenus = 'all';
                    sessionStorage.setItem("filterCSFloraGenusText", '');
                }).
                on("select2:open", function (e) {
                    //const searchField = $(".select2-search__field")
                    const searchField = $('[aria-controls="select2-cs_genera_lookup-results"]')
                    // move focus to select2 field
                    searchField[0].focus();
                });
        },
        fetchFilterLists: function () {
            let vm = this;
            //large FilterList of Species Values object
            vm.$http.get(api_endpoints.filter_lists_species + '?group_type_name=' + vm.group_type_name).then((response) => {
                vm.filterListsSpecies = response.body;
                vm.scientific_name_list = vm.filterListsSpecies.scientific_name_list;
                vm.common_name_list = vm.filterListsSpecies.common_name_list;
                vm.family_list = vm.filterListsSpecies.family_list;
                vm.genus_list = vm.filterListsSpecies.genus_list;
                vm.conservation_list_dict = vm.filterListsSpecies.conservation_list_dict;
                vm.conservation_category_list = vm.filterListsSpecies.conservation_category_list;
                vm.filterConservationCategory();
                vm.filterDistrict();
                vm.proposal_status = vm.internal_status.slice().sort((a, b) => {
                    return a.name.trim().localeCompare(b.name.trim());
                });
                //vm.proposal_status = vm.level == 'internal' ? response.body.processing_status_choices: response.body.customer_status_choices;
                //vm.proposal_status = vm.level == 'internal' ? vm.internal_status: vm.external_status;
            }, (error) => {
                console.log(error);
            })
            vm.$http.get(api_endpoints.region_district_filter_dict).then((response) => {
                vm.filterRegionDistrict = response.body;
                vm.region_list = vm.filterRegionDistrict.region_list;
                vm.district_list = vm.filterRegionDistrict.district_list;
            }, (error) => {
                console.log(error);
            })
        },
        //-------filter category dropdown dependent on conservation_list selected
        filterConservationCategory: function (event) {
            //this.$nextTick(() => {
            if (event) {
                this.filterCSFloraConservationCategory = 'all'; //-----to remove the previous selection
            }
            this.filtered_conservation_category_list = [];
            //---filter conservation_categories as per cons_list selected
            for (let choice of this.conservation_category_list) {
                if (choice.conservation_list_id.toString() === this.filterCSFloraConservationList.toString()) {
                    this.filtered_conservation_category_list.push(choice);
                }
            }
            //});
        },
        //-------filter district dropdown dependent on region selected
        filterDistrict: function (event) {
            this.$nextTick(() => {
                if (event) {
                    this.filterCSFloraDistrict = 'all'; //-----to remove the previous selection
                }
                this.filtered_district_list = [];
                //---filter districts as per region selected
                for (let choice of this.district_list) {
                    if (choice.region_id.toString() === this.filterCSFloraRegion.toString()) {
                        this.filtered_district_list.push(choice);
                    }

                }
            });
        },
        createFloraConservationStatus: async function () {
            let newFloraCSId = null
            try {
                const createUrl = api_endpoints.conservation_status + "/";
                let payload = new Object();
                payload.application_type_id = this.group_type_id
                payload.internal_application = true
                let savedFloraCS = await Vue.http.post(createUrl, payload);
                if (savedFloraCS) {
                    newFloraCSId = savedFloraCS.body.id;
                }
            }
            catch (err) {
                console.log(err);
                if (this.is_internal) {
                    return err;
                }
            }
            this.$router.push({
                name: 'internal-conservation_status',
                params: { conservation_status_id: newFloraCSId },
            });
        },
        discardCSProposal: function (conservation_status_id) {
            let vm = this;
            swal.fire({
                title: "Discard Application",
                text: "Are you sure you want to discard this proposal?",
                icon: "warning",
                showCancelButton: true,
                confirmButtonText: 'Discard Application',
                confirmButtonColor: '#d9534f'
            }).then((result) => {
                if (result.isConfirmed) {
                    vm.$http.delete(api_endpoints.discard_cs_proposal(conservation_status_id))
                        .then((response) => {
                            swal.fire({
                                title: 'Discarded',
                                text: 'Your proposal has been discarded',
                                icon: 'success',
                                confirmButtonColor: '#226fbb',
                            });
                            vm.$refs.flora_cs_datatable.vmDataTable.ajax.reload(helpers.enablePopovers, false);
                        }, (error) => {
                            console.log(error);
                        });
                }
            }, (error) => {

            });
        },
        addToMeetingAgenda: function (conservation_status_id) {
            let vm = this;
            let payload = new Object();
            payload.conservation_status_id = conservation_status_id;
            Vue.http.post(`/api/meeting/${vm.meeting_obj.id}/add_agenda_item.json`, payload).then(res => {
                vm.meeting_obj.agenda_items_arr = res.body;
                vm.$refs.flora_cs_datatable.vmDataTable.ajax.reload(helpers.enablePopovers, false);
                this.$emit('updateAgendaItems');
            },
                err => {
                    console.log(err);
                });
        },
        addEventListeners: function () {
            let vm = this;
            // internal Discard listener
            vm.$refs.flora_cs_datatable.vmDataTable.on('click', 'a[data-discard-cs-proposal]', function (e) {
                e.preventDefault();
                var id = $(this).attr('data-discard-cs-proposal');
                vm.discardCSProposal(id);
            });

            vm.$refs.flora_cs_datatable.vmDataTable.on('click', 'a[data-add-to-agenda]', function (e) {
                e.preventDefault();
                var id = $(this).attr('data-add-to-agenda');
                vm.addToMeetingAgenda(id);
            });
            vm.$refs.flora_cs_datatable.vmDataTable.on('click', 'a[data-history-conservation-status-species]', function (e) {
                e.preventDefault();
                var id = $(this).attr('data-history-conservation-status-species');
                var list = $(this).attr('data-history-conservation-list');
                var species = $(this).attr('data-history-species');
                vm.historyDocument(id, list, species);
            });
            vm.$refs.flora_cs_datatable.vmDataTable.on('childRow.dt', function (e, settings) {
                helpers.enablePopovers();
            });
        },
        initialiseSearch: function () {
            this.submitterSearch();
        },
        submitterSearch: function () {
            let vm = this;
            vm.$refs.flora_cs_datatable.table.dataTableExt.afnFiltering.push(
                function (settings, data, dataIndex, original) {
                    let filtered_submitter = vm.filterProposalSubmitter;
                    if (filtered_submitter == 'All') { return true; }
                    return filtered_submitter == original.submitter.email;
                }
            );
        },
        exportData: function (format) {
            let vm = this;
            const columns_new = {
                "0": {
                    "data": "conservation_status_number",
                    "name": "conservation_status__id, conservation_status__conservation_status_number",
                    "orderable": "true",
                    "search": {
                        "regex": "false",
                        "value": ""
                    },
                    "searchable": "false"
                },
                "1": {
                    "data": "species_number",
                    "name": "conservation_status__species__species_number",
                    "orderable": "true",
                    "search": {
                        "regex": "false",
                        "value": ""
                    },
                    "searchable": "true"
                },
                "2": {
                    "data": "scientific_name",
                    "name": "conservation_status__species__taxonomy__scientific_name",
                    "orderable": "true",
                    "search": {
                        "regex": "false",
                        "value": ""
                    },
                    "searchable": "true"
                },
                "3": {
                    "data": "conservation_list",
                    "name": "conservation_status__conservation_list__code",
                    "searchable": "true",
                    "orderable": "true",
                    "search": {
                        "value": "",
                        "regex": "false"
                    }
                },
                "4": {
                    "data": "conservation_category",
                    "name": "conservation_status__conservation_category__code",
                    "searchable": "true",
                    "orderable": "true",
                    "search": {
                        "value": "",
                        "regex": "false"
                    }
                },
                "5": {
                    "data": "family",
                    "name": "species__taxonomy__family_name",
                    "searchable": "true",
                    "orderable": "true",
                    "search": {
                        "value": "",
                        "regex": "false"
                    }
                },
                "6": {
                    "data": "genus",
                    "name": "species__taxonomy__genera_name",
                    "searchable": "true",
                    "orderable": "true",
                    "search": {
                        "value": "",
                        "regex": "false"
                    }
                },
                "7": {
                    "data": "processing_status",
                    "name": "conservation_status__processing_status",
                    "searchable": "true",
                    "orderable": "true",
                    "search": {
                        "value": "",
                        "regex": "false"
                    }
                },
                "8": {
                    "data": "id",
                    "name": "",
                    "searchable": "false",
                    "orderable": "false",
                    "search": {
                        "value": "",
                        "regex": "false"
                    }
                },
                "9": {
                    "data": "conservation_status",
                    "name": "",
                    "searchable": "true",
                    "orderable": "true",
                    "search": {
                        "value": "",
                        "regex": "false"
                    }
                },
                "10": {
                    "data": "district",
                    "name": "district__name",
                    "orderable": "true",
                    "search": {
                        "regex": "false",
                        "value": ""
                    },
                    "searchable": "false"
                },
                "11": {
                    "data": "region",
                    "name": "region__name",
                    "orderable": "true",
                    "search": {
                        "regex": "false",
                        "value": ""
                    },
                    "searchable": "false"
                }
            };

            const object_load = {
                columns: columns_new,
                filter_group_type: vm.group_type_name,
                filter_scientific_name: vm.filterCSFloraScientificName,
                filter_common_name: vm.filterCSFloraCommonName,
                filter_family: vm.filterCSFloraFamily,
                filter_genus: vm.filterCSFloraGenus,
                filter_conservation_list: vm.filterCSFloraConservationList,
                filter_conservation_category: vm.filterCSFloraConservationCategory,
                filter_application_status: vm.filterCSFloraApplicationStatus,
                filter_region: vm.filterCSFloraRegion,
                filter_district: vm.filterCSFloraDistrict,
                filter_from_effective_from_date: vm.filterCSFromFloraEffectiveFromDate,
                filter_to_effective_from_date: vm.filterCSToFloraEffectiveFromDate,
                filter_effective_to_date: vm.filterCSFromFloraEffectiveToDate,
                filter_effective_to_date: vm.filterCSToFloraEffectiveToDate,
                is_internal: vm.is_internal,
                export_format: format
            };

            const url = api_endpoints.species_cs_internal_export;
            const keyValuePairs = [];

            for (const key in object_load) {
                if (object_load.hasOwnProperty(key)) {
                    const encodedKey = encodeURIComponent(key);
                    let encodedValue = '';

                    if (typeof object_load[key] === 'object') {
                        encodedValue = encodeURIComponent(JSON.stringify(object_load[key]));
                    }
                    else {
                        encodedValue = encodeURIComponent(object_load[key]);
                    }
                    keyValuePairs.push(`${encodedKey}=${encodedValue}`);
                }
            }
            const params = keyValuePairs.join('&');
            const fullUrl = `${url}?${params}`;
            try {
                if (format === "excel") {
                    $.ajax({
                        type: "GET",
                        url: fullUrl,
                        contentType: "application/vnd.ms-excel",
                        dataType: "binary",
                        xhrFields: {
                            responseType: 'blob'
                        },

                        success: function (response, status, request) {
                            var contentDispositionHeader = request.getResponseHeader('Content-Disposition');
                            var filename = contentDispositionHeader.split('filename=')[1];
                            window.URL = window.URL || window.webkitURL;
                            var blob = new Blob([response], { type: "application/vnd.ms-excel" });

                            var downloadUrl = window.URL.createObjectURL(blob);
                            var a = document.createElement("a");
                            a.href = downloadUrl;
                            a.download = filename;
                            document.body.appendChild(a);
                            a.click();
                            document.body.removeChild(a);
                        },
                        error: function (xhr, status, error) {
                            console.log(error);
                        },
                    });
                }
                else if (format === "csv") {
                    $.ajax({
                        type: "GET",
                        url: fullUrl,
                        success: function (response, status, request) {
                            var contentDispositionHeader = request.getResponseHeader('Content-Disposition');
                            var filename = contentDispositionHeader.split('filename=')[1];
                            window.URL = window.URL || window.webkitURL;
                            var blob = new Blob([response], { type: "text/csv" });

                            var downloadUrl = window.URL.createObjectURL(blob);
                            var a = document.createElement("a");
                            a.href = downloadUrl;
                            a.download = filename;
                            document.body.appendChild(a);
                            a.click();
                            document.body.removeChild(a);
                        },
                        error: function (xhr, status, error) {
                            console.log(error);
                        },
                    });
                }
            }
            catch (err) {
                console.log(err);
                if (vm.is_internal) {
                    return err;
                }
            }
        },
    },
    mounted: function () {
        this.fetchFilterLists();
        let vm = this;
        $('a[data-toggle="collapse"]').on('click', function () {
            var chev = $(this).children()[0];
            window.setTimeout(function () {
                $(chev).toggleClass("glyphicon-chevron-down glyphicon-chevron-up");
            }, 100);
        });
        this.$nextTick(() => {
            vm.initialiseScientificNameLookup();
            vm.initialiseCommonNameLookup();
            vm.initialisePhyloGroupLookup();
            vm.initialiseFamilyLookup();
            vm.initialiseGeneraLookup();
            //vm.initialiseSearch();
            vm.addEventListeners();

            // -- to set the select2 field with the session value if exists onload()
            if (sessionStorage.getItem("filterCSFloraScientificName") != 'all' && sessionStorage.getItem("filterCSFloraScientificName") != null) {
                // contructor new Option(text, value, defaultSelected, selected)
                var newOption = new Option(sessionStorage.getItem("filterCSFloraScientificNameText"), vm.filterCSFloraScientificName, false, true);
                $('#cs_scientific_name_lookup').append(newOption);
                //$('#scientific_name_lookup').append(newOption).trigger('change');
            }
            if (sessionStorage.getItem("filterCSFloraCommonName") != 'all' && sessionStorage.getItem("filterCSFloraCommonName") != null) {
                // contructor new Option(text, value, defaultSelected, selected)
                var newOption = new Option(sessionStorage.getItem("filterCSFloraCommonNameText"), vm.filterCSFloraCommonName, false, true);
                $('#cs_common_name_lookup').append(newOption);
            }
            if (sessionStorage.getItem("filterCSFloraPhylogeneticGroup") != 'all' && sessionStorage.getItem("filterCSFloraPhylogeneticGroup") != null) {
                // contructor new Option(text, value, defaultSelected, selected)
                var newOption = new Option(sessionStorage.getItem("filterCSFloraPhylogeneticGroupText"), vm.filterCSFloraPhylogeneticGroup, false, true);
                $('#cs_phylo_group_lookup').append(newOption);
            }
            if (sessionStorage.getItem("filterCSFloraFamily") != 'all' && sessionStorage.getItem("filterCSFloraFamily") != null) {
                // contructor new Option(text, value, defaultSelected, selected)
                var newOption = new Option(sessionStorage.getItem("filterCSFloraFamilyText"), vm.filterCSFloraFamily, false, true);
                $('#cs_family_lookup').append(newOption);
            }
            if (sessionStorage.getItem("filterCSFloraGenus") != 'all' && sessionStorage.getItem("filterCSFloraGenus") != null) {
                // contructor new Option(text, value, defaultSelected, selected)
                var newOption = new Option(sessionStorage.getItem("filterCSFloraGenusText"), vm.filterCSFloraGenus, false, true);
                $('#cs_genera_lookup').append(newOption);
            }
        });
    }
}
</script>
<style scoped>
.dt-buttons {
    float: right;
}

.collapse-icon {
    cursor: pointer;
}

.collapse-icon::before {
    top: 5px;
    left: 4px;
    height: 14px;
    width: 14px;
    border-radius: 14px;
    line-height: 14px;
    border: 2px solid white;
    line-height: 14px;
    content: '-';
    color: white;
    background-color: #d33333;
    display: inline-block;
    box-shadow: 0px 0px 3px #444;
    box-sizing: content-box;
    text-align: center;
    text-indent: 0 !important;
    font-family: 'Courier New', Courier monospace;
    margin: 5px;
}

.expand-icon {
    cursor: pointer;
}

.expand-icon::before {
    top: 5px;
    left: 4px;
    height: 14px;
    width: 14px;
    border-radius: 14px;
    line-height: 14px;
    border: 2px solid white;
    line-height: 14px;
    content: '+';
    color: white;
    background-color: #337ab7;
    display: inline-block;
    box-shadow: 0px 0px 3px #444;
    box-sizing: content-box;
    text-align: center;
    text-indent: 0 !important;
    font-family: 'Courier New', Courier monospace;
    margin: 5px;
}
</style><|MERGE_RESOLUTION|>--- conflicted
+++ resolved
@@ -89,29 +89,17 @@
                 </div>
                 <div class="col-md-3" v-show="!is_for_agenda">
                     <div class="form-group">
-<<<<<<< HEAD
                         <label for="">Effective From Date Range:</label>
                         <input type="date" class="form-control" placeholder="DD/MM/YYYY" id="from_effective_from_date" v-model="filterCSFromFloraEffectiveFromDate">
-=======
-                        <label for="">Effective From Date:</label>
-                        <input type="date" class="form-control" placeholder="DD/MM/YYYY" id="effective_from_date"
-                            v-model="filterCSFloraEffectiveFromDate">
->>>>>>> 9bb951c6
                     </div>
                 </div>
                 <div class="col-md-3" v-show="!is_for_agenda">
                     <div class="form-group">
-<<<<<<< HEAD
                         <label for=""></label>
                         <input type="date" class="form-control" placeholder="DD/MM/YYYY" id="to_effective_from_date" v-model="filterCSToFloraEffectiveFromDate">
-=======
-                        <label for="">Effective To Date:</label>
-                        <input type="date" class="form-control" placeholder="DD/MM/YYYY" id="effective_from_date"
-                            v-model="filterCSFloraEffectiveToDate">
->>>>>>> 9bb951c6
                     </div>
                 </div>
-                
+
                 <div class="col-md-3" v-show="!is_for_agenda">
                     <div class="form-group">
                         <label for="">Effective To Date Range:</label>
@@ -319,7 +307,6 @@
             filterCSFloraApplicationStatus: sessionStorage.getItem(this.filterCSFloraApplicationStatus_cache) ?
                 sessionStorage.getItem(this.filterCSFloraApplicationStatus_cache) : 'all',
 
-<<<<<<< HEAD
             filterCSFromFloraEffectiveFromDate: sessionStorage.getItem(this.filterCSFromFloraEffectiveFromDate_cache) ?
             sessionStorage.getItem(this.filterCSFromFloraEffectiveFromDate_cache) : '',
             filterCSToFloraEffectiveFromDate: sessionStorage.getItem(this.filterCSToFloraEffectiveFromDate_cache) ?
@@ -329,13 +316,6 @@
             sessionStorage.getItem(this.filterCSFromFloraEffectiveToDate_cache) : '',
             filterCSToFloraEffectiveToDate: sessionStorage.getItem(this.filterCSToFloraEffectiveToDate_cache) ?
             sessionStorage.getItem(this.filterCSToFloraEffectiveToDate_cache) : '',
-=======
-            filterCSFloraEffectiveFromDate: sessionStorage.getItem(this.filterCSFloraEffectiveFromDate_cache) ?
-                sessionStorage.getItem(this.filterCSFloraEffectiveFromDate_cache) : '',
-
-            filterCSFloraEffectiveToDate: sessionStorage.getItem(this.filterCSFloraEffectiveToDate_cache) ?
-                sessionStorage.getItem(this.filterCSFloraEffectiveToDate_cache) : '',
->>>>>>> 9bb951c6
 
             //Filter list for scientific name and common name
             filterListsSpecies: {},
@@ -427,7 +407,6 @@
             vm.$refs.flora_cs_datatable.vmDataTable.ajax.reload(helpers.enablePopovers, false); // This calls ajax() backend call.
             sessionStorage.setItem(vm.filterCSFloraDistrict_cache, vm.filterCSFloraDistrict);
         },
-<<<<<<< HEAD
         filterCSFromFloraEffectiveFromDate: function(){
             let vm = this;
             vm.$refs.flora_cs_datatable.vmDataTable.ajax.reload(helpers.enablePopovers,false); // This calls ajax() backend call.
@@ -447,17 +426,6 @@
             let vm = this;
             vm.$refs.flora_cs_datatable.vmDataTable.ajax.reload(helpers.enablePopovers,false); // This calls ajax() backend call.
             sessionStorage.setItem(vm.filterCSToFloraEffectiveToDate_cache, vm.filterCSToFloraEffectiveToDate);
-=======
-        filterCSFloraEffectiveFromDate: function () {
-            let vm = this;
-            vm.$refs.flora_cs_datatable.vmDataTable.ajax.reload(helpers.enablePopovers, false); // This calls ajax() backend call.
-            sessionStorage.setItem(vm.filterCSFloraEffectiveFromDate_cache, vm.filterCSFloraEffectiveFromDate);
-        },
-        filterCSFloraEffectiveToDate: function () {
-            let vm = this;
-            vm.$refs.flora_cs_datatable.vmDataTable.ajax.reload(helpers.enablePopovers, false); // This calls ajax() backend call.
-            sessionStorage.setItem(vm.filterCSFloraEffectiveToDate_cache, vm.filterCSFloraEffectiveToDate);
->>>>>>> 9bb951c6
         },
         filterCSFloraApplicationStatus: function () {
             let vm = this;
@@ -483,15 +451,10 @@
                 this.filterCSFloraRegion === 'all' &&
                 this.filterCSFloraDistrict === 'all' &&
                 this.filterCSFloraApplicationStatus === 'all' &&
-<<<<<<< HEAD
                 this.filterCSFromFloraEffectiveFromDate === '' &&
                 this.filterCSToFloraEffectiveFromDate === '' &&
                 this.filterCSFromFloraEffectiveToDate === '' &&
                 this.filterCSToFloraEffectiveToDate === ''){
-=======
-                this.filterCSFloraEffectiveFromDate === '' &&
-                this.filterCSFloraEffectiveToDate === '') {
->>>>>>> 9bb951c6
                 return false
             } else {
                 return true
