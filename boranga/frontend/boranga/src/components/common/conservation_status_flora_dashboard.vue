--- conflicted
+++ resolved
@@ -261,13 +261,9 @@
         let vm = this;
         return {
             datatable_id: 'species_flora_cs-datatable-'+vm._uid,
-<<<<<<< HEAD
             speciesConservationStatusHistoryId: null,
             speciesHistoryId: null,
             listHistoryId: null,
-=======
-
->>>>>>> acf0b3b5
             //Profile to check if user has access to process Proposal
             profile: {},
             is_payment_admin: false,
