--- conflicted
+++ resolved
@@ -363,11 +363,7 @@
         datatable_headers: function(){
             if (this.is_external){
                 return ['Id','Number', 'Scientific Name', 'Common Name', 'Phylo Group', 'Family', 'Genera',
-<<<<<<< HEAD
                      'Region', 'District', 'Status', 'Action']
-=======
-                     'Conservation List', 'Conservation Category', 'Region', 'District', 'Action']
->>>>>>> 48cb2fce
             }
             if (this.is_internal){
                 return ['Id','Number', 'Scientific Name', 'Common Name', 'Phylo Group', 'Family', 'Genera',
