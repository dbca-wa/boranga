<template id="communities_dashboard">
    <div>
        <CollapsibleFilters component_title="Filters" ref="collapsible_filters" @created="collapsible_component_mounted"
            class="mb-2">
            <div class="row">
                <div class="col-md-3">
                    <div class="form-group">
                        <label for="community_id_lookup">Community ID:</label>
                        <select id="community_id_lookup" name="community_id_lookup" ref="community_id_lookup"
                            class="form-control" />
                    </div>
                </div>
                <div class="col-md-3">
                    <div class="form-group">
                        <label for="community_name_lookup">Community Name:</label>
                        <select id="community_name_lookup" name="community_name_lookup" ref="community_name_lookup"
                            class="form-control" />
                    </div>
                </div>
                <div v-if="is_internal" class="col-md-3">
                    <div class="form-group">
                        <label for="">Status:</label>
                        <select class="form-select" v-model="filterCommunityApplicationStatus">
                            <option value="all">All</option>
                            <option v-for="status in community_status" :value="status.value">{{ status.name }}</option>
                        </select>
                    </div>
                </div>
                <div class="col-md-3">
                    <div class="form-group">
                        <label for="">Region:</label>
                        <select class="form-select" v-model="filterCommunityRegion" @change="filterDistrict($event)">
                            <option value="all">All</option>
                            <option v-for="region in region_list" :value="region.id" v-bind:key="region.id">
                                {{ region.name }}</option>
                        </select>
                    </div>
                </div>
                <div class="col-md-3">
                    <div class="form-group">
                        <label for="">District:</label>
                        <select class="form-select" v-model="filterCommunityDistrict">
                            <option value="all">All</option>
                            <option v-for="district in filtered_district_list" :value="district.id">{{ district.name }}
                            </option>
                        </select>
                    </div>
                </div>
                <div class="col-md-3">
                    <div class="form-group">
                        <label for="wa-legislative-list">WA Legislative List:</label>
                        <select id="wa-legislative-list" class="form-select" v-model="filterCommunityWALegislativeList">
                            <option value="all">All</option>
                            <option v-for="list in wa_legislative_lists" :value="list.id">{{ list.code }}</option>
                        </select>
                    </div>
                </div>
                <div class="col-md-3">
                    <div class="form-group">
                        <label for="wa-legislative-category">WA Legislative Category:</label>
                        <select id="wa-legislative-category" class="form-select"
                            v-model="filterCommunityWALegislativeCategory">
                            <option value="all">All</option>
                            <option v-for="list in wa_legislative_categories" :value="list.id">{{ list.code }}
                            </option>
                        </select>
                    </div>
                </div>
                <div class="col-md-3">
                    <div class="form-group">
                        <label for="wa-priority-category">WA Priority Category:</label>
                        <select id="wa-priority-category" class="form-select" v-model="filterCommunityWAPriorityCategory">
                            <option value="all">All</option>
                            <option v-for="list in wa_priority_categories" :value="list.id">{{ list.code }}
                            </option>
                        </select>
                    </div>
                </div>
                <div class="col-md-3">
                    <div class="form-group">
                        <label class="form-check-label" for="commonwealth-relevance">Commonwealth Relevance</label>
                        <div class="form-check form-switch mt-1">
                            <input class="form-check-input" type="checkbox" id="commonwealth-relevance"
                                v-model="filterCommunityCommonwealthRelevance" true-value="true" false-value="false">
                        </div>
                    </div>
                </div>
                <div class="col-md-3">
                    <div class="form-group">
                        <label class="form-check-label" for="international-relevance">International Relevance</label>
                        <div class="form-check form-switch mt-1">
                            <input class="form-check-input" type="checkbox" id="international-relevance"
                                v-model="filterCommunityInternationalRelevance" true-value="true" false-value="false">
                        </div>
                    </div>
                </div>
                <div class="col-md-3">
                    <div class="form-group">
                        <label class="form-check-label" for="conservation-criteria">Conservation Criteria</label>
                        <input class="form-control" type="input" id="conservation-criteria"
                            v-model="filterCommunityConsevationCriteria" placeholder="Enter text to search for">
                    </div>
                </div>
            </div>
        </CollapsibleFilters>
        <div v-if="newCommunityVisibility" class="col-md-12">
            <div class="text-end">
                <button type="button" class="btn btn-primary mb-2 " @click.prevent="createCommunity"><i
                        class="fa-solid fa-circle-plus"></i> New Community </button>
            </div>
        </div>
        <div class="row">
            <div class="col-lg-12">
                <datatable ref="communities_datatable" :id="datatable_id" :dtOptions="datatable_options"
                    :dtHeaders="datatable_headers" />
            </div>
        </div>
        <div v-if="communityHistoryId">
            <CommunityHistory ref="community_history" :key="communityHistoryId" :community-id="communityHistoryId" />
        </div>
    </div>
</template>
<script>
import "babel-polyfill"
import datatable from '@/utils/vue/datatable.vue'
import CollapsibleFilters from '@/components/forms/collapsible_component.vue'
import FormSection from '@/components/forms/section_toggle.vue'
import CommunityHistory from '../internal/species_communities/community_history.vue';
import Vue from 'vue'
import {
    api_endpoints,
    constants,
    helpers
} from '@/utils/hooks'
export default {
    name: 'CommunitiesTable',
    props: {
        level: {
            type: String,
            required: true,
            validator: function (val) {
                let options = ['internal', 'referral', 'external'];
                return options.indexOf(val) != -1 ? true : false;
            }
        },
        group_type_name: {
            type: String,
            required: true
        },
        group_type_id: {
            type: Number,
            required: true,
            default: 0
        },
        url: {
            type: String,
            required: true
        },
        profile:{
            type: Object,
            default: null
        },
        filterCommunityMigratedId_cache: {
            type: String,
            required: false,
            default: 'filterCommunityMigratedId',
        },
        filterCommunityName_cache: {
            type: String,
            required: false,
            default: 'filterCommunityName',
        },
        filterCommunityApplicationStatus_cache: {
            type: String,
            required: false,
            default: 'filterCommunityApplicationStatus',
        },
        filterCommunityRegion_cache: {
            type: String,
            required: false,
            default: 'filterCommunityRegion',
        },
        filterCommunityDistrict_cache: {
            type: String,
            required: false,
            default: 'filterCommunityDistrict',
        },
        filterCommunityWALegislativeList_cache: {
            type: String,
            required: false,
            default: 'filterCommunityWALegislativeList',
        },
        filterCommunityWALegislativeCategory_cache: {
            type: String,
            required: false,
            default: 'filterCommunityWALegislativeCategory',
        },
        filterCommunityWAPriorityCategory_cache: {
            type: String,
            required: false,
            default: 'filterCommunityWAPriorityCategory',
        },
        filterCommunityCommonwealthRelevance_cache: {
            type: String,
            required: false,
            default: 'filterCommunityCommonwealthRelevance',
        },
        filterCommunityInternationalRelevance_cache: {
            type: String,
            required: false,
            default: 'filterCommunityInternationalRelevance',
        },
        filterCommunityConsevationCriteria_cache: {
            type: String,
            required: false,
            default: 'filterCommunityConsevationCriteria',
        },
    },
    data() {
        let vm = this;
        return {
            datatable_id: 'communities-datatable-' + vm._uid,
            communityHistoryId: null,
            // selected values for filtering
            filterCommunityMigratedId: sessionStorage.getItem(this.filterCommunityMigratedId_cache) ?
                sessionStorage.getItem(this.filterCommunityMigratedId_cache) : 'all',

            filterCommunityName: sessionStorage.getItem(this.filterCommunityName_cache) ?
                sessionStorage.getItem(this.filterCommunityName_cache) : 'all',

            filterCommunityApplicationStatus: sessionStorage.getItem(this.filterCommunityApplicationStatus_cache) ?
                sessionStorage.getItem(this.filterCommunityApplicationStatus_cache) : 'all',

            filterCommunityRegion: sessionStorage.getItem(this.filterCommunityRegion_cache) ?
                sessionStorage.getItem(this.filterCommunityRegion_cache) : 'all',

            filterCommunityDistrict: sessionStorage.getItem(this.filterCommunityDistrict_cache) ?
                sessionStorage.getItem(this.filterCommunityDistrict_cache) : 'all',

            filterCommunityWALegislativeList: sessionStorage.getItem(this.filterCommunityWALegislativeList_cache) ?
                sessionStorage.getItem(this.filterCommunityWALegislativeList_cache) : 'all',

            filterCommunityWALegislativeCategory: sessionStorage.getItem(this.filterCommunityWALegislativeCategory_cache) ?
                sessionStorage.getItem(this.filterCommunityWALegislativeCategory_cache) : 'all',

            filterCommunityWAPriorityCategory: sessionStorage.getItem(this.filterCommunityWAPriorityCategory_cache) ?
                sessionStorage.getItem(this.filterCommunityWAPriorityCategory_cache) : 'all',

            filterCommunityCommonwealthRelevance: sessionStorage.getItem(this.filterCommunityCommonwealthRelevance_cache) ?
                sessionStorage.getItem(this.filterCommunityCommonwealthRelevance_cache) : "false",

            filterCommunityInternationalRelevance: sessionStorage.getItem(this.filterCommunityInternationalRelevance_cache) ?
                sessionStorage.getItem(this.filterCommunityInternationalRelevance_cache) : "false",

            filterCommunityConsevationCriteria: sessionStorage.getItem(this.filterCommunityConsevationCriteria_cache) ?
                sessionStorage.getItem(this.filterCommunityConsevationCriteria_cache) : "",


            //Filter list for Community select box
            filterListsCommunities: {},

            filterRegionDistrict: {},
            region_list: [],
            district_list: [],
            filtered_district_list: [],
            wa_legislative_lists: [],
            wa_legislative_categories: [],
            wa_priority_categories: [],

            // filtering options
            external_status: [
                { value: 'draft', name: 'Draft' },
                { value: 'with_assessor', name: 'Under Review' },
                { value: 'approved', name: 'Approved' },
                { value: 'declined', name: 'Declined' },
                { value: 'discarded', name: 'Discarded' },
                { value: 'awaiting_payment', name: 'Awaiting Payment' },
            ],
            internal_status: [
                { value: 'draft', name: 'Draft' },
                { value: 'active', name: 'Active' },
                { value: 'historical', name: 'Historical' },
            ],
            community_status: [],
        }
    },
    components: {
        datatable,
        CollapsibleFilters,
        FormSection,
        CommunityHistory,
    },
    watch: {
        filterCommunityMigratedId: function () {
            let vm = this;
            vm.$refs.communities_datatable.vmDataTable.ajax.reload(helpers.enablePopovers, false); // This calls ajax() backend call.
            sessionStorage.setItem(vm.filterCommunityMigratedId_cache, vm.filterCommunityMigratedId);
        },
        filterCommunityName: function () {
            let vm = this;
            vm.$refs.communities_datatable.vmDataTable.ajax.reload(helpers.enablePopovers, false); // This calls ajax() backend call.
            sessionStorage.setItem(vm.filterCommunityName_cache, vm.filterCommunityName);
        },
        filterCommunityApplicationStatus: function () {
            let vm = this;
            vm.$refs.communities_datatable.vmDataTable.ajax.reload(helpers.enablePopovers, false); // This calls ajax() backend call.
            sessionStorage.setItem(vm.filterCommunityApplicationStatus_cache, vm.filterCommunityApplicationStatus);
        },
        filterCommunityRegion: function () {
            let vm = this;
            vm.$refs.communities_datatable.vmDataTable.ajax.reload(helpers.enablePopovers, false); // This calls ajax() backend call.
            sessionStorage.setItem(vm.filterCommunityRegion_cache, vm.filterCommunityRegion);
        },
        filterCommunityDistrict: function () {
            let vm = this;
            vm.$refs.communities_datatable.vmDataTable.ajax.reload(helpers.enablePopovers, false); // This calls ajax() backend call.
            sessionStorage.setItem(vm.filterCommunityDistrict_cache, vm.filterCommunityDistrict);
        },
        filterCommunityWALegislativeList: function () {
            let vm = this;
            vm.$refs.communities_datatable.vmDataTable.ajax.reload(helpers.enablePopovers, false); // This calls ajax() backend call.
            sessionStorage.setItem(vm.filterCommunityWALegislativeList_cache, vm.filterCommunityWALegislativeList);
        },
        filterCommunityWALegislativeCategory: function () {
            let vm = this;
            vm.$refs.communities_datatable.vmDataTable.ajax.reload(helpers.enablePopovers, false); // This calls ajax() backend call.
            sessionStorage.setItem(vm.filterCommunityWALegislativeCategory_cache, vm.filterCommunityWALegislativeCategory);
        },
        filterCommunityWAPriorityCategory: function () {
            let vm = this;
            vm.$refs.communities_datatable.vmDataTable.ajax.reload(helpers.enablePopovers, false); // This calls ajax() backend call.
            sessionStorage.setItem(vm.filterCommunityWAPriorityCategory_cache, vm.filterCommunityWAPriorityCategory);
        },
        filterCommunityCommonwealthRelevance: function () {
            let vm = this;
            vm.$refs.communities_datatable.vmDataTable.ajax.reload(helpers.enablePopovers, false); // This calls ajax() backend call.
            sessionStorage.setItem(vm.filterCommunityCommonwealthRelevance_cache, vm.filterCommunityCommonwealthRelevance);
        },
        filterCommunityInternationalRelevance: function () {
            let vm = this;
            vm.$refs.communities_datatable.vmDataTable.ajax.reload(helpers.enablePopovers, false); // This calls ajax() backend call.
            sessionStorage.setItem(vm.filterCommunityInternationalRelevance_cache, vm.filterCommunityInternationalRelevance);
        },
        filterCommunityConsevationCriteria: function () {
            let vm = this;
            vm.$refs.communities_datatable.vmDataTable.ajax.reload(helpers.enablePopovers, false); // This calls ajax() backend call.
            sessionStorage.setItem(vm.filterCommunityConsevationCriteria_cache, vm.filterCommunityConsevationCriteria);
        },
        filterApplied: function () {
            if (this.$refs.collapsible_filters) {
                // Collapsible component exists
                this.$refs.collapsible_filters.show_warning_icon(this.filterApplied)
            }
        },
    },
    computed: {
        filterApplied: function () {
            if (this.filterCommunityMigratedId === 'all' &&
                this.filterCommunityName === 'all' &&
                this.filterCommunityApplicationStatus === 'all' &&
                this.filterCommunityRegion === 'all' &&
                this.filterCommunityDistrict === 'all' &&
                this.filterCommunityWALegislativeList === 'all' &&
                this.filterCommunityWALegislativeCategory === 'all' &&
                this.filterCommunityWAPriorityCategory === 'all' &&
                this.filterCommunityCommonwealthRelevance === 'false' &&
                this.filterCommunityInternationalRelevance === 'false' &&
                this.filterCommunityConsevationCriteria === '') {
                return false
            } else {
                return true
            }
        },
        is_external: function () {
            return this.level == 'external';
        },
        is_internal: function () {
            return this.level == 'internal'
        },
        is_referral: function () {
            return this.level == 'referral';
        },
        newCommunityVisibility: function () {
            return this.profile && this.profile.groups.includes(constants.GROUPS.SPECIES_AND_COMMUNITIES_APPROVERS)
        },
        datatable_headers: function () {
            if (this.is_external) {
                return ['Id', 'Number', 'Community Id', 'Community Name', 'Regions', 'Districts',
                    'WA Priority Category', 'WA Legislative List', 'WA Legislative Category', 'Commonwealth Conservation List',
                    'International Conservation', 'Conservation Criteria', 'Action']
            }
            if (this.is_internal) {
                return ['Id', 'Number', 'Community Id', 'Community Name', 'Regions', 'Districts',
                    'WA Priority Category', 'WA Legislative List', 'WA Legislative Category', 'Commonwealth Conservation List',
                    'International Conservation', 'Conservation Criteria', 'Status', 'Action']
            }
        },
        column_id: function () {
            return {
                data: "id",
                orderable: true,
                searchable: false,
                visible: false,
                'render': function (data, type, full) {
                    return full.id
                },
                name: "id",
            }
        },
        column_number: function () {
            return {
                data: "community_number",
                orderable: true,
                searchable: true,
                visible: true,
                'render': function (data, type, full) {
                    return full.community_number
                },
                name: "id",
            }
        },
        column_community_id: function () {
            return {
                data: "community_migrated_id",
                orderable: true,
                searchable: true,
                visible: true,
                'render': function (value, type) {
                    let result = helpers.dtPopover(value, 30, 'hover');
                    return type == 'export' ? value : result;
                },
                name: "taxonomy__community_migrated_id",
            }
        },
        column_community_name: function () {
            return {
                data: "community_name",
                orderable: true,
                searchable: true,
                visible: true,
                'render': function (value, type) {
                    let result = helpers.dtPopover(value, 30, 'hover');
                    return type == 'export' ? value : result;
                },
                name: "taxonomy__community_name",
            }
        },
        column_status: function () {
            return {
                data: "processing_status",
                orderable: true,
                searchable: true,
                visible: true,
                'render': function (data, type, full) {
                    if (full.processing_status) {
                        if (full.processing_status === "Active" && full.publishing_status) {
                            return full.processing_status +" - "+ full.publishing_status.public_status;
                        }
                        return full.processing_status;
                    }
                    // Should not reach here
                    return ''
                },
                name: "processing_status",
            }
        },
        column_region: function () {
            return {
                data: "regions",
                orderable: true,
                searchable: false,
                visible: true,
<<<<<<< HEAD
                'render': function (data, type, full) {
                    if (full.regions) {
                        return full.regions;
                    }
                    // Should not reach here
                    return ''
                },
=======
>>>>>>> 95aefd12
                name: "regions__name",
            }
        },
        column_district: function () {
            return {
                data: "districts",
                orderable: true,
                searchable: false,
                visible: true,
<<<<<<< HEAD
                'render': function (data, type, full) {
                    if (full.districts) {
                        return full.districts
                    }
                    // Should not reach here
                    return ''
                },
=======
>>>>>>> 95aefd12
                name: "districts__name",
            }
        },
        column_wa_legislative_list: function () {
            return {
                data: "wa_legislative_list",
                orderable: false,
                searchable: false,
                visible: true,
            }
        },
        column_wa_legislative_category: function () {
            return {
                data: "wa_legislative_category",
                orderable: false,
                searchable: false,
                visible: true,
            }
        },
        column_wa_priority_category: function () {
            return {
                data: "wa_priority_category",
                orderable: false,
                searchable: false,
                visible: true,
            }
        },
        column_commonwealth_conservation_list: function () {
            return {
                data: "commonwealth_conservation_list",
                orderable: false,
                searchable: false,
                visible: true,
            }
        },
        column_international_conservation:
            function () {
                return {
                    data: "international_conservation",
                    orderable: false,
                    searchable: false,
                    visible: true,
                }
            },
        column_conservation_criteria: function () {
            return {
                data: "conservation_criteria",
                orderable: false,
                searchable: false,
                visible: true,
            }
        },
        column_action: function () {
            let vm = this
            return {
                // 9. Action
                data: "id",
                orderable: false,
                searchable: false,
                visible: true,
                'render': function (data, type, full) {
                    let links = "";
                    if (!vm.is_external) {
                        if (full.can_user_edit) {
                            links += `<a href='/internal/species_communities/${full.id}?group_type_name=${full.group_type}'>Continue</a><br/>`;
                            links += `<a href='#${full.id}' data-discard-community-proposal='${full.id}?group_type_name=${full.group_type}'>Discard</a><br/>`;
                            links += `<a href='#' data-history-community='${full.id}'>History</a><br>`;
                        }
                        else {
                            if (full.user_process) {

                                links += `<a href='/internal/species_communities/${full.id}?group_type_name=${full.group_type}&action=edit'>Edit</a><br/>`;
                            }
                            links += `<a href='/internal/species_communities/${full.id}?group_type_name=${full.group_type}&action=view'>View</a><br/>`;
                            links += `<a href='#' data-history-community='${full.id}'>History</a><br>`;
                        }
                    } else {
                        links +=  `<a href='/external/species_communities/${full.id}?group_type_name=${full.group_type}&action=view'>View</a><br/>`;
                    }
                    return links;
                }
            }
        },
        datatable_options: function () {
            let vm = this

            let columns = []
            let search = null
            let buttons = [
                {
                    text: '<i class="fa-solid fa-download"></i> Excel',
                    className: 'btn btn-primary me-2 rounded',
                    action: function (e, dt, node, config) {
                        vm.exportData("excel");
                    }
                },
                {
                    text: '<i class="fa-solid fa-download"></i> CSV',
                    className: 'btn btn-primary rounded',
                    action: function (e, dt, node, config) {
                        vm.exportData("csv");
                    }
                }
            ]
            if (vm.is_external) {
                columns = [
                    vm.column_id,
                    vm.column_number,
                    vm.column_community_id,
                    vm.column_community_name,
                    vm.column_region,
                    vm.column_district,
                    vm.column_wa_priority_category,
                    vm.column_wa_legislative_list,
                    vm.column_wa_legislative_category,
                    vm.column_commonwealth_conservation_list,
                    vm.column_international_conservation,
                    vm.column_conservation_criteria,
                    vm.column_action,
                ]
                search = false
            }
            if (vm.is_internal) {
                columns = [
                    vm.column_id,
                    vm.column_number,
                    vm.column_community_id,
                    vm.column_community_name,
                    vm.column_region,
                    vm.column_district,
                    vm.column_wa_priority_category,
                    vm.column_wa_legislative_list,
                    vm.column_wa_legislative_category,
                    vm.column_commonwealth_conservation_list,
                    vm.column_international_conservation,
                    vm.column_conservation_criteria,
                    vm.column_status,
                    vm.column_action,
                ]
                search = true
            }

            return {
                autoWidth: false,
                language: {
                    processing: constants.DATATABLE_PROCESSING_HTML
                },
                order: [
                    [0, 'desc']
                ],
                lengthMenu: [[10, 25, 50, 100, 100000000], [10, 25, 50, 100, "All"]],
                responsive: true,
                serverSide: true,
                searching: search,
                //  to show the "Action" column always in the last position
                columnDefs: [
                    { responsivePriority: 1, targets: 0 },
                    { responsivePriority: 3, targets: -1 },
                    { responsivePriority: 2, targets: -2 }
                ],
                ajax: {
                    "url": this.url,
                    "dataSrc": 'data',

                    // adding extra GET params for Custom filtering
                    "data": function (d) {
                        d.filter_community_migrated_id = vm.filterCommunityMigratedId;
                        d.filter_community_name = vm.filterCommunityName;
                        d.filter_group_type = vm.group_type_name;
                        d.filter_application_status = vm.filterCommunityApplicationStatus;
                        d.filter_region = vm.filterCommunityRegion;
                        d.filter_district = vm.filterCommunityDistrict;
                        d.filter_wa_legislative_list = vm.filterCommunityWALegislativeList;
                        d.filter_wa_legislative_category = vm.filterCommunityWALegislativeCategory;
                        d.filter_wa_priority_category = vm.filterCommunityWAPriorityCategory;
                        d.filter_commonwealth_relevance = vm.filterCommunityCommonwealthRelevance;
                        d.filter_international_relevance = vm.filterCommunityInternationalRelevance;
                        d.filter_conservation_criteria = vm.filterCommunityConsevationCriteria;
                        d.is_internal = vm.is_internal;
                    }
                },
                dom: "<'d-flex align-items-center'<'me-auto'l>fB>" +
                    "<'row'<'col-sm-12'tr>>" +
                    "<'d-flex align-items-center'<'me-auto'i>p>",
                buttons: buttons,
                columns: columns,
                processing: true,
                drawCallback: function () {
                    helpers.enablePopovers();
                },
                initComplete: function () {
                    helpers.enablePopovers();
                },
            }
        }
    },
    methods: {
        historyDocument: function (id) {
            this.communityHistoryId = parseInt(id);
            this.uuid++;
            this.$nextTick(() => {
                this.$refs.community_history.isModalOpen = true;
            });
        },
        collapsible_component_mounted: function () {
            this.$refs.collapsible_filters.show_warning_icon(this.filterApplied)
        },
        initialiseCommunityNameLookup: function () {
            let vm = this;
            $(vm.$refs.community_name_lookup).select2({
                minimumInputLength: 2,
                "theme": "bootstrap-5",
                allowClear: true,
                placeholder: "Select Community Name",
                ajax: {
                    url: api_endpoints.community_name_lookup,
                    dataType: 'json',
                    data: function (params) {
                        var query = {
                            term: params.term,
                            type: 'public',
                        }
                        return query;
                    },
                },
            }).
                on("select2:select", function (e) {
                    var selected = $(e.currentTarget);
                    let data = e.params.data.id;
                    vm.filterCommunityName = data;
                    sessionStorage.setItem("filterCommunityNameText", e.params.data.text);
                }).
                on("select2:unselect", function (e) {
                    var selected = $(e.currentTarget);
                    vm.filterCommunityName = 'all';
                    sessionStorage.setItem("filterCommunityNameText", '');
                }).
                on("select2:open", function (e) {
                    const searchField = $('[aria-controls="select2-community_name_lookup-results"]')
                    // move focus to select2 field
                    searchField[0].focus();
                });
        },
        initialiseCommunityIdLookup: function () {
            let vm = this;
            $(vm.$refs.community_id_lookup).select2({
                minimumInputLength: 1,
                "theme": "bootstrap-5",
                allowClear: true,
                placeholder: "Select Community ID",
                ajax: {
                    url: api_endpoints.community_id_lookup,
                    dataType: 'json',
                    data: function (params) {
                        var query = {
                            term: params.term,
                            type: 'public',
                        }
                        return query;
                    },
                },
            }).
                on("select2:select", function (e) {
                    var selected = $(e.currentTarget);
                    let data = e.params.data.id;
                    vm.filterCommunityMigratedId = data;
                    sessionStorage.setItem("filterCommunityMigratedIdText", e.params.data.text);
                }).
                on("select2:unselect", function (e) {
                    var selected = $(e.currentTarget);
                    vm.filterCommunityMigratedId = 'all';
                    sessionStorage.setItem("filterCommunityMigratedIdText", '');
                }).
                on("select2:open", function (e) {
                    const searchField = $('[aria-controls="select2-community_id_lookup-results"]')
                    // move focus to select2 field
                    searchField[0].focus();
                });
        },
        fetchFilterLists: function () {
            let vm = this;
            vm.$http.get(api_endpoints.community_filter_dict + '?group_type_name=' + vm.group_type_name).then((response) => {
                vm.filterListsCommunities = response.body;
                vm.filterDistrict();
                vm.community_status = vm.internal_status.slice().sort((a, b) => {
                    return a.name.trim().localeCompare(b.name.trim());
                });
                vm.wa_legislative_lists = vm.filterListsCommunities.wa_legislative_lists;
                vm.wa_legislative_categories = vm.filterListsCommunities.wa_legislative_categories;
                vm.wa_priority_categories = vm.filterListsCommunities.wa_priority_categories;
            }, (error) => {
                console.log(error);
            })
            vm.$http.get(api_endpoints.region_district_filter_dict).then((response) => {
                vm.filterRegionDistrict = response.body;
                vm.region_list = vm.filterRegionDistrict.region_list;
                vm.district_list = vm.filterRegionDistrict.district_list;
            }, (error) => {
                console.log(error);
            })
        },
        //-------filter district dropdown dependent on region selected
        filterDistrict: function (event) {
            this.$nextTick(() => {
                if (event) {
                    this.filterCommunityDistrict = 'all'; //-----to remove the previous selection
                }
                this.filtered_district_list = [];
                //---filter districts as per region selected
                for (let choice of this.district_list) {
                    if (choice.region_id.toString() === this.filterCommunityRegion.toString()) {
                        this.filtered_district_list.push(choice);
                    }

                }
            });
        },
        createCommunity: async function () {
            let newCommunityId = null
            try {
                const createUrl = api_endpoints.community + "/";
                let payload = new Object();
                payload.group_type_id = this.group_type_id
                let savedCommunity = await Vue.http.post(createUrl, payload);
                if (savedCommunity) {
                    newCommunityId = savedCommunity.body.id;
                }
            }
            catch (err) {
                console.log(err);
                if (this.is_internal) {
                    return err;
                }
            }
            this.$router.push({
                name: 'internal-species-communities',
                params: { species_community_id: newCommunityId },
                query: { group_type_name: this.group_type_name },
            });
        },
        discardCommunityProposal: function (species_id) {
            let vm = this;
            swal.fire({
                title: "Discard Application",
                text: "Are you sure you want to discard this proposal?",
                icon: "warning",
                showCancelButton: true,
                confirmButtonText: 'Discard Application',
                confirmButtonColor: '#d9534f'
            }).then((result) => {
                if (result.isConfirmed) {
                    vm.$http.delete(api_endpoints.discard_community_proposal(species_id))
                        .then((response) => {
                            swal.fire({
                                title: 'Discarded',
                                text: 'Your proposal has been discarded',
                                icon: 'success',
                                confirmButtonColor: '#226fbb',
                            });
                            vm.$refs.communities_datatable.vmDataTable.ajax.reload(helpers.enablePopovers, false);
                        }, (error) => {
                            console.log(error);
                        });
                }
            }, (error) => {

            });
        },
        addEventListeners: function () {
            let vm = this;
            // External Discard listener
            vm.$refs.communities_datatable.vmDataTable.on('click', 'a[data-discard-community-proposal]', function (e) {
                e.preventDefault();
                var id = $(this).attr('data-discard-community-proposal');
                vm.discardCommunityProposal(id);
            });
            vm.$refs.communities_datatable.vmDataTable.on('click', 'a[data-history-community]', function (e) {
                e.preventDefault();
                var id = $(this).attr('data-history-community');
                vm.historyDocument(id);
            });
            vm.$refs.communities_datatable.vmDataTable.on('childRow.dt', function (e, settings) {
                helpers.enablePopovers();
            });
        },
        initialiseSearch: function () {
            this.submitterSearch();
        },
        submitterSearch: function () {
            let vm = this;
            vm.$refs.communities_datatable.table.dataTableExt.afnFiltering.push(
                function (settings, data, dataIndex, original) {
                    let filtered_submitter = vm.filterProposalSubmitter;
                    if (filtered_submitter == 'All') { return true; }
                    return filtered_submitter == original.submitter.email;
                }
            );
        },
        exportData: function (format) {
            let vm = this;
            const columns_new = {
                "0": {
                    "data": "id",
                    "name": "id",
                    "searchable": "false",
                    "orderable": "true",
                    "search": {
                        "value": "",
                        "regex": "false"
                    }
                },
                "1": {
                    "data": "community_number",
                    "name": "id",
                    "searchable": "true",
                    "orderable": "true",
                    "search": {
                        "value": "",
                        "regex": "false"
                    }
                },
                "2": {
                    "data": "community_migrated_id",
                    "name": "taxonomy__community_migrated_id",
                    "searchable": "true",
                    "orderable": "true",
                    "search": {
                        "value": "",
                        "regex": "false"
                    }
                },
                "3": {
                    "data": "community_name",
                    "name": "taxonomy__community_name",
                    "searchable": "true",
                    "orderable": "true",
                    "search": {
                        "value": "",
                        "regex": "false"
                    }
                },
                "6": {
                    "data": "region",
                    "name": "region__name",
                    "searchable": "false",
                    "orderable": "true",
                    "search": {
                        "value": "",
                        "regex": "false"
                    }
                },
                "7": {
                    "data": "district",
                    "name": "district__name",
                    "searchable": "false",
                    "orderable": "true",
                    "search": {
                        "value": "",
                        "regex": "false"
                    }
                },
                "8": {
                    "data": "processing_status",
                    "name": "processing_status",
                    "searchable": "true",
                    "orderable": "true",
                    "search": {
                        "value": "",
                        "regex": "false"
                    }
                },
                "9": {
                    "data": "id",
                    "name": "",
                    "searchable": "false",
                    "orderable": "false",
                    "search": {
                        "value": "",
                        "regex": "false"
                    }
                }
            };

            const object_load = {
                columns: columns_new,
                filter_community_migrated_id: vm.filterCommunityMigratedId,
                filter_group_type: vm.group_type_name,
                filter_community_name: vm.filterCommunityName,
                filter_application_status: vm.filterCommunityApplicationStatus,
                filter_region: vm.filterCommunityRegion,
                filter_district: vm.filterCommunityDistrict,
                filter_wa_legislative_list: vm.filterCommunityWALegislativeList,
                filter_wa_legislative_category: vm.filterCommunityWALegislativeCategory,
                filter_wa_priority_category: vm.filterCommunityWAPriorityCategory,
                filter_commonwealth_relevance: vm.filterCommunityCommonwealthRelevance,
                filter_international_relevance: vm.filterCommunityInternationalRelevance,
                filter_conservation_criteria: vm.filterCommunityConsevationCriteria,
                is_internal: vm.is_internal,
                export_format: format
            };

            const url = api_endpoints.communities_internal_export;
            const keyValuePairs = [];

            for (const key in object_load) {
                if (object_load.hasOwnProperty(key)) {
                    const encodedKey = encodeURIComponent(key);
                    let encodedValue = '';

                    if (typeof object_load[key] === 'object') {
                        encodedValue = encodeURIComponent(JSON.stringify(object_load[key]));
                    }
                    else {
                        encodedValue = encodeURIComponent(object_load[key]);
                    }
                    keyValuePairs.push(`${encodedKey}=${encodedValue}`);
                }
            }
            const params = keyValuePairs.join('&');
            const fullUrl = `${url}?${params}`;
            try {
                if (format === "excel") {
                    $.ajax({
                        type: "GET",
                        url: fullUrl,
                        contentType: "application/vnd.ms-excel",
                        dataType: "binary",
                        xhrFields: {
                            responseType: 'blob'
                        },

                        success: function (response, status, request) {
                            var contentDispositionHeader = request.getResponseHeader('Content-Disposition');
                            var filename = contentDispositionHeader.split('filename=')[1];
                            window.URL = window.URL || window.webkitURL;
                            var blob = new Blob([response], { type: "application/vnd.ms-excel" });

                            var downloadUrl = window.URL.createObjectURL(blob);
                            var a = document.createElement("a");
                            a.href = downloadUrl;
                            a.download = filename;
                            document.body.appendChild(a);
                            a.click();
                            document.body.removeChild(a);
                        },
                        error: function (xhr, status, error) {
                            console.log(error);
                        },
                    });
                }
                else if (format === "csv") {
                    $.ajax({
                        type: "GET",
                        url: fullUrl,
                        success: function (response, status, request) {
                            var contentDispositionHeader = request.getResponseHeader('Content-Disposition');
                            var filename = contentDispositionHeader.split('filename=')[1];
                            window.URL = window.URL || window.webkitURL;
                            var blob = new Blob([response], { type: "text/csv" });

                            var downloadUrl = window.URL.createObjectURL(blob);
                            var a = document.createElement("a");
                            a.href = downloadUrl;
                            a.download = filename;
                            document.body.appendChild(a);
                            a.click();
                            document.body.removeChild(a);
                        },
                        error: function (xhr, status, error) {
                            console.log(error);
                        },
                    });
                }
            }
            catch (err) {
                console.log(err);
                if (vm.is_internal) {
                    return err;
                }
            }
        },
    },
    mounted: function () {
        this.fetchFilterLists();
        let vm = this;
        $('a[data-toggle="collapse"]').on('click', function () {
            var chev = $(this).children()[0];
            window.setTimeout(function () {
                $(chev).toggleClass("glyphicon-chevron-down glyphicon-chevron-up");
            }, 100);
        });
        this.$nextTick(() => {
            vm.initialiseCommunityNameLookup();
            vm.initialiseCommunityIdLookup();
            vm.initialiseSearch();
            vm.addEventListeners();
            // -- to set the select2 field with the session value if exists onload()
            if (sessionStorage.getItem("filterCommunityName") != 'all' && sessionStorage.getItem("filterCommunityName") != null) {
                // contructor new Option(text, value, defaultSelected, selected)
                var newOption = new Option(sessionStorage.getItem("filterCommunityNameText"), vm.filterCommunityName, false, true);
                $('#community_name_lookup').append(newOption);
            }
            if (sessionStorage.getItem("filterCommunityMigratedId") != 'all' && sessionStorage.getItem("filterCommunityMigratedId") != null) {
                // contructor new Option(text, value, defaultSelected, selected)
                var newOption = new Option(sessionStorage.getItem("filterCommunityMigratedIdText"), vm.filterCommunityMigratedId, false, true);
                $('#community_id_lookup').append(newOption);
            }
        });
    }
}
</script><|MERGE_RESOLUTION|>--- conflicted
+++ resolved
@@ -467,10 +467,10 @@
         column_region: function () {
             return {
                 data: "regions",
+                data: "regions",
                 orderable: true,
                 searchable: false,
                 visible: true,
-<<<<<<< HEAD
                 'render': function (data, type, full) {
                     if (full.regions) {
                         return full.regions;
@@ -478,8 +478,6 @@
                     // Should not reach here
                     return ''
                 },
-=======
->>>>>>> 95aefd12
                 name: "regions__name",
             }
         },
@@ -489,7 +487,6 @@
                 orderable: true,
                 searchable: false,
                 visible: true,
-<<<<<<< HEAD
                 'render': function (data, type, full) {
                     if (full.districts) {
                         return full.districts
@@ -497,8 +494,6 @@
                     // Should not reach here
                     return ''
                 },
-=======
->>>>>>> 95aefd12
                 name: "districts__name",
             }
         },
