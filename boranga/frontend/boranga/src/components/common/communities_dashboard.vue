--- conflicted
+++ resolved
@@ -242,12 +242,7 @@
         },
         datatable_headers: function () {
             if (this.is_external) {
-<<<<<<< HEAD
                 return ['Id', 'Number', 'Community Id', 'Community Name', 'Region', 'District', 'Status', 'Action']
-=======
-                return ['Id', 'Number', 'Community Id', 'Community Name', 'Conservation List',
-                    'Conservation Category', 'Region', 'District', 'Action']
->>>>>>> 48cb2fce
             }
             if (this.is_internal) {
                 return ['Id', 'Number', 'Community Id', 'Community Name', 'Region', 'District', 'Status', 'Action']
