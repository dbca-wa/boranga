--- conflicted
+++ resolved
@@ -187,11 +187,7 @@
         let vm = this;
         return {
             datatable_id: 'communities-datatable-'+vm._uid,
-<<<<<<< HEAD
             communityHistoryId: null,
-=======
-
->>>>>>> acf0b3b5
             // selected values for filtering
             filterCommunityMigratedId: sessionStorage.getItem(this.filterCommunityMigratedId_cache) ?
                                 sessionStorage.getItem(this.filterCommunityMigratedId_cache) : 'all',
