<template lang="html">
    <div id="species">
        <FormSection :formCollapse="false" label="Taxonomy" :Index="taxonBody">
            <div class="row mb-3">
                <label for="" class="col-sm-3 col-form-label">Scientific Name:</label>
                <div class="col-sm-9" :id="select_scientific_name">
                    <select :disabled="rename_species ? false : isReadOnly" :id="scientific_name_lookup"
                        :name="scientific_name_lookup" :ref="scientific_name_lookup" class="form-select" />
                </div>
            </div>
            <div class="row mb-3">
                <label for="" class="col-sm-3 col-form-label"></label>
                <div class="col-sm-9">
                    <textarea disabled class="form-control" rows=2 id="species_display" v-model="species_display" />
                </div>
            </div>
            <div class="row mb-3">
                <label for="" class="col-sm-3 col-form-label">Common Name:</label>
                <div class="col-sm-9">
                    <textarea :disabled="true" class="form-control" rows="2" id="common_name" placeholder=""
                        v-model="common_name" />
                </div>
            </div>
            <div class="row mb-3">
                <label for="" class="col-sm-3 col-form-label">Taxon Name ID:</label>
                <div class="col-sm-9">
                    <input :disabled="true" type="text" class="form-control" id="taxon_name_id" placeholder=""
                        v-model="taxon_name_id" />
                </div>
            </div>
            <div class="row mb-3">
                <label for="" class="col-sm-3 col-form-label">Previous Name:</label>
                <div class="col-sm-9">
                    <input :disabled="true" type="text" class="form-control" id="previous_name" placeholder=""
                        v-model="taxon_previous_name" />
                </div>
            </div>
            <div class="row mb-3">
                <label for="" class="col-sm-3 col-form-label">Phylogenetic Group:</label>
                <div class="col-sm-9">
                    <textarea :disabled="true" class="form-control" rows="1" id="phylogenetic_group" placeholder=""
                        v-model="phylogenetic_group" />
                </div>
            </div>
            <div class="row mb-3">
                <label for="" class="col-sm-3 col-form-label">Family:</label>
                <div class="col-sm-9">
                    <textarea :disabled="true" rows="1" class="form-control" id="family" placeholder=""
                        v-model="family" />
                </div>
            </div>
            <div class="row mb-3">
                <label for="" class="col-sm-3 col-form-label">Genus:</label>
                <div class="col-sm-9">
                    <textarea :disabled="true" rows="1" class="form-control" id="genus" placeholder=""
                        v-model="genus" />
                </div>
            </div>
            <div class="row mb-3">
                <label for="" class="col-sm-3 col-form-label">Name Authority:</label>
                <div class="col-sm-9">
                    <textarea :disabled="true" rows="1" class="form-control" id="name_authority" placeholder=""
                        v-model="name_authority" />
                </div>
            </div>
            <div class="row mb-3">
                <label for="" class="col-sm-3 col-form-label">NOMOS names comments:</label>
                <div class="col-sm-9">
                    <textarea :disabled="true" class="form-control" rows="3" id="name_comments" placeholder=""
                        v-model="name_comments" />
                </div>
            </div>
        </FormSection>
        <FormSection v-if="distribution_public || is_internal" :formCollapse="false" label="Distribution"
            :Index="distributionBody">
            <div class="row mb-3">
                <label for="" class="col-sm-3 col-form-label">Distribution:</label>
                <div class="col-sm-9">
                    <textarea :disabled="isReadOnly" class="form-control" rows="1" id="distribution" placeholder=""
                        v-model="species_community.distribution.distribution" />
                </div>
            </div>
            <div class="row mb-3">
                <label for="" class="col-sm-3 col-form-label">Region:</label>
                <div class="col-sm-9">
                    <select :disabled="isReadOnly" 
                        class="form-select" 
                        v-model="species_community.region_id"
                        @change="chainedSelectDistricts(species_community.region_id)">
                        <!-- ref="regions_select"> -->
                        <option value="" selected disabled>Select region</option>
                        <option v-for="option in region_list" :value="option.value" :key="option.value">
                            {{ option.text }}
                        </option>
                    </select>
                </div>
            </div>
<<<<<<< HEAD
            <div v-if="species_community.region_id" class="row mb-3">
                <label for="" class="col-sm-3 control-label">District:</label>
=======
            <div class="row mb-3">
                <label for="" class="col-sm-3 col-form-label">District:</label>
>>>>>>> 618f5d3d
                <div class="col-sm-9">
                    <select :disabled="isReadOnly" class="form-select" v-model="species_community.district_id">
                        <option value="" selected disabled>Select district</option>
                        <option v-for="option in district_list" :value="option.value" v-bind:key="option.value">
                            {{ option.text }}
                        </option>
                    </select>
                </div>
            </div>
            <div class="row mb-3">
                <label for="" class="col-sm-3 col-form-label">Number of Occurrences:</label>
                <div class="col-sm-6">
                    <input :disabled="isNOOReadOnly" type="number" class="form-control" id="no_of_occurrences"
                        placeholder="" v-model="species_community.distribution.number_of_occurrences" />
                </div>
                <div class="col-sm-3">
                    <div class="form-check form-check-inline">
                        <input :disabled="isReadOnly" type="radio" value="true" class="form-check-input" id="noo_auto"
                            @click="switchNOO('true')" v-model="species_community.distribution.noo_auto">
                        <label>auto</label>
                    </div>
                    <div class="form-check form-check-inline">
                        <input :disabled="isReadOnly" type="radio" value="false" @click="switchNOO('false')"
                            class="form-check-input" id="noo_manual" v-model="species_community.distribution.noo_auto">
                        <label>manual</label>
                    </div>
                </div>
            </div>
            <div class="row mb-3">
                <label for="" class="col-sm-3 col-form-label">Extent of Occurrence (km2):</label>
                <div class="col-sm-6">
                    <input :disabled="isEOOReadOnly" type="number" class="form-control" id="extent_of_occurrence"
                        placeholder="" v-model="species_community.distribution.extent_of_occurrences" />
                </div>
                <div class="col-sm-3">
                    <div class="form-check form-check-inline">
                        <input :disabled="isReadOnly" type="radio" value="true" class="form-check-input" id="eoo_auto"
                            @click="switchEOO('true')" v-model="species_community.distribution.eoo_auto">
                        <label>auto</label>
                    </div>
                    <div class="form-check form-check-inline">
                        <input :disabled="isReadOnly" type="radio" value="false" class="form-check-input"
                            id="eoo_manual" @click="switchEOO('false')"
                            v-model="species_community.distribution.eoo_auto">
                        <label>manual</label>
                    </div>
                </div>
            </div>
            <div class="row mb-3">
                <label for="" class="col-sm-3 col-form-label">Area of Occupancy<br>(2km x 2km):</label>
                <div class="col-sm-6">
                    <input :disabled="isAOOReadOnly" type="number" class="form-control" id="area_of_occupany"
                        placeholder="" v-model="species_community.distribution.area_of_occupancy" />
                </div>
                <div class="col-sm-3">
                    <div class="form-check form-check-inline">
                        <input :disabled="isReadOnly" type="radio" value="true" class="form-check-input" id="aoo_auto"
                            @click="switchAOO('true')" v-model="species_community.distribution.aoo_auto">
                        <label>auto</label>
                    </div>
                    <div class="form-check form-check-inline">
                        <input :disabled="isReadOnly" type="radio" value="false" class="form-check-input"
                            id="aoo_manual" @click="switchAOO('false')"
                            v-model="species_community.distribution.aoo_auto">
                        <label>manual</label>
                    </div>
                </div>
            </div>
            <div class="row mb-3">
                <label for="" class="col-sm-3 col-form-label">Area of Occupancy Actual<br>(km2):</label>
                <div class="col-sm-6">
                    <input :disabled="isAOOActualReadOnly" type="number" step="any" class="form-control"
                        id="area_of_occupancy_actual" placeholder=""
                        v-model="species_community.distribution.area_of_occupancy_actual" />
                </div>
                <div class="col-sm-3">
                    <div class="form-check form-check-inline">
                        <input :disabled="isReadOnly" type="radio" value="true" class="form-check-input"
                            id="aoo_actual_auto" @click="switchAOOActual('true')"
                            v-model="species_community.distribution.aoo_actual_auto">
                        <label>auto</label>
                    </div>
                    <div class="form-check form-check-inline">
                        <input :disabled="isReadOnly" type="radio" value="false" class="form-check-input"
                            id="aoo_actual_manual" @click="switchAOOActual('false')"
                            v-model="species_community.distribution.aoo_actual_auto">
                        <label>manual</label>
                    </div>
                </div>
            </div>
            <div class="row mb-3">
                <label for="" class="col-sm-3 col-form-label">Number of IUCN Locations:</label>
                <div class="col-sm-9">
                    <input :disabled="isReadOnly" type="number" class="form-control" id="no_of_iucn_locations"
                        placeholder="" v-model="species_community.distribution.number_of_iucn_locations" />
                </div>
            </div>
            <div class="row mb-3">
                <label for="" class="col-sm-3 col-form-label">Number of IUCN Sub-populations:</label>
                <div class="col-sm-9">
                    <input :disabled="isReadOnly" type="number" class="form-control" id="number_of_iucn_subpopulations"
                        placeholder="" v-model="species_community.distribution.number_of_iucn_subpopulations" />
                </div>
            </div>
        </FormSection>
        <BasicConservationStatus
            v-if="species_community.conservation_status && (conservation_status_public || is_internal)"
            :conservation_status="species_community.conservation_status" :is_internal="is_internal" />
        <FormSection v-if="conservation_attributes_public || is_internal" :formCollapse="false"
            label="Conservation Attributes" :Index="conservationBody">
            <div class="row mb-3">
                <label for="" class="col-sm-3 col-form-label">Habitat/Growth Form:</label>
                <div class="col-sm-9">
                    <textarea :disabled="isReadOnly" type="text" class="form-control" id="habitat_growth_form"
                        placeholder="" v-model="species_community.conservation_attributes.habitat_growth_form" />
                </div>
            </div>
            <div class="row mb-3" v-show="!isFauna">
                <label for="" class="col-sm-3 col-form-label">Flowering Period:</label>
                <div class="col-sm-9">
                    <select :disabled="isReadOnly" style="width:100%;" class="form-select" multiple
                        ref="flowering_period_select"
                        v-model="species_community.conservation_attributes.flowering_period">
                        <option v-for="option in period_list" :value="option.id" :key="option.id">
                            {{ option.name }}
                        </option>
                    </select>
                </div>
            </div>
            <div class="row mb-3" v-show="!isFauna">
                <label for="" class="col-sm-3 col-form-label">Fruiting Period:</label>
                <div class="col-sm-9">
                    <select :disabled="isReadOnly" style="width:100%;" class="form-select" multiple
                        ref="fruiting_period_select"
                        v-model="species_community.conservation_attributes.fruiting_period">
                        <option v-for="option in period_list" :value="option.id" :key="option.id">
                            {{ option.name }}
                        </option>
                    </select>
                </div>
            </div>
            <div class="row mb-3" v-show="!isFauna">
                <label for="" class="col-sm-3 col-form-label">Flora Recruitment Type:</label>
                <div class="col-sm-9">
                    <select :disabled="isReadOnly" class="form-select"
                        v-model="species_community.conservation_attributes.flora_recruitment_type_id">
                        <option v-for="option in flora_recruitment_type_list" :value="option.id" v-bind:key="option.id">
                            {{ option.name }}
                        </option>
                    </select>
                </div>
            </div>
            <div class="row mb-3" v-show="!isFauna">
                <label for="" class="col-sm-3 col-form-label">Flora Recruitment Notes:</label>
                <div class="col-sm-9">
                    <textarea :disabled="isReadOnly" type="text" class="form-control" id="recruitment_notes"
                        placeholder="" v-model="species_community.conservation_attributes.flora_recruitment_notes" />
                </div>
            </div>
            <div class="row mb-3" v-show="!isFauna">
                <label for="" class="col-sm-3 col-form-label">Seed Viability and Germination Info:</label>
                <div class="col-sm-9">
                    <textarea :disabled="isReadOnly" type="text" class="form-control" placeholder=""
                        v-model="species_community.conservation_attributes.seed_viability_germination_info" />
                </div>
            </div>
            <div class="row mb-3" v-show="!isFauna">
                <label for="" class="col-sm-3 col-form-label">Root Morphology:</label>
                <div class="col-sm-9">
                    <select :disabled="isReadOnly" class="form-select"
                        v-model="species_community.conservation_attributes.root_morphology_id">
                        <option v-for="option in root_morphology_list" :value="option.id" v-bind:key="option.id">
                            {{ option.name }}
                        </option>
                    </select>
                </div>
            </div>
            <div class="row mb-3" v-show="!isFauna">
                <label for="" class="col-sm-3 col-form-label">Pollinator Information:</label>
                <div class="col-sm-9">
                    <textarea :disabled="isReadOnly" type="text" class="form-control" placeholder=""
                        v-model="species_community.conservation_attributes.pollinator_information" />
                </div>
            </div>
            <div class="row mb-3" v-show="isFauna">
                <label for="" class="col-sm-3 col-form-label">Breeding Period:</label>
                <div class="col-sm-9">
                    <select :disabled="isReadOnly" style="width:100%;" class="form-select" multiple
                        ref="breeding_period_select"
                        v-model="species_community.conservation_attributes.breeding_period">
                        <option v-for="option in period_list" :value="option.id" :key="option.id">
                            {{ option.name }}
                        </option>
                    </select>
                </div>
            </div>
            <div class="row mb-3" v-show="isFauna">
                <label for="" class="col-sm-3 col-form-label">Fauna Breeding:</label>
                <div class="col-sm-9">
                    <textarea :disabled="isReadOnly" type="text" class="form-control" placeholder=""
                        v-model="species_community.conservation_attributes.fauna_breeding" />
                </div>
            </div>
            <div class="row mb-3" v-show="isFauna">
                <label for="" class="col-sm-3 col-form-label">Fauna Reproductive capacity:</label>
                <div class="col-sm-9">
                    <input :disabled="isReadOnly" type="text" class="form-control" id="fauna_reproductive_capacity"
                        placeholder=""
                        v-model="species_community.conservation_attributes.fauna_reproductive_capacity" />
                </div>
            </div>
            <div class="row mb-3">
                <label for="" class="col-sm-3 col-form-label">Time to Maturity:</label>
                <div class="col-sm-3 d-flex align-items-center">
                    <div class="form-check form-check-inline">
                        <input class="form-check-input" type="checkbox" name="time_to_maturity_range"
                            id="time_to_maturity_range" v-model="time_to_maturity_range" :disabled="isReadOnly"
                            @change="handleTimeToMaturityRange()" />
                        <label for="" class="form-check-label">Range</label>
                    </div>
                </div>
                <label for="" class="col-sm-6 col-form-label" style="color: red;">{{ errors.time_to_maturity_error
                    }}</label>
            </div>
            <div class="row mb-3" v-if="!time_to_maturity_range">
                <label for="" class="col-sm-3 col-form-label"></label>
                <div class="col-sm-4">
                    <div class="input-group">
                        <input :disabled="isReadOnly" type="number" class="form-control" id="time_to_maturity_from"
                            placeholder=""
                            @change="validateRange('time_to_maturity_from', 'time_to_maturity_to', 'time_to_maturity_choice', 'time_to_maturity_error')"
                            v-model="species_community.conservation_attributes.time_to_maturity_from" />
                        <select :disabled="isReadOnly" class="form-select"
                            @change="validateRange('time_to_maturity_from', 'time_to_maturity_to', 'time_to_maturity_choice', 'time_to_maturity_error')"
                            v-model="species_community.conservation_attributes.time_to_maturity_choice">
                            <option v-for="option in interval_choice" :value="option.id" v-bind:key="option.id">
                                {{ option.name }}
                            </option>
                        </select>
                    </div>
                </div>
                <div class="col-sm-4">
                    <label for="" class="col-form-label">{{
                        intervalMonthsComputed('time_to_maturity_from', 'time_to_maturity_choice') }}</label>
                </div>
            </div>
            <div class="row mb-3" v-else>
                <div class="col-sm-3"></div>
                <div class="col-sm-7">
                    <div class="input-group">
                        <label class="input-group-text" for="time_to_maturity_from">From:</label>
                        <input :disabled="isReadOnly" type="number" class="form-control" id="time_to_maturity_from"
                            placeholder=""
                            @change="validateRange('time_to_maturity_from', 'time_to_maturity_to', 'time_to_maturity_choice', 'time_to_maturity_error')"
                            v-model="species_community.conservation_attributes.time_to_maturity_from" />
                        <label class="input-group-text" for="time_to_maturity_to">To:</label>
                        <input :disabled="isReadOnly" type="number" class="form-control" id="time_to_maturity_to"
                            placeholder=""
                            @change="validateRange('time_to_maturity_from', 'time_to_maturity_to', 'time_to_maturity_choice', 'time_to_maturity_error')"
                            v-model="species_community.conservation_attributes.time_to_maturity_to" />

                        <select :disabled="isReadOnly" class="form-select"
                            @change="validateRange('time_to_maturity_from', 'time_to_maturity_to', 'time_to_maturity_choice', 'time_to_maturity_error')"
                            v-model="species_community.conservation_attributes.time_to_maturity_choice">
                            <option v-for="option in interval_choice" :value="option.id" v-bind:key="option.id">
                                {{ option.name }}
                            </option>
                        </select>
                    </div>
                </div>
            </div>
            <div class="row mb-3">
                <label for="" class="col-sm-3 col-form-label">Generation Length:</label>
                <div class="col-sm-3 d-flex align-items-center">
                    <div class="form-check form-check-inline">
                        <input class="form-check-input" type="checkbox" name="generation_length_range"
                            id="generation_length_range" v-model="generation_length_range" :disabled="isReadOnly"
                            @change="handleGenerationLengthRange()" />
                        <label for="" class="form-check-label">Range</label>
                    </div>
                </div>
                <label for="" class="col-sm-6 col-form-label" style="color: red;">{{ errors.generation_length_error
                    }}</label>
            </div>
            <div class="row mb-3" v-if="!generation_length_range">
                <label for="" class="col-sm-3 col-form-label"></label>
                <div class="col-sm-4">
                    <div class="input-group">
                        <input :disabled="isReadOnly" type="number" class="form-control" id="generation_length_from"
                            placeholder=""
                            @change="validateRange('generation_length_from', 'generation_length_to', 'generation_length_choice', 'generation_length_error')"
                            v-model="species_community.conservation_attributes.generation_length_from" />
                        <select :disabled="isReadOnly" class="form-select"
                            @change="validateRange('generation_length_from', 'generation_length_to', 'generation_length_choice', 'generation_length_error')"
                            v-model="species_community.conservation_attributes.generation_length_choice">
                            <option v-for="option in interval_choice" :value="option.id" v-bind:key="option.id">
                                {{ option.name }}
                            </option>
                        </select>
                    </div>
                </div>
                <div class="col-sm-4">
                    <label for="" class="col-form-label">{{
                        intervalMonthsComputed('generation_length_from', 'generation_length_choice') }}</label>
                </div>
            </div>
            <div class="row mb-3" v-else>
                <div class="col-sm-3"></div>
                <div class="col-sm-7">
                    <div class="input-group">
                        <label class="input-group-text" for="generation_length_from">From:</label>
                        <input :disabled="isReadOnly" type="number" class="form-control" id="generation_length_from"
                            placeholder=""
                            @change="validateRange('generation_length_from', 'generation_length_to', 'generation_length_choice', 'generation_length_error')"
                            v-model="species_community.conservation_attributes.generation_length_from" />
                        <label class="input-group-text" for="generation_length_to">To:</label>
                        <input :disabled="isReadOnly" type="number" class="form-control" id="generation_length_to"
                            placeholder=""
                            @change="validateRange('generation_length_from', 'generation_length_to', 'generation_length_choice', 'generation_length_error')"
                            v-model="species_community.conservation_attributes.generation_length_to" />
                        <select :disabled="isReadOnly" class="form-select"
                            @change="validateRange('generation_length_from', 'generation_length_to', 'generation_length_choice', 'generation_length_error')"
                            v-model="species_community.conservation_attributes.generation_length_choice">
                            <option v-for="option in interval_choice" :value="option.id" v-bind:key="option.id">
                                {{ option.name }}
                            </option>
                        </select>
                    </div>
                </div>
            </div>
            <div class="row mb-3">
                <label for="" class="col-sm-3 col-form-label">Average Lifespan:</label>
                <div class="col-sm-3 d-flex align-items-center">
                    <div class="form-check form-check-inline">
                        <input class="form-check-input" type="checkbox" name="average_lifespan_range"
                            id="average_lifespan_range" v-model="average_lifespan_range" :disabled="isReadOnly"
                            @change="handleAverageLifespanRange()" />
                        <label for="" class="form-check-label">Range</label>
                    </div>
                </div>
                <label for="" class="col-sm-6 col-form-label" style="color: red;">{{
                    errors.average_lifespan_error
                    }}</label>
            </div>
            <div class="row mb-3" v-if="!average_lifespan_range">
                <label for="" class="col-sm-3 col-form-label"></label>
                <div class="col-sm-4">
                    <div class="input-group">
                        <input :disabled="isReadOnly" type="number" class="form-control" id="average_lifespan_from"
                            placeholder=""
                            @change="validateRange('average_lifespan_from', 'average_lifespan_to', 'average_lifespan_choice', 'average_lifespan_error')"
                            v-model="species_community.conservation_attributes.average_lifespan_from" />
                        <select :disabled="isReadOnly" class="form-select"
                            @change="validateRange('average_lifespan_from', 'average_lifespan_to', 'average_lifespan_choice', 'average_lifespan_error')"
                            v-model="species_community.conservation_attributes.average_lifespan_choice">
                            <option v-for="option in interval_choice" :value="option.id" v-bind:key="option.id">
                                {{ option.name }}
                            </option>
                        </select>
                    </div>
                </div>
                <div class="col-sm-4">
                    <label for="" class="col-form-label">{{
                        intervalMonthsComputed('average_lifespan_from', 'average_lifespan_choice') }}</label>
                </div>
            </div>
            <div class="row mb-3" v-else>
                <div class="col-sm-3"></div>
                <div class="col-sm-7">
                    <div class="input-group">
                        <label class="input-group-text" for="average_lifespan_from">From:</label>
                        <input :disabled="isReadOnly" type="number" class="form-control" id="average_lifespan_from"
                            placeholder=""
                            @change="validateRange('average_lifespan_from', 'average_lifespan_to', 'average_lifespan_choice', 'average_lifespan_error')"
                            v-model="species_community.conservation_attributes.average_lifespan_from" />
                        <label class="input-group-text" for="average_lifespan_to">To:</label>
                        <input :disabled="isReadOnly" type="number" class="form-control" id="average_lifespan_to"
                            placeholder=""
                            @change="validateRange('average_lifespan_from', 'average_lifespan_to', 'average_lifespan_choice', 'average_lifespan_error')"
                            v-model="species_community.conservation_attributes.average_lifespan_to" />
                        <select :disabled="isReadOnly" class="form-select"
                            @change="validateRange('average_lifespan_from', 'average_lifespan_to', 'average_lifespan_choice', 'average_lifespan_error')"
                            v-model="species_community.conservation_attributes.average_lifespan_choice">
                            <option v-for="option in interval_choice" :value="option.id" v-bind:key="option.id">
                                {{ option.name }}
                            </option>
                        </select>
                    </div>
                </div>
            </div>
            <div class="row mb-3">
                <label for="" class="col-sm-3 col-form-label">Minimum Fire Interval:</label>
                <div class="col-sm-3 d-flex align-items-center">
                    <div class="form-check form-check-inline">
                        <input class="form-check-input" type="checkbox" name="minimum_fire_interval_range"
                            id="minimum_fire_interval_range" v-model="minimum_fire_interval_range"
                            :disabled="isReadOnly" @change="handleMinimumFireIntervalRange()" />
                        <label for="" class="form-check-label">Range</label>
                    </div>
                </div>
                <label for="" class="col-sm-6 col-form-label" style="color: red;">{{
                    errors.minimum_fire_interval_error
                    }}</label>
            </div>
            <div class="row mb-3" v-if="!minimum_fire_interval_range">
                <label for="" class="col-sm-3 col-form-label"></label>
                <div class="col-sm-4 d-flex align-items-center">
                    <div class="input-group">
                        <input :disabled="isReadOnly" type="number" class="form-control" id="minimum_fire_interval_from"
                            placeholder=""
                            @change="validateRange('minimum_fire_interval_from', 'minimum_fire_interval_to', 'minimum_fire_interval_choice', 'minimum_fire_interval_error')"
                            v-model="species_community.conservation_attributes.minimum_fire_interval_from" />
                        <select :disabled="isReadOnly" class="form-select"
                            @change="validateRange('minimum_fire_interval_from', 'minimum_fire_interval_to', 'minimum_fire_interval_choice', 'minimum_fire_interval_error')"
                            v-model="species_community.conservation_attributes.minimum_fire_interval_choice">
                            <option v-for="option in interval_choice" :value="option.id" v-bind:key="option.id">
                                {{ option.name }}
                            </option>
                        </select>
                    </div>
                </div>
                <div class="col-sm-4">
                    <label for="" class="col-form-label">{{
                        intervalMonthsComputed('minimum_fire_interval_from', 'minimum_fire_interval_choice')
                        }}</label>
                </div>
            </div>
            <div class="row mb-3" v-else>
                <label for="" class="col-sm-3 col-form-label"></label>
                <div class="col-sm-7 d-flex align-items-center">
                    <div class="input-group">
                        <label class="input-group-text" for="minimum_fire_interval_from">From:</label>
                        <input :disabled="isReadOnly" type="number" class="form-control" id="minimum_fire_interval_from"
                            placeholder=""
                            @change="validateRange('minimum_fire_interval_from', 'minimum_fire_interval_to', 'minimum_fire_interval_choice', 'minimum_fire_interval_error')"
                            v-model="species_community.conservation_attributes.minimum_fire_interval_from" />
                            <label class="input-group-text" for="minimum_fire_interval_to">To:</label>
                        <input :disabled="isReadOnly" type="number" class="form-control" id="minimum_fire_interval_to"
                            placeholder=""
                            @change="validateRange('minimum_fire_interval_from', 'minimum_fire_interval_to', 'minimum_fire_interval_choice', 'minimum_fire_interval_error')"
                            v-model="species_community.conservation_attributes.minimum_fire_interval_to" />
                        <select :disabled="isReadOnly" class="form-select"
                            @change="validateRange('minimum_fire_interval_from', 'minimum_fire_interval_to', 'minimum_fire_interval_choice', 'minimum_fire_interval_error')"
                            v-model="species_community.conservation_attributes.minimum_fire_interval_choice">
                            <option v-for="option in interval_choice" :value="option.id" v-bind:key="option.id">
                                {{ option.name }}
                            </option>
                        </select>
                    </div>
                </div>
            </div>
            <div class="row mb-3">
                <label for="" class="col-sm-3 col-form-label">Response to Fire:</label>
                <div class="col-sm-9">
                    <textarea :disabled="isReadOnly" type="text" class="form-control" id="response_to_fire"
                        placeholder="" v-model="species_community.conservation_attributes.response_to_fire" />
                </div>
            </div>
            <div class="row mb-3">
                <label for="" class="col-sm-3 col-form-label">Post Fire Habitat Interactions:</label>
                <div class="col-sm-9">
                    <select :disabled="isReadOnly" class="form-select"
                        v-model="species_community.conservation_attributes.post_fire_habitat_interaction_id">
                        <option v-for="option in post_fire_habitatat_interactions_list" :value="option.id"
                            v-bind:key="option.id">
                            {{ option.name }}
                        </option>
                    </select>
                </div>
            </div>
            <div class="row mb-3">
                <label for="" class="col-sm-3 col-form-label">Response to Disturbance:</label>
                <div class="col-sm-9">
                    <textarea :disabled="isReadOnly" type="text" class="form-control" id="response_to_disturbance"
                        placeholder="" v-model="species_community.conservation_attributes.response_to_disturbance" />
                </div>
            </div>
            <div class="row mb-3">
                <label for="" class="col-sm-3 col-form-label">Habitat:</label>
                <div class="col-sm-9">
                    <textarea :disabled="isReadOnly" type="text" class="form-control" id="habitat" placeholder=""
                        v-model="species_community.conservation_attributes.habitat" />
                </div>
            </div>
            <div class="row mb-3">
                <label for="" class="col-sm-3 col-form-label">Hydrology:</label>
                <div class="col-sm-9">
                    <textarea :disabled="isReadOnly" type="text" class="form-control" id="hydrology" placeholder=""
                        v-model="species_community.conservation_attributes.hydrology" />
                </div>
            </div>
            <div class="row mb-3" v-show="isFauna">
                <label for="" class="col-sm-3 col-form-label">Diet and Food Source:</label>
                <div class="col-sm-9">
                    <textarea :disabled="isReadOnly" type="text" class="form-control" id="diet_food_source"
                        placeholder="" v-model="species_community.conservation_attributes.diet_and_food_source" />
                </div>
            </div>
            <div class="row mb-3" v-show="isFauna">
                <label for="" class="col-sm-3 col-form-label">Home Range:</label>
                <div class="col-sm-9">
                    <textarea :disabled="isReadOnly" type="text" class="form-control" id="home_range" placeholder=""
                        v-model="species_community.conservation_attributes.home_range" />
                </div>
            </div>
            <div class="row mb-3">
                <label for="" class="col-sm-3 col-form-label">Research Requirements:</label>
                <div class="col-sm-9">
                    <textarea :disabled="isReadOnly" type="text" class="form-control" id="research_requirements"
                        placeholder="" v-model="species_community.conservation_attributes.research_requirements" />
                </div>
            </div>
            <div class="row mb-3" v-show="!isFauna">
                <label for="" class="col-sm-3 col-form-label">Response to Dieback:</label>
                <div class="col-sm-9">
                    <textarea :disabled="isReadOnly" type="text" class="form-control" id="response_to_dieback"
                        placeholder="" v-model="species_community.conservation_attributes.response_to_dieback" />
                </div>
            </div>
            <div class="row mb-3">
                <label for="" class="col-sm-3 col-form-label">Other relevant diseases:</label>
                <div class="col-sm-9">
                    <textarea :disabled="isReadOnly" type="text" class="form-control" id="other_relevant_diseases"
                        placeholder="" v-model="species_community.conservation_attributes.other_relevant_diseases" />
                </div>
            </div>
        </FormSection>
        <FormSection v-if="is_internal" :formCollapse="false" label="General" :Index="generalBody">
            <div class="row mb-3">
                <label for="" class="col-sm-3 col-form-label">Department File Numbers:</label>
                <div v-if="distribution_public" class="col-sm-9">
                    <input :disabled="isReadOnly" type="text" class="form-control" id="department_file_numbers"
                        placeholder="" v-model="species_community.distribution.department_file_numbers" />
                </div>
            </div>
            <div class="row mb-3">
                <label for="" class="col-sm-3 col-form-label">Last data curation date: </label>
                <div class="col-sm-9">
                    <input :disabled="isReadOnly" type="date" class="form-control" name="last_data_curration_date"
                        ref="last_data_curration_date" @change="checkDate()"
                        v-model="species_community.last_data_curration_date" />
                </div>
            </div>
            <div class="row mb-3">
                <label for="conservation_plan_exists" class="col-sm-3 col-form-label">Conservation Plan Exists: </label>
                <div class="col-sm-9">
                    <label for="conservation_plan_exists" class="me-2">No</label>
                    <input :disabled="isReadOnly" type="radio" :value="false" class="form-check-input me-2"
                        id="conservation_plan_exists" v-model="species_community.conservation_plan_exists">
                    <label for="conservation_plan_exists" class="me-2">Yes</label>
                    <input :disabled="isReadOnly" type="radio" :value="true" class="form-check-input"
                        id="conservation_plan_exists" v-model="species_community.conservation_plan_exists"
                        @change="focusConservationPlanReference">
                </div>
            </div>
            <div v-if="species_community.conservation_plan_exists" class="row mb-3">
                <label for="conservation_plan_reference" class="col-sm-3 col-form-label">Conservation Plan Reference /
                    Location: </label>
                <div class="col-sm-9">
                    <input :disabled="isReadOnly" type="text" class="form-control" name="conservation_plan_reference"
                        ref="conservation_plan_reference" @change="checkDate()"
                        v-model="species_community.conservation_plan_reference" />
                </div>
            </div>
            <div class="row mb-3">
                <label for="" class="col-sm-3 col-form-label">Comment:</label>
                <div class="col-sm-9">
                    <textarea :disabled="isReadOnly" class="form-control" rows="3" id="comment" placeholder=""
                        v-model="species_community.comment" />
                </div>
            </div>
        </FormSection>
        <FormSection v-if="is_internal" :formCollapse="false" label="Publishing" Index="publishing">
            <div class="row mb-3">
                <label for="distribution_publishing" class="col-sm-3 col-form-label">Distribution: </label>
                <div class="col-sm-9">
                    <div class="form-check form-check-inline">
                        <label for="distribution_publishing">Private</label>
                        <input :disabled="isReadOnly || !isPublic || !isActive" type="radio" :value="false"
                            class="form-check-input me-2" id="distribution_publishing"
                            v-model="species_community.publishing_status.distribution_public">
                    </div>
                    <div class="form-check form-check-inline">
                        <label for="distribution_publishing">Public</label>
                        <input :disabled="isReadOnly || !isPublic || !isActive" type="radio" :value="true"
                            class="form-check-input" id="distribution_publishing"
                            v-model="species_community.publishing_status.distribution_public">
                    </div>
                </div>
            </div>
            <div class="row mb-3">
                <label for="conservation_status_publishing" class="col-sm-3 col-form-label">Conservation Status:
                </label>
                <div class="col-sm-9">
                    <div class="form-check form-check-inline">
                        <label for="conservation_status_publishing">Private</label>
                        <input :disabled="isReadOnly || !isPublic || !isActive" type="radio" :value="false"
                            class="form-check-input me-2" id="conservation_status_publishing"
                            v-model="species_community.publishing_status.conservation_status_public">
                    </div>
                    <div class="form-check form-check-inline">
                        <label for="conservation_status_publishing">Public</label>
                        <input :disabled="isReadOnly || !isPublic || !isActive" type="radio" :value="true"
                            class="form-check-input" id="conservation_status_publishing"
                            v-model="species_community.publishing_status.conservation_status_public">
                    </div>
                </div>
            </div>
            <div class="row mb-3">
                <label for="conservation_attributes_publishing" class="col-sm-3 col-form-label">Conservation Attributes:
                </label>
                <div class="col-sm-9">
                    <div class="form-check form-check-inline">
                        <label for="conservation_attributes_publishing">Private</label>
                        <input :disabled="isReadOnly || !isPublic || !isActive" type="radio" :value="false"
                            class="form-check-input me-2" id="conservation_attributes_publishing"
                            v-model="species_community.publishing_status.conservation_attributes_public">
                    </div>
                    <div class="form-check form-check-inline">
                        <label for="conservation_attributes_publishing">Public</label>
                        <input :disabled="isReadOnly || !isPublic || !isActive" type="radio" :value="true"
                            class="form-check-input" id="conservation_attributes_publishing"
                            v-model="species_community.publishing_status.conservation_attributes_public">
                    </div>
                </div>
            </div>
            <div class="row mb-3">
                <label for="threats_publishing" class="col-sm-3 col-form-label">Threats: </label>
                <div class="col-sm-9">
                    <div class="form-check form-check-inline">
                        <label for="threats_publishing">Private</label>
                        <input :disabled="isReadOnly || !isPublic || !isActive" type="radio" :value="false"
                            class="form-check-input me-2" id="threats_publishing"
                            v-model="species_community.publishing_status.threats_public">
                    </div>
                    <div class="form-check form-check-inline">
                        <label for="threats_publishing">Public</label>
                        <input :disabled="isReadOnly || !isPublic || !isActive" type="radio" :value="true"
                            class="form-check-input" id="threats_publishing"
                            v-model="species_community.publishing_status.threats_public">
                    </div>
                </div>
            </div>
            <div class="row mb-3">
                <div class="col-sm-12">
                    <button v-if="!updatingPublishing" :disabled="isReadOnly || !isPublic || !isActive"
                        class="btn btn-primary btn-sm float-end"
                        @click.prevent="updatePublishingDetails()">Update</button>
                    <button v-else disabled class="float-end btn btn-primary"><i
                            class="fa fa-spin fa-spinner"></i>&nbsp;Updating</button>
                </div>
            </div>
        </FormSection>
    </div>
</template>

<script>
import Vue from 'vue';
import FormSection from '@/components/forms/section_toggle.vue';
import BasicConservationStatus from './basic_conservation_status.vue';
import {
    api_endpoints,
    helpers
}

    from '@/utils/hooks'
export default {
    name: 'Species',
    props: {
        species_community: {
            type: Object,
            required: true
        },
        species_community_original: {
            type: Object,
            required: true
        },
        // this prop is only send from split species form to make the original species readonly
        is_readonly: {
            type: Boolean,
            default: false
        },
        // this prop is only send from rename species form to make the taxon select editable
        rename_species: {
            type: Boolean,
            default: false
        },
        is_internal: {
            type: Boolean,
            default: false
        },
    },
    data: function () {
        let vm = this;
        return {
            datepickerOptions: {
                format: 'DD/MM/YYYY',
                showClear: true,
                useCurrent: false,
                keepInvalid: true,
                allowInputToggle: true,
            },
            updatingPublishing: false,
            scientific_name_lookup: 'scientific_name_lookup' + vm._uid,
            select_scientific_name: "select_scientific_name" + vm._uid,
            select_flowering_period: "select_flowering_period" + vm._uid,
            taxonBody: 'taxonBody' + vm._uid,
            distributionBody: 'distributionBody' + vm._uid,
            conservationStatusBody: 'conservationStatusBody' + vm._uid,
            conservationBody: 'conservationBody' + vm._uid,
            generalBody: 'generalBody' + vm._uid,
            //---to show fields related to Fauna
            isFauna: vm.species_community.group_type === "fauna" ? true : false,
            //----list of values dictionary
            taxon_names: [],
            species_profile_dict: {},
            region_list: [],
            district_list: [],
            filtered_district_list: [],
            flora_recruitment_type_list: [],
            root_morphology_list: [],
            post_fire_habitatat_interactions_list: [],
            // to display the species Taxonomy selected details
            species_display: '',
            conservation_category: '',
            conservation_list: '',
            conservation_criteria: '',
            common_name: null,
            taxon_name_id: null,
            taxon_previous_name: null,
            phylogenetic_group: null,
            family: null,
            genus: null,
            name_authority: null,
            name_comments: null,
            period_list: [{ id: 1, name: 'January' },
            { id: 2, name: 'February' },
            { id: 3, name: 'March' },
            { id: 4, name: 'April' },
            { id: 5, name: 'May' },
            { id: 6, name: 'June' },
            { id: 7, name: 'July' },
            { id: 8, name: 'August' },
            { id: 9, name: 'September' },
            { id: 10, name: 'October' },
            { id: 11, name: 'November' },
            { id: 12, name: 'December' },
            ],
            minimum_fire_interval_range: false,
            average_lifespan_range: false,
            generation_length_range: false,
            time_to_maturity_range: false,
            interval_choice: [{ id: 1, name: 'year/s' },
            { id: 2, name: 'month/s' }
            ],
            errors: {
                minimum_fire_interval_error: null,
                average_lifespan_error: null,
                generation_length_error: null,
                time_to_maturity_error: null
            },
        }
    },
    components: {
        FormSection,
        BasicConservationStatus
    },
    computed: {
        distribution_public: function () {
            return this.isPublic && this.species_community.publishing_status.distribution_public;
        },
        conservation_status_public: function () {
            return this.isPublic && this.species_community.publishing_status.conservation_status_public;
        },
        conservation_attributes_public: function () {
            return this.isPublic && this.species_community.publishing_status.conservation_attributes_public;
        },
        isReadOnly: function () {
            // this prop (is_readonly = true) is only send from split/combine species form to make the original species readonly
            if (this.is_readonly) {
                return this.is_readonly;
            }
            //---else the normal serializer value
            else {
                let action = this.$route.query.action;
                if (action === "edit" && this.species_community && this.species_community.user_edit_mode) {
                    return false;
                }
                else {
                    return this.species_community.readonly;
                }
            }
        },
        isActive: function () {
            return this.species_community.processing_status === "Active" ? true : false;
        },
        isPublic: function () {
            return this.isActive && this.species_community.publishing_status.species_public ? true : false;
        },
        isNOOReadOnly: function () {
            let vm = this;
            if (vm.species_community.distribution.noo_auto === true) {
                return true;
            }
            else {
                return vm.isReadOnly;
            }
        },
        isEOOReadOnly: function () {
            let vm = this;
            if (vm.species_community.distribution.eoo_auto === true) {
                return true;
            }
            else {
                return vm.isReadOnly;
            }
        },
        isAOOReadOnly: function () {
            let vm = this;
            if (vm.species_community.distribution.aoo_auto === true) {
                return true;
            }
            else {
                return vm.isReadOnly;
            }
        },
        isAOOActualReadOnly: function () {
            let vm = this;
            if (vm.species_community.distribution.aoo_actual_auto === true) {
                return true;
            }
            else {
                return vm.isReadOnly;
            }
        }
    },
    watch: {
        // "species_community.distribution.eoo_auto": function(newVal) {
        //     let vm=this;
        //     var selectedValue = newVal;
        //         if(selectedValue === "true"){
        //             vm.species_community.distribution.extent_of_occurrences=vm.species_community.distribution.cal_extent_of_occurrences;
        //         }
        //         else{
        //             vm.species_community.distribution.extent_of_occurrences=null;
        //         }
        // },
        "species_community.distribution.number_of_iucn_locations": function (newVal) {
            let vm = this;
            if (newVal == "") {
                vm.species_community.distribution.number_of_iucn_locations = null;
            }
        },
        "species_community.distribution.number_of_iucn_subpopulations": function (newVal) {
            let vm = this;
            if (newVal == "") {
                vm.species_community.distribution.number_of_iucn_subpopulations = null;
            }
        },
    },
    methods: {
        updatePublishing(data) {
            let vm = this;
            vm.$http.post(helpers.add_endpoint_json(api_endpoints.species, (vm.species_community.id + '/update_publishing_status')), data, {
                emulateJSON: true
            }).then((response) => {
                vm.updatingPublishing = false;
                vm.species_community.publishing_status = response.body;
                vm.species_community_original.publishing_status = helpers.copyObject(vm.species_community.publishing_status);
                swal.fire({
                    title: 'Saved',
                    text: 'Publishing settings have been updated',
                    icon: 'success',
                    confirmButtonColor: '#226fbb',

                });
            }, (error) => {
                var text = helpers.apiVueResourceError(error);
                swal.fire({
                    title: 'Error',
                    text: 'Publishing settings cannot be updated because of the following error: ' + text,
                    icon: 'error',
                    confirmButtonColor: '#226fbb',
                });
                vm.updatingPublishing = false;
            });
        },
        updatePublishingDetails: function () {
            let vm = this;
            vm.updatingPublishing = true;
            //if not already public, we make it public (notify user first)
            //but only if it is active
            if (helpers.checkForChange(vm.species_community_original.publishing_status, vm.species_community.publishing_status)) {
                swal.fire({
                    title: 'Error',
                    text: 'No changes made',
                    icon: 'error',
                    confirmButtonColor: '#226fbb',
                });
                vm.updatingPublishing = false;
            }
            else if (vm.isPublic && vm.isActive) {
                //send just publishing form data
                let data = JSON.stringify(vm.species_community.publishing_status)
                vm.updatePublishing(data);
            } else {
                swal.fire({
                    title: 'Error',
                    text: 'Record not active and cannot be made public',
                    icon: 'error',
                    confirmButtonColor: '#226fbb',
                });
                vm.updatingPublishing = false;
            }
        },
        switchNOO: function (value) {
            let vm = this;
            var selectedValue = value;
            if (selectedValue === "true") {
                swal.fire({
                    title: "Warning",
                    text: "Selection of 'auto' will overwrite the existing data. Are you sure you want to select 'auto'?",
                    icon: "warning",
                    showCancelButton: true,
                    confirmButtonText: 'ok',
                    confirmButtonColor: '#d9534f'
                }).then((swalresult) => {
                    if (swalresult.isConfirmed) {
                        vm.species_community.distribution.number_of_occurrences = vm.species_community.distribution.cal_number_of_occurrences;
                        document.getElementById("noo_auto").checked = true;
                        document.getElementById("noo_manual").checked = false;
                        vm.species_community.distribution.noo_auto = true
                    } else if (swalresult.dismiss === swal.DismissReason.cancel) {
                        document.getElementById("noo_manual").checked = true;
                        document.getElementById("noo_auto").checked = false;
                        vm.species_community.distribution.noo_auto = false
                        vm.species_community.distribution.number_of_occurrences = vm.species_community.distribution.number_of_occurrences;
                    }

                }, (error) => {
                    console.error('Error:', error);
                });
            }
            else {
                vm.species_community.distribution.number_of_occurrences = null;
                document.getElementById("noo_manual").checked = true;
                document.getElementById("noo_auto").checked = false;
                vm.species_community.distribution.noo_auto = false
            }
        },
        switchEOO: function (value) {
            let vm = this;
            var selectedValue = value;
            if (selectedValue === "true") {
                swal.fire({
                    title: "Warning",
                    text: "Selection of 'auto' will overwrite the existing data. Are you sure you want to select 'auto'?",
                    icon: "warning",
                    showCancelButton: true,
                    confirmButtonText: 'ok',
                    confirmButtonColor: '#d9534f'
                }).then((swalresult) => {
                    if (swalresult.isConfirmed) {
                        // set EOO field to calculted_EOO vale
                        vm.species_community.distribution.extent_of_occurrences = vm.species_community.distribution.cal_extent_of_occurrences;
                        document.getElementById("eoo_auto").checked = true;
                        document.getElementById("eoo_manual").checked = false;
                        // set eoo to true to fire the change of value so the EOO input box readonly
                        vm.species_community.distribution.eoo_auto = true;
                    } else if (swalresult.dismiss === swal.DismissReason.cancel) {
                        document.getElementById("eoo_manual").checked = true;
                        document.getElementById("eoo_auto").checked = false;
                        // set eoo to false to fire the change of value so the EOO input box will be editable
                        vm.species_community.distribution.eoo_auto = false;
                        //Otherwise revert back to its manual value if swal cancelled
                        vm.species_community.distribution.extent_of_occurrences = vm.species_community.distribution.extent_of_occurrences;
                    }

                }, (error) => {
                    console.error('Error:', error);
                });
            }
            else {
                // set EOO value to null if manual selected
                vm.species_community.distribution.extent_of_occurrences = null;
                document.getElementById("eoo_manual").checked = true;
                document.getElementById("eoo_auto").checked = false;
                // set eoo to false to fire the change of value so the EOO input box will be editable
                vm.species_community.distribution.eoo_auto = false;
            }
        },
        switchAOO: function (value) {
            let vm = this;
            var selectedValue = value;
            if (selectedValue === "true") {
                swal.fire({
                    title: "Warning",
                    text: "Selection of 'auto' will overwrite the existing data. Are you sure you want to select 'auto'?",
                    icon: "warning",
                    showCancelButton: true,
                    confirmButtonText: 'ok',
                    confirmButtonColor: '#d9534f'
                }).then((swalresult) => {
                    if (swalresult.isConfirmed) {
                        // set AOO field to calculated_AOO value
                        vm.species_community.distribution.area_of_occupancy = vm.species_community.distribution.cal_area_of_occupancy;
                        document.getElementById("aoo_auto").checked = true;
                        document.getElementById("aoo_manual").checked = false;
                        // set aoo to true to fire the change of value so the AOO input box readonly
                        vm.species_community.distribution.aoo_auto = true;
                    } else if (swalresult.dismiss === swal.DismissReason.cancel) {
                        document.getElementById("aoo_manual").checked = true;
                        document.getElementById("aoo_auto").checked = false;
                        // set aoo to false to fire the change of value so the AOO input box will be editable
                        vm.species_community.distribution.aoo_auto = false;
                        //Otherwise revert back to its manual value if swal cancelled
                        vm.species_community.distribution.area_of_occupancy = vm.species_community.distribution.area_of_occupancy;
                    }

                }, (error) => {
                    console.error('Error:', error);
                });
            }
            else {
                // set EOO value to null if manual selected
                vm.species_community.distribution.area_of_occupancy = null;
                document.getElementById("aoo_manual").checked = true;
                document.getElementById("aoo_auto").checked = false;
                // set aoo to false to fire the change of value so the AOO input box will be editable
                vm.species_community.distribution.aoo_auto = false;
            }
        },
        switchAOOActual: function (value) {
            let vm = this;
            var selectedValue = value;
            if (selectedValue === "true") {
                swal.fire({
                    title: "Warning",
                    text: "Selection of 'auto' will overwrite the existing data. Are you sure you want to select 'auto'?",
                    icon: "warning",
                    showCancelButton: true,
                    confirmButtonText: 'ok',
                    confirmButtonColor: '#d9534f'
                }).then((swalresult) => {
                    if (swalresult.isConfirmed) {
                        // set AOOActual field to calculted_AOOActual vale
                        vm.species_community.distribution.area_of_occupancy_actual = vm.species_community.distribution.cal_area_of_occupancy_actual;
                        document.getElementById("aoo_actual_auto").checked = true;
                        document.getElementById("aoo_actual_manual").checked = false;
                        // set aoo_actual to true to fire the change of value so the AOOActual input box readonly
                        vm.species_community.distribution.aoo_actual_auto = true;
                    } else if (swalresult.dismiss === swal.DismissReason.cancel) {
                        document.getElementById("aoo_actual_manual").checked = true;
                        document.getElementById("aoo_actual_auto").checked = false;
                        // set eoo to false to fire the change of value so the EOO input box will be editable
                        vm.species_community.distribution.aoo_actual_auto = false;
                        //Otherwise revert back to its manual value if swal cancelled
                        vm.species_community.distribution.area_of_occupancy_actual = vm.species_community.distribution.area_of_occupancy_actual;
                    }

                }, (error) => {
                    console.error('Error:', error);
                });
            }
            else {
                // set AOOActual value to null if manual selected
                vm.species_community.distribution.area_of_occupancy_actual = null;
                document.getElementById("aoo_actual_manual").checked = true;
                document.getElementById("aoo_actual_auto").checked = false;
                // set aoo_actual to false to fire the change of value so the AOOActual input box will be editable
                vm.species_community.distribution.aoo_actual_auto = false;
            }
        },
        filterDistrict: function (event) {
            this.$nextTick(() => {
                if (event) {
                    this.species_community.district_id = null; //-----to remove the previous selection
                }
                this.filtered_district_list = [];
                this.filtered_district_list = [{
                    id: null,
                    name: "",
                    region_id: null,
                }];
                //---filter districts as per region selected
                for (let choice of this.district_list) {
                    if (choice.region_id === this.species_community.region_id) {
                        this.filtered_district_list.push(choice);
                    }
                }
            });
        },
        checkDate: function () {
            let vm = this;
            if (vm.$refs.last_data_curration_date.value) {
                vm.species_community.last_data_curration_date = vm.$refs.last_data_curration_date.value;
            }
            else {
                vm.species_community.last_data_curration_date = null;
            }
        },
        initialiseScientificNameLookup: function () {
            let vm = this;
            $(vm.$refs[vm.scientific_name_lookup]).select2({
                minimumInputLength: 2,
                dropdownParent: $("#" + vm.select_scientific_name),
                "theme": "bootstrap-5",
                allowClear: true,
                placeholder: "Select Scientific Name",
                ajax: {
                    url: api_endpoints.scientific_name_lookup,
                    dataType: 'json',
                    data: function (params) {
                        var query = {
                            term: params.term,
                            type: 'public',
                            group_type_id: vm.species_community.group_type_id,
                            species_profile: true,
                            species_id: vm.species_community.id, // to filter species  current/non_current
                        }
                        return query;
                    },
                    // results: function (data, page) { // parse the results into the format expected by Select2.
                    //     // since we are using custom formatting functions we do not need to alter remote JSON data
                    //     return {results: data};
                    // },
                },
            }).
                on("select2:select", function (e) {
                    var selected = $(e.currentTarget);
                    let data = e.params.data.id;
                    vm.species_community.taxonomy_id = data
                    vm.species_display = e.params.data.scientific_name;
                    if (e.params.data.conservation_status) {
                        vm.conservation_category = e.params.data.conservation_status.conservation_category;
                        vm.conservation_list = e.params.data.conservation_status.conservation_list;
                        vm.conservation_criteria = e.params.data.conservation_status.conservation_criteria;
                    }
                    vm.common_name = e.params.data.common_name;
                    vm.taxon_name_id = e.params.data.taxon_name_id;
                    vm.taxon_previous_name = e.params.data.taxon_previous_name;
                    vm.phylogenetic_group = e.params.data.phylogenetic_group;
                    vm.family = e.params.data.family_name;
                    vm.genus = e.params.data.genera_name;
                    vm.name_authority = e.params.data.name_authority;
                    vm.name_comments = e.params.data.name_comments;
                    // vm.filterFloraScientificName = data;
                    // sessionStorage.setItem("filterFloraScientificNameText", e.params.data.text);
                }).
                on("select2:unselect", function (e) {
                    var selected = $(e.currentTarget);
                    vm.species_community.taxonomy_id = ''
                    vm.species_display = '';
                    vm.conservation_category = '';
                    vm.conservation_criteria = '';
                    vm.conservation_list = '';
                    vm.common_name = '';
                    vm.taxon_name_id = '';
                    vm.taxon_previous_name = '';
                    vm.phylogenetic_group = '';
                    vm.family = '',
                        vm.genus = '',
                        vm.name_authority = '';
                    vm.name_comments = '';
                }).
                on("select2:open", function (e) {
                    const searchField = $('[aria-controls="select2-' + vm.scientific_name_lookup + '-results"]')
                    // move focus to select2 field
                    searchField[0].focus();
                });
        },
        loadTaxonomydetails: function () {
            let vm = this;
            //console.log(vm.taxon_names);

            if (vm.species_community.taxonomy_details != null) {
                var newOption = new Option(vm.species_community.taxonomy_details.scientific_name, vm.species_community.taxonomy_id, false, true);
                // newOption.setAttribute('data-select2-id', '2');
                $('#' + vm.scientific_name_lookup).append(newOption);
                vm.species_display = vm.species_community.taxonomy_details.scientific_name;
                if (vm.species_community.conservation_status) {
                    vm.conservation_category = vm.species_community.conservation_status.conservation_category;
                    vm.conservation_list = vm.species_community.conservation_status.conservation_list;
                }
                vm.common_name = vm.species_community.taxonomy_details.common_name;
                vm.taxon_name_id = vm.species_community.taxonomy_details.taxon_name_id;
                vm.taxon_previous_name = vm.species_community.taxonomy_details.taxon_previous_name;
                vm.phylogenetic_group = vm.species_community.taxonomy_details.phylogenetic_group;
                vm.family = vm.species_community.taxonomy_details.family_name;
                vm.genus = vm.species_community.taxonomy_details.genera_name;
                vm.name_authority = vm.species_community.taxonomy_details.name_authority;
                vm.name_comments = vm.species_community.taxonomy_details.name_comments;
            }
        },
        eventListeners: function () {
            let vm = this;
            $(vm.$refs.flowering_period_select).select2({
                "theme": "bootstrap-5",
                allowClear: true,
                placeholder: "Select Flowering Period",
                multiple: true,
            }).
                on("select2:select", function (e) {
                    var selected = $(e.currentTarget);
                    vm.species_community.conservation_attributes.flowering_period = selected.val();
                }).
                on("select2:unselect", function (e) {
                    var selected = $(e.currentTarget);
                    vm.species_community.conservation_attributes.flowering_period = selected.val();
                });
            $(vm.$refs.fruiting_period_select).select2({
                "theme": "bootstrap-5",
                allowClear: true,
                placeholder: "Select Fruiting Period",
                multiple: true,
            }).
                on("select2:select", function (e) {
                    var selected = $(e.currentTarget);
                    vm.species_community.conservation_attributes.fruiting_period = selected.val();
                }).
                on("select2:unselect", function (e) {
                    var selected = $(e.currentTarget);
                    vm.species_community.conservation_attributes.fruiting_period = selected.val();
                });
            $(vm.$refs.breeding_period_select).select2({
                "theme": "bootstrap-5",
                allowClear: true,
                placeholder: "Select Breeding Period",
                multiple: true,
            }).
                on("select2:select", function (e) {
                    var selected = $(e.currentTarget);
                    vm.species_community.conservation_attributes.breeding_period = selected.val();
                }).
                on("select2:unselect", function (e) {
                    var selected = $(e.currentTarget);
                    vm.species_community.conservation_attributes.breeding_period = selected.val();
                });
        },
        handleMinimumFireIntervalRange: function (e) {
            if (this.minimum_fire_interval_range == false) {
                this.species_community.conservation_attributes.minimum_fire_interval_to = null;
            }
        },
        handleAverageLifespanRange: function () {
            if (this.average_lifespan_range == false) {
                this.species_community.conservation_attributes.average_lifespan_to = null;
            }
        },
        handleGenerationLengthRange: function () {
            if (this.generation_length_range == false) {
                this.species_community.conservation_attributes.generation_length_to = null;
            }
        },
        handleTimeToMaturityRange: function () {
            if (this.time_to_maturity_range == false) {
                this.species_community.conservation_attributes.time_to_maturity_to = null;
            }
        },
        validateRange: function (field_from, field_to, field_choice, field_error) {
            const rangeFrom = parseInt(this.species_community.conservation_attributes[field_from]);
            const rangeTo = parseInt(this.species_community.conservation_attributes[field_to]);
            const intervalChoice = this.species_community.conservation_attributes[field_choice];
            if ((rangeFrom != null || rangeTo != null) && intervalChoice == null) {
                this.errors[field_error] = "Please select years/months";
            }
            else if (rangeFrom >= rangeTo) {
                this.errors[field_error] = "Please enter a valid range";
            }
            else {
                this.errors[field_error] = "";
            }
        },
        intervalMonthsComputed: function (field_from, field_choice) {

            const totalMonths = parseInt(this.species_community.conservation_attributes[field_from]);
            const intervalChoice = this.species_community.conservation_attributes[field_choice];

            if (totalMonths > 12 && intervalChoice == 2) {
                const years = Math.floor(totalMonths / 12);
                const months = totalMonths % 12;
                return years + " year/s " + months + " month/s";
            }
            else {
                return ""
            }
        },
        focusConservationPlanReference: function () {
            this.$nextTick(() => {
                this.$refs.conservation_plan_reference.focus();
            });
        },
        fetchRegions: function(){
            let vm = this;

            vm.$http.get(api_endpoints.regions).then((response) => {
                    vm.api_regions = response.body;
                    for (var i = 0; i < vm.api_regions.length; i++) {
                        this.region_list.push( {text: vm.api_regions[i].name, value: vm.api_regions[i].id, districts: vm.api_regions[i].districts} );
                    }
                    // vm.setProposalData2(this.regions);
                    if(vm.species_community.region_id){
                        vm.chainedSelectDistricts(vm.species_community.region_id);
                    }
            },(error) => {
                console.log(error);
            })
        },
        searchList: function(id, search_list){
            /* Searches for dictionary in list */
            for (var i = 0; i < search_list.length; i++) {
                if (search_list[i].value == id) {
                    return search_list[i];
                }
            }
            return [];
        },
        chainedSelectDistricts: function(region_id,event){
            let vm = this;
            if (event) {
                vm.species_community.district_id = null; //-----to remove the previous selection
            }
            vm.district_list = [];
            if(region_id){
                var api_districts = this.searchList(region_id, vm.region_list).districts;
                if (api_districts.length > 0) {
                    for (var i = 0; i < api_districts.length; i++) {
                        this.district_list.push( {text: api_districts[i].name, value: api_districts[i].id} );
                    }
                }
            }
        },
        initialiseRegionSelect: function(){
            let vm = this;
            $(vm.$refs.regions_select).select2({
                "theme": "bootstrap-5",
                allowClear: true,
                multiple: true,
                placeholder:"Select Region",
            }).
            on("select2:select",function (e) {
                var selected = $(e.currentTarget);
                vm.species_community.regions = selected.val();
            }).
            on("select2:unselect",function (e) {
                var selected = $(e.currentTarget);
                vm.species_community.regions = selected.val();
            });
        },
    },
    created: async function () {
        let vm = this;
        //----set the distribution field values if auto onload
        if (vm.species_community.distribution) {
            if (vm.species_community.distribution.noo_auto == true) {
                vm.species_community.distribution.number_of_occurrences = vm.species_community.distribution.cal_number_of_occurrences;
            }
            if (vm.species_community.distribution.eoo_auto == true) {
                vm.species_community.distribution.extent_of_occurrences = vm.species_community.distribution.cal_extent_of_occurrences;
            }
            if (vm.species_community.distribution.aoo_actual_auto == true) {
                vm.species_community.distribution.area_of_occupancy_actual = vm.species_community.distribution.cal_area_of_occupancy_actual;
            }
            if (vm.species_community.distribution.aoo_auto == true) {
                vm.species_community.distribution.area_of_occupancy = vm.species_community.distribution.cal_area_of_occupancy;
            }
        }
        if (vm.species_community.conservation_attributes) {
            if (vm.species_community.conservation_attributes.minimum_fire_interval_to != null &&
                vm.species_community.conservation_attributes.minimum_fire_interval_to != "" &&
                vm.species_community.conservation_attributes.minimum_fire_interval_to != undefined) {
                vm.minimum_fire_interval_range = true;
            }
            if (vm.species_community.conservation_attributes.average_lifespan_to != null &&
                vm.species_community.conservation_attributes.average_lifespan_to != "" &&
                vm.species_community.conservation_attributes.average_lifespan_to != undefined) {
                vm.average_lifespan_range = true;
            }
            if (vm.species_community.conservation_attributes.generation_length_to != null &&
                vm.species_community.conservation_attributes.generation_length_to != "" &&
                vm.species_community.conservation_attributes.generation_length_to != undefined) {
                vm.generation_length_range = true;
            }
            if (vm.species_community.conservation_attributes.time_to_maturity_to != null &&
                vm.species_community.conservation_attributes.time_to_maturity_to != "" &&
                vm.species_community.conservation_attributes.time_to_maturity_to != undefined) {
                vm.time_to_maturity_range = true;
            }
        }
        //------fetch list of values
        const res = await Vue.http.get('/api/species_profile_dict/');
        vm.species_profile_dict = res.body;
        vm.flora_recruitment_type_list = vm.species_profile_dict.flora_recruitment_type_list;
        vm.flora_recruitment_type_list.splice(0, 0,
            {
                id: null,
                name: null,
            });
        vm.root_morphology_list = vm.species_profile_dict.root_morphology_list;
        vm.root_morphology_list.splice(0, 0,
            {
                id: null,
                name: null,
            });
        vm.post_fire_habitatat_interactions_list = vm.species_profile_dict.post_fire_habitatat_interactions_list;
        vm.post_fire_habitatat_interactions_list.splice(0, 0,
            {
                id: null,
                name: null,
            });
        // const response = await Vue.http.get('/api/region_district_filter_dict/');
        // vm.filterRegionDistrict = response.body;
        // vm.region_list = vm.filterRegionDistrict.region_list;
        // vm.district_list = vm.filterRegionDistrict.district_list;
        // vm.region_list.splice(0, 0,
        //     {
        //         id: null,
        //         name: null,
        //     });
        // this.filterDistrict();
        vm.fetchRegions();
    },
    mounted: function () {
        let vm = this;
        vm.eventListeners();
        vm.initialiseScientificNameLookup();
        vm.loadTaxonomydetails();
        vm.initialiseRegionSelect();
    }
}
</script>

<style lang="css" scoped>
fieldset.scheduler-border {
    border: 1px groove #ddd !important;
    padding: 0 1.4em 1.4em 1.4em !important;
    margin: 0 0 1.5em 0 !important;
    -webkit-box-shadow: 0px 0px 0px 0px #000;
    box-shadow: 0px 0px 0px 0px #000;
}

legend.scheduler-border {
    width: inherit;
    /* Or auto */
    padding: 0 10px;
    /* To give a bit of padding on the left and right */
    border-bottom: none;
}
</style><|MERGE_RESOLUTION|>--- conflicted
+++ resolved
@@ -95,13 +95,8 @@
                     </select>
                 </div>
             </div>
-<<<<<<< HEAD
             <div v-if="species_community.region_id" class="row mb-3">
-                <label for="" class="col-sm-3 control-label">District:</label>
-=======
-            <div class="row mb-3">
                 <label for="" class="col-sm-3 col-form-label">District:</label>
->>>>>>> 618f5d3d
                 <div class="col-sm-9">
                     <select :disabled="isReadOnly" class="form-select" v-model="species_community.district_id">
                         <option value="" selected disabled>Select district</option>
