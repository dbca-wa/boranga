--- conflicted
+++ resolved
@@ -1,6 +1,6 @@
 <template lang="html">
     <div id="species">
-        <FormSection label="Taxonomy" Index="taxonomy">
+        <FormSection :formCollapse="false" label="Taxonomy" Index="taxonomy">
             <div class="row form-group">
                 <label for="" class="col-sm-3 control-label">Previous Name:</label>
                 <div class="col-sm-9">
@@ -27,17 +27,7 @@
                 <div class="col-sm-9">
                     <input :disabled="proposal.readonly" type="text" class="form-control" id="phylogenetic_group" placeholder="" v-model="species.phylogenetic_group"/>
                 </div>
-<<<<<<< HEAD
-            </div>    
-        </div>
-    </div>
-
-</div> -->
-    <div id="species">
-        <FormSection :formCollapse="false" label="Distribution" Index="distribution">
-=======
-            </div>
->>>>>>> 0a74db7a
+            </div>
             <div class="row form-group">
                 <label for="" class="col-sm-3 control-label">Name Authority:</label>
                 <div class="col-sm-9">
@@ -67,7 +57,7 @@
                 </div>
             </div>
         </FormSection>
-        <FormSection label="Distribution" Index="distribution">
+        <FormSection :formCollapse="false" label="Distribution" Index="distribution">
             <div class="row form-group">
                 <label for="" class="col-sm-3 control-label">Region:</label>
                 <div class="col-sm-9">
@@ -118,7 +108,7 @@
                 </div>
             </div>
         </FormSection>
-        <FormSection label="Conservation Attributes" Index="conservation_attributes">
+        <FormSection :formCollapse="false" label="Conservation Attributes" Index="conservation_attributes">
             <div class="row form-group">
                 <label for="" class="col-sm-3 control-label">General Management Advice:</label>
                 <div class="col-sm-9">
@@ -140,7 +130,7 @@
                 </div>
             </div>
         </FormSection>
-        <FormSection label="" Index="">
+        <FormSection :formCollapse="false" label="" Index="">
             <div class="row form-group">
                 <label for="" class="col-sm-3 control-label">Department File Numbers:</label>
                 <div class="col-sm-9">
@@ -154,7 +144,7 @@
                 </div>
             </div>
         </FormSection>
-        <FormSection label="Conservation Status" Index="conservation_status">
+        <FormSection :formCollapse="false" label="Conservation Status" Index="conservation_status">
             <div class="row form-group">
                 
             </div>
