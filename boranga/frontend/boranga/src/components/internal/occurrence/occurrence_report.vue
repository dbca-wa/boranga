<template lang="html">
    <div v-if="occurrence_report" class="container" id="internal-occurence-report-detail">
        <div class="row">
            <div class="col">
                <h3 class="mb-1">Occurrence Report: {{ occurrence_report.occurrence_report_number }} - <span class="text-capitalize">{{ display_group_type }}</span></h3>
                <h4 class="text-muted mb-3">
                    Occurrence:
                    <template v-if="occurrence_report.occurrence">
                        {{ occurrence_report.occurrence.occurrence_number }} <small><a
                                :href="`/internal/occurrence/${occurrence_report.occurrence.id}?group_type_name=${occurrence_report.group_type}&action=view`"
                                target="_blank"><i class="bi bi-box-arrow-up-right"></i></a></small>
                    </template>
                    <template v-else>
                        NOT SET
                    </template>
                </h4>
            </div>
        </div>
        <div class="row pb-4">
            <div class="col-md-3">

                <CommsLogs :comms_url="comms_url" :logs_url="logs_url" :comms_add_url="comms_add_url"
                    :disable_add_entry="false" class="mb-3" />

                <Submission v-if="canSeeSubmission" :submitter_first_name="submitter_first_name"
                    :submitter_last_name="submitter_last_name" :lodgement_date="occurrence_report.lodgement_date"
                    class="mb-3" />

                <div class="card card-default sticky-top">
                    <div class="card-header">
                        Workflow
                    </div>
                    <div class="card-body border-bottom">
                        <strong>Status</strong><br />
                        {{ occurrence_report.processing_status }}
                    </div>
                    <div class="card-body">
                        <div class="mb-2"><strong>Currently assigned to</strong></div>
                        <template v-if="with_approver">
                            <select ref="assigned_officer" :disabled="!occurrence_report.can_user_approve" class="form-select mb-2"
                                v-model="occurrence_report.assigned_approver">
                                <option v-for="member in occurrence_report.allowed_assessors" :value="member.id">
                                    {{ member.first_name }} {{ member.last_name }}</option>
                            </select>
                            <a v-if="with_approver && occurrence_report.assigned_approver != occurrence_report.current_assessor.id"
                                @click.prevent="assignRequestUser()" class="actionBtn float-end" role="button">Assign to
                                me</a>
                        </template>
                        <template v-else>
                            <select ref="assigned_officer" :disabled="!occurrence_report.can_user_assess" class="form-select mb-2"
                                v-model="occurrence_report.assigned_officer">
                                <option v-for="member in occurrence_report.allowed_assessors" :value="member.id">
                                    {{ member.first_name }} {{ member.last_name }}</option>
                            </select>
                            <a v-if="with_assessor && occurrence_report.assigned_officer != occurrence_report.current_assessor.id"
                                @click.prevent="assignRequestUser()" class="actionBtn float-end" role="button">Assign to
                                me</a>
                        </template>
                    </div>
                    <div v-if="display_referral_actions" class="card-body border-top">
                        <div class="mb-2"><strong>Referrals</strong></div>
                        <div class="form-group mb-3">
                            <select :disabled="!canAction" ref="department_users" class="form-control">
                            </select>
                            <template v-if='!sendingReferral'>
                                <template v-if="selected_referral">
                                    <label class="control-label mt-3" for="referral_text">Comments</label>
                                    <textarea class="form-control" name="referral_text" ref="referral_text"
                                        v-model="referral_text"></textarea>
                                    <a v-if="canAction" @click.prevent="sendReferral()" class="actionBtn float-end mt-2"
                                        role="button">Send</a>
                                </template>
                            </template>
                            <template v-else>
                                <span v-if="canAction" @click.prevent="sendReferral()" disabled
                                    class="actionBtn text-primary float-end">
                                    Sending Referral&nbsp;
                                    <i class="fa fa-circle-o-notch fa-spin fa-fw"></i>
                                </span>
                            </template>
                        </div>
                    </div>
                    <div v-if="canAction" class="card-body border-top">
                        <div class="mb-3">
                            <strong>Actions</strong>
                        </div>
                        <div class="text-center">
                            <button v-if="with_assessor" style="width:80%;" class="btn btn-primary mb-4"
                                @click.prevent="amendmentRequest()">Request
                                Amendment</button>
                            <button v-if="with_approver" style="width:80%;" class="btn btn-primary mb-4"
                                @click.prevent="backToAssessor()">Back to Assessor</button>

                            <button v-if="with_assessor" style="width:80%;" class="btn btn-primary mb-2"
                                @click.prevent="proposeApprove">Propose Approve</button>
                            <button v-if="with_assessor" style="width:80%;" class="btn btn-primary mb-4"
                                @click.prevent="proposeDecline">Propose Decline</button>

                            <button v-if="display_approve_button" style="width:80%;" class="btn btn-primary mb-4"
                                @click.prevent="approve()">Approve</button>
                            <button v-if="display_decline_button" style="width:80%;" class="btn btn-primary mb-4"
                                @click.prevent="decline()">Decline</button>

                            <button style="width:80%;" class="btn btn-primary mb-2"
                                @click.prevent="splitSpecies()">Split</button><br />
                            <button style="width:80%;" class="btn btn-primary mb-2"
                                @click.prevent="discardSpeciesProposal()">Discard</button>
                        </div>
                    </div>
                </div>
            </div>
            <div class="col-md-9">
                <template>
                    <form :action="occurrence_report_form_url" method="post" name="occurrence_report"
                        enctype="multipart/form-data">
                        <ProposalOccurrenceReport v-if="occurrence_report" :occurrence_report_obj="occurrence_report"
                            id="OccurrenceReportStart" :canEditStatus="false" :is_external="true"
                            ref="occurrence_report" @refreshFromResponse="refreshFromResponse">
                        </ProposalOccurrenceReport>

                        <input type="hidden" name="csrfmiddlewaretoken" :value="csrf_token" />
                        <input type='hidden' name="occurrence_report_id" :value="1" />
                        <div class="row" style="margin-bottom: 50px">
                            <div class="navbar fixed-bottom" style="background-color: #f5f5f5;">
                                <div v-if="occurrence_report.internal_application && occurrence_report.processing_status == 'Draft'" class="container">
                                    <div class="col-md-12 text-end">
                                        <button v-if="savingOccurrenceReport" class="btn btn-primary me-2"
                                            style="margin-top:5px;" disabled>Save and Continue&nbsp;
                                            <i class="fa fa-circle-o-notch fa-spin fa-fw"></i></button>
                                        <button v-else class="btn btn-primary me-2" style="margin-top:5px;"
                                            @click.prevent="save()"
                                            :disabled="saveExitOccurrenceReport || submitOccurrenceReport">Save
                                            and Continue</button>

                                        <button v-if="saveExitOccurrenceReport" class="btn btn-primary me-2"
                                            style="margin-top:5px;" disabled>Save and Exit&nbsp;
                                            <i class="fa fa-circle-o-notch fa-spin fa-fw"></i></button>
                                        <button v-else class="btn btn-primary me-2" style="margin-top:5px;"
                                            @click.prevent="save_exit()"
                                            :disabled="savingOccurrenceReport || submitOccurrenceReport">Save
                                            and Exit</button>

                                        <button v-if="submitOccurrenceReport" class="btn btn-primary"
                                            style="margin-top:5px;" disabled>Submit&nbsp;
                                            <i class="fa fa-circle-o-notch fa-spin fa-fw"></i></button>
                                        <button v-else class="btn btn-primary" style="margin-top:5px;"
                                            @click.prevent="submit()"
                                            :disabled="saveExitOccurrenceReport || savingOccurrenceReport">Submit</button>
                                    </div>
                                </div>
                                <div v-else-if="occurrence_report.internal_application" class="container">
                                    <div class="col-md-12 text-end">
                                        <button v-if="savingOccurrenceReport" class="btn btn-primary"
                                            style="margin-top:5px;" disabled>Save Changes&nbsp;
                                            <i class="fa fa-circle-o-notch fa-spin fa-fw"></i></button>
                                        <button v-else class="btn btn-primary" style="margin-top:5px;"
                                            @click.prevent="save()">Save
                                            Changes</button>
                                    </div>
                                </div>
                            </div>
                        </div>
                    </form>
                </template>
            </div>
        </div>

        <AmendmentRequest ref="amendment_request" :occurrence_report_id="occurrence_report.id"
            @refreshFromResponse="refreshFromResponse"></AmendmentRequest>
        <BackToAssessor ref="back_to_assessor" :occurrence_report_id="occurrence_report.id"
            :occurrence_report_number="occurrence_report.occurrence_report_number"
            @refreshFromResponse="refreshFromResponse">
        </BackToAssessor>
        <ProposeAppprove ref="propose_approve" :occurrence_report_id="occurrence_report.id"
            :occurrence_report_number="occurrence_report.occurrence_report_number"
            :group_type_id="occurrence_report.group_type_id" @refreshFromResponse="refreshFromResponse">
        </ProposeAppprove>
        <ProposeDecline ref="propose_decline" :occurrence_report_id="occurrence_report.id"
            :occurrence_report_number="occurrence_report.occurrence_report_number"
            @refreshFromResponse="refreshFromResponse">
        </ProposeDecline>

        <Decline v-if="display_decline_button" ref="decline" :occurrence_report_id="occurrence_report.id"
            :occurrence_report_number="occurrence_report.occurrence_report_number"
            :declined_details="occurrence_report.declined_details" @refreshFromResponse="refreshFromResponse"></Decline>
        <Approve v-if="display_approve_button && occurrence_report.approval_details" ref="approve" :occurrence_report_id="occurrence_report.id"
            :occurrence_report_number="occurrence_report.occurrence_report_number"
            :approval_details="occurrence_report.approval_details" @refreshFromResponse="refreshFromResponse"></Approve>


    </div>
    <!-- <SpeciesSplit ref="species_split" :occurrence_report="occurrence_report" :is_internal="true"
            @refreshFromResponse="refreshFromResponse" />
        <SpeciesCombine ref="species_combine" :occurrence_report="occurrence_report" :is_internal="true"
            @refreshFromResponse="refreshFromResponse" />
        <SpeciesRename ref="species_rename" :occurrence_report_original="occurrence_report" :is_internal="true"
            @refreshFromResponse="refreshFromResponse" /> -->

</template>
<script>
import Vue from 'vue'
import datatable from '@vue-utils/datatable.vue'
import CommsLogs from '@common-utils/comms_logs.vue'
import Submission from '@common-utils/submission.vue'
import Workflow from '@common-utils/workflow.vue'
import ProposalOccurrenceReport from '@/components/form_occurrence_report.vue'
import AmendmentRequest from './amendment_request.vue'
import BackToAssessor from './back_to_assessor.vue'
import ProposeDecline from './ocr_propose_decline.vue'
import ProposeAppprove from './ocr_propose_approve.vue'
import Decline from './ocr_decline.vue'
import Approve from './ocr_approve.vue'

// import SpeciesSplit from './species_split.vue'
// import SpeciesCombine from './species_combine.vue'
// import SpeciesRename from './species_rename.vue'

import {
    api_endpoints,
    helpers
}
    from '@/utils/hooks'
export default {
    name: 'InternalOccurrenceReportDetail',
    data: function () {
        let vm = this;
        return {
            occurrence_report: null,
            original_occurrence_report: null,
            initialisedSelects: false,
            form: null,
            selected_referral: '',
            referral_text: '',
            sendingReferral: false,
            savingOccurrenceReport: false,
            saveExitOccurrenceReport: false,
            submitOccurrenceReport: false,
            imageURL: '',
            isSaved: false,
            DATE_TIME_FORMAT: 'DD/MM/YYYY HH:mm:ss',
        }
    },
    components: {
        datatable,
        CommsLogs,
        Submission,
        Workflow,
        ProposalOccurrenceReport,
        AmendmentRequest,
        BackToAssessor,
        ProposeDecline,
        ProposeAppprove,
        Decline,
        Approve,
        // SpeciesSplit,
        // SpeciesCombine,
        // SpeciesRename,
    },
    filters: {
        formatDate: function (data) {
            return data ? moment(data).format('DD/MM/YYYY HH:mm:ss') : '';
        }
    },
    computed: {
        csrf_token: function () {
            return helpers.getCookie('csrftoken')
        },
        isCommunity: function () {
            return this.occurrence_report && this.occurrence_report.group_type === "community"
        },
        occurrence_report_form_url: function () {
<<<<<<< HEAD
            return `/api/occurrence_report/${this.occurrence_report.id}/draft.json`;
        },
        occurrence_report_submit_url: function () {
            return (this.occurrence_report.group_type === "community") ?
                `community` :
                `species`;
=======
            return (this.occurrence_report) ? `/api/occurrence_report/${this.occurrence_report.id}/draft.json` : '';
>>>>>>> 6c14f42e
        },
        display_group_type: function () {
            if(this.occurrence_report && this.occurrence_report.group_type){
                return this.occurrence_report.group_type;
            }
            return '';
        },
        display_number: function () {
            return (this.occurrence_report.group_type === "community") ?
                this.occurrence_report.community_number :
                this.occurrence_report.species_number;
        },
        display_name: function () {
            return (this.occurrence_report.group_type === "community") ?
                (this.occurrence_report.taxonomy_details != null) ? this.occurrence_report.taxonomy_details.community_migrated_id : '' :
                (this.occurrence_report.taxonomy_details != null) ? this.occurrence_report.taxonomy_details.scientific_name + " (" + this.occurrence_report.taxonomy_details.taxon_name_id + ")" : '';
        },
        display_approve_button: function () {
            return this.with_approver && this.occurrence_report.approval_details
        },
        display_decline_button: function () {
            return this.with_approver && this.occurrence_report.proposed_decline_status && this.occurrence_report.declined_details
        },
        display_referral_actions: function () {
            return this.occurrence_report && ['With Assessor', 'With Referrer'].includes(this.occurrence_report.processing_status) && this.isAssignedOfficer
        },
        submitter_first_name: function () {
            if (this.occurrence_report && this.occurrence_report.submitter) {
                return this.occurrence_report.submitter.first_name
            } else {
                return ''
            }
        },
        submitter_last_name: function () {
            if (this.occurrence_report && this.occurrence_report.submitter) {
                return this.occurrence_report.submitter.last_name
            } else {
                return ''
            }
        },
        with_assessor: function () {
            return this.occurrence_report && this.occurrence_report.processing_status === 'With Assessor'
        },
        with_approver: function () {
            return this.occurrence_report && this.occurrence_report.processing_status === 'With Approver'
        },
        canSeeSubmission: function () {
            //return this.proposal && (this.proposal.processing_status != 'With Assessor (Requirements)' && this.proposal.processing_status != 'With Approver' && !this.isFinalised)
            //return this.proposal && (this.proposal.processing_status != 'With Assessor (Requirements)')
            return true
        },
        isAssignedOfficer: function () {
            return this.occurrence_report && this.occurrence_report.assigned_officer == this.occurrence_report.current_assessor.id;
        },
        isAssignedApprover: function () {
            return this.occurrence_report && this.occurrence_report.assigned_approver == this.occurrence_report.current_assessor.id;
        },
        canAction: function () {
            return this.occurrence_report && this.occurrence_report.can_user_action;
        },
        canDiscard: function () {
            return this.occurrence_report && this.occurrence_report.processing_status === "Draft" ? true : false;
        },
        comms_url: function () {
            return helpers.add_endpoint_json(api_endpoints.occurrence_report, this.$route.params.occurrence_report_id + '/comms_log')
        },
        comms_add_url: function () {
            return helpers.add_endpoint_json(api_endpoints.occurrence_report, this.$route.params.occurrence_report_id + '/add_comms_log')
        },
        logs_url: function () {
            return helpers.add_endpoint_json(api_endpoints.occurrence_report, this.$route.params.occurrence_report_id + '/action_log')
        },
    },
    methods: {
        discardSpeciesProposal: function () {
            let vm = this;
            swal.fire({
                title: "Discard Application",
                text: "Are you sure you want to discard this proposal?",
                icon: "warning",
                showCancelButton: true,
                confirmButtonText: 'Discard Application',
                confirmButtonColor: '#d9534f'
            }).then((swalresult) => {
                if (swalresult.isConfirmed) {
                    vm.$http.delete(api_endpoints.discard_species_proposal(vm.occurrence_report.id))
                        .then((response) => {
                            swal.fire({
                                title: 'Discarded',
                                text: 'Your proposal has been discarded',
                                icon: 'success',
                                confirmButtonColor: '#226fbb',
                            });
                            vm.$router.push({
                                name: 'internal-species-communities-dash'
                            });
                        }, (error) => {
                            console.log(error);
                        });
                }
            }, (error) => {

            });
        },
        amendmentRequest: function () {
            this.$refs.amendment_request.isModalOpen = true;
        },
        backToAssessor: function () {
            this.$refs.back_to_assessor.isModalOpen = true;
        },
        decline: function () {
            this.$refs.decline.isModalOpen = true;
        },
        approve: function () {
            this.$refs.approve.isModalOpen = true;
        },
        save: async function () {
            let vm = this;
            var missing_data = vm.can_submit("");
            vm.isSaved = false;
            if (missing_data != true) {
                swal.fire({
                    title: "Please fix following errors before saving",
                    text: missing_data,
                    icon: 'error',
                    confirmButtonColor: '#226fbb'
                })
                return false;
            }
            vm.savingOccurrenceReport = true;

            // add map geometry to the occurrence_report
            if (vm.$refs.occurrence_report.$refs.ocr_location.$refs.component_map) {
                vm.occurrence_report.ocr_geometry = vm.$refs.occurrence_report.$refs.ocr_location.$refs.component_map.getJSONFeatures();
            }

            let payload = { proposal: vm.occurrence_report };
            await vm.$http.post(vm.occurrence_report_form_url, payload).then(res => {
                swal.fire({
                    title: "Saved",
                    text: "Your changes has been saved",
                    icon: "success",
                    confirmButtonColor: '#226fbb'
                });
                vm.savingOccurrenceReport = false;
                vm.isSaved = true;
            }, err => {
                var errorText = helpers.apiVueResourceError(err);
                swal.fire({
                    title: 'Save Error',
                    text: errorText,
                    icon: 'error',
                    confirmButtonColor: '#226fbb'
                });
                vm.savingOccurrenceReport = false;
                vm.isSaved = false;
            });
        },
        save_exit: async function (e) {
            let vm = this;
            var missing_data = vm.can_submit("");
            if (missing_data != true) {
                swal.fire({
                    title: "Please fix following errors before saving",
                    text: missing_data,
                    icon: 'error',
                    confirmButtonColor: '#226fbb'
                })
                //vm.paySubmitting=false;
                return false;
            }
            vm.saveExitOccurrenceReport = true;
            await vm.save().then(() => {
                if (vm.isSaved === true) {
                    vm.$router.push({
                        name: 'internal-species-communities-dash'
                    });
                }
                else {
                    vm.saveExitOccurrenceReport = false;
                }
            });
        },
        save_before_submit: async function (e) {
            //console.log('save before submit');
            let vm = this;
            vm.saveError = false;

            // add map geometry to the occurrence_report
            if (vm.$refs.occurrence_report.$refs.ocr_location.$refs.component_map) {
                vm.occurrence_report.ocr_geometry = vm.$refs.occurrence_report.$refs.ocr_location.$refs.component_map.getJSONFeatures();
            }

            let payload = { proposal: vm.occurrence_report };
            const result = await vm.$http.post(vm.occurrence_report_form_url, payload).then(res => {
                //return true;
            }, err => {
                var errorText = helpers.apiVueResourceError(err);
                swal.fire({
                    title: 'Submit Error',
                    //helpers.apiVueResourceError(err),
                    text: errorText,
                    icon: 'error',
                    confirmButtonColor: '#226fbb'
                })
                vm.submitOccurrenceReport = false;
                vm.saveError = true;
                //return false;
            });
            return result;
        },
        can_submit: function (check_action) {
            let vm = this;
            let blank_fields = []
            if (vm.occurrence_report.group_type == 'flora' || vm.occurrence_report.group_type == 'fauna') {
                if (vm.occurrence_report.species_id == null || vm.occurrence_report.species_id == '') {
                    blank_fields.push(' Scientific Name is missing')
                }
            }
            else {
                if (vm.occurrence_report.community_id == null || vm.occurrence_report.community_id == '') {
                    blank_fields.push(' Community Name is missing')
                }
            }
            if (check_action == 'submit') {
                //TODO add validation for fields required before submit
            }
            if (blank_fields.length == 0) {
                return true;
            }
            else {
                return blank_fields;
            }
        },
        submit: async function () {
            let vm = this;

            var missing_data = vm.can_submit("submit");
            if (missing_data != true) {
                swal.fire({
                    title: "Please fix following errors before submitting",
                    text: missing_data,
                    icon: 'error',
                    confirmButtonColor: '#226fbb'
                })
                //vm.paySubmitting=false;
                return false;
            }

            vm.submitOccurrenceReport = true;
            swal.fire({
                title: "Submit",
                text: "Are you sure you want to submit this occurrence report?",
                icon: "question",
                showCancelButton: true,
                confirmButtonText: "submit",
                confirmButtonColor: '#226fbb'
            }).then(async (swalresult) => {
                if (swalresult.isConfirmed) {
                    let result = await vm.save_before_submit()
                    if (!vm.saveError) {
                        let payload = new Object();
                        Object.assign(payload, vm.occurrence_report);
                        vm.$http.post(helpers.add_endpoint_json(api_endpoints.occurrence_report, vm.occurrence_report.id + '/submit'), payload).then(res => {
                            vm.occurrence = res.body;
                            // TODO router should push to submit_cs_proposal for internal side
                            vm.$router.push({
                                name: 'internal-occurrence-dash'
                            });
                        }, err => {
                            swal.fire({
                                title: 'Submit Error',
                                text: helpers.apiVueResourceError(err),
                                icon: 'error',
                                confirmButtonColor: '#226fbb'
                            });
                        });
                    }
                }
            }, (error) => {
                vm.submitOccurrenceReport = false;
            });
        },
        refreshFromResponse: function (response) {
            let vm = this;
            vm.original_occurrence = helpers.copyObject(response.body);
            vm.occurrence_report = helpers.copyObject(response.body);
        },
        splitSpecies: async function () {
            this.$refs.species_split.occurrence_original = this.occurrence_report;
            let newSpeciesId1 = null
            try {
                const createUrl = api_endpoints.species + "/";
                let payload = new Object();
                payload.group_type_id = this.occurrence_report.group_type_id;
                let savedSpecies = await Vue.http.post(createUrl, payload);
                if (savedSpecies) {
                    newSpeciesId1 = savedSpecies.body.id;
                    Vue.http.get(`/api/species/${newSpeciesId1}/internal_species.json`).then(res => {
                        let species_obj = res.body.species_obj;
                        //--- to add empty documents array
                        species_obj.documents = []
                        //---empty threats array added to store the select threat ids in from the child component
                        species_obj.threats = []
                        this.$refs.species_split.occurrence_list.push(species_obj); //--temp species_obj
                    },
                        err => {
                            console.log(err);
                        });
                }
            }
            catch (err) {
                console.log(err);
                if (this.is_internal) {
                    return err;
                }
            }
            let newSpeciesId2 = null
            try {
                const createUrl = api_endpoints.species + "/";
                let payload = new Object();
                payload.group_type_id = this.occurrence_report.group_type_id
                let savedSpecies = await Vue.http.post(createUrl, payload);
                if (savedSpecies) {
                    newSpeciesId2 = savedSpecies.body.id;
                    Vue.http.get(`/api/species/${newSpeciesId2}/internal_species.json`).then(res => {
                        let species_obj = res.body.species_obj;
                        // to add documents id array from original species
                        species_obj.documents = []
                        //---empty threats array added to store the select threat ids in from the child component
                        species_obj.threats = []
                        this.$refs.species_split.occurrence_list.push(species_obj); //--temp species_obj
                    },
                        err => {
                            console.log(err);
                        });
                }
            }
            catch (err) {
                console.log(err);
                if (this.is_internal) {
                    return err;
                }
            }
            this.$refs.species_split.isModalOpen = true;
        },
        combineSpecies: async function () {
            this.$refs.species_combine.original_species_combine_list.push(this.occurrence_report); //--push current original into the array
            let newSpeciesId = null
            try {
                const createUrl = api_endpoints.species + "/";
                let payload = new Object();
                payload.group_type_id = this.occurrence_report.group_type_id;
                let savedSpecies = await Vue.http.post(createUrl, payload);
                if (savedSpecies) {
                    newSpeciesId = savedSpecies.body.id;
                    Vue.http.get(`/api/species/${newSpeciesId}/internal_species.json`).then(res => {
                        let species_obj = res.body.species_obj;
                        //--- to add empty documents array
                        species_obj.documents = []
                        //---empty threats array added to store the selected threat ids in from the child component
                        species_obj.threats = []
                        this.$refs.species_combine.new_combine_species = species_obj; //---assign the new created species to the modal obj
                    },
                        err => {
                            console.log(err);
                        });
                }

            }
            catch (err) {
                console.log(err);
                if (this.is_internal) {
                    return err;
                }
            }
            this.$refs.species_combine.isModalOpen = true;
        },
        renameSpecies: async function () {
            let rename_species_obj = null;
            let newRenameSpecies = await Vue.http.get(`/api/species/${this.occurrence_report.id}/rename_deep_copy.json`)
            if (newRenameSpecies) {
                rename_species_obj = newRenameSpecies.body.species_obj;
                this.$refs.species_rename.new_rename_species = rename_species_obj;
                this.$refs.species_rename.isModalOpen = true;
            }
        },
        initialiseSelects: function () {
            let vm = this;
            if (!vm.initialisedSelects) {
                vm.initialiseReferreeSelect();
                vm.initialiseAssignedOfficerSelect();
                vm.initialisedSelects = true;
            }
        },
        sendReferral: function () {
            let vm = this;
            let formData = new FormData(vm.form);
            vm.sendingReferral = true;
            let data = { 'email': vm.selected_referral, 'text': vm.referral_text };
            vm.$http.post(helpers.add_endpoint_json(api_endpoints.occurrence_report, (vm.occurrence_report.id + '/assessor_send_referral')), JSON.stringify(data), {
                emulateJSON: true
            }).then((response) => {
                vm.sendingReferral = false;
                vm.original_occurrence_report = helpers.copyObject(response.body);
                vm.occurrence_report = response.body;
                swal.fire({
                    title: 'Referral Sent',
                    text: 'The referral has been sent to ' + vm.department_users.find(d => d.email == vm.selected_referral).name,
                    icon: 'success',
                    confirmButtonColor: '#226fbb'
                });
                $(vm.$refs.department_users).val(null).trigger("change");
                vm.selected_referral = '';
                vm.referral_text = '';
            }, (error) => {
                console.log(error);
                swal.fire({
                    title: 'Referral Error',
                    text: helpers.apiVueResourceError(error),
                    icon: 'error',
                    confirmButtonColor: '#226fbb'
                });
                vm.sendingReferral = false;
            });
        },
        remindReferral: function (r) {
            let vm = this;
            vm.$http.get(helpers.add_endpoint_json(api_endpoints.cs_referrals, r.id + '/remind')).then(response => {
                vm.original_occurrence_report = helpers.copyObject(response.body);
                vm.occurrence_report = response.body;
                swal.fire({
                    title: 'Referral Reminder',
                    text: 'A reminder has been sent to ' + vm.department_users.find(d => d.id == r.referral).name,
                    icon: 'success',
                    confirmButtonColor: '#226fbb'
                });
            },
                error => {
                    swal.fire({
                        title: 'Referral Reminder Error',
                        text: helpers.apiVueResourceError(error),
                        icon: 'error',
                        confirmButtonColor: '#226fbb'
                    });
                });
        },
        recallReferral: function (r) {
            let vm = this;
            swal.fire({
                title: "Loading...",
                //text: "Loading...",
                allowOutsideClick: false,
                allowEscapeKey: false,
                onOpen: () => {
                    swal.showLoading()
                }
            })

            vm.$http.get(helpers.add_endpoint_json(api_endpoints.cs_referrals, r.id + '/recall')).then(response => {
                swal.hideLoading();
                swal.close();
                vm.original_occurrence_report = helpers.copyObject(response.body);
                vm.occurrence_report = response.body;
                swal.fire({
                    title: 'Referral Recall',
                    text: 'The referral has been recalled from ' + vm.department_users.find(d => d.id == r.referral).name,
                    icon: 'success',
                    confirmButtonColor: '#226fbb'
                });
            },
                error => {
                    swal.fire({
                        title: 'Referral Recall Error',
                        text: helpers.apiVueResourceError(error),
                        icon: 'error',
                        confirmButtonColor: '#226fbb'
                    });
                });
        },
        resendReferral: function (r) {
            let vm = this;

            vm.$http.get(helpers.add_endpoint_json(api_endpoints.cs_referrals, r.id + '/resend')).then(response => {
                vm.original_occurrence_report = helpers.copyObject(response.body);
                vm.occurrence_report = response.body;
                swal.fire({
                    title: 'Referral Resent',
                    text: 'The referral has been resent to ' + vm.department_users.find(d => d.id == r.referral).name,
                    icon: 'success',
                    confirmButtonColor: '#226fbb'
                });
            },
                error => {
                    swal.fire({
                        title: 'Referral Resent Error',
                        text: helpers.apiVueResourceError(error),
                        icon: 'error',
                        confirmButtonColor: '#226fbb'
                    });
                });
        },
        initialiseReferreeSelect: function () {
            let vm = this;
            $(vm.$refs.department_users).select2({
                minimumInputLength: 2,
                "theme": "bootstrap-5",
                allowClear: true,
                placeholder: "Search for Referree",
                ajax: {
                    url: api_endpoints.users_api + '/get_department_users/',
                    dataType: 'json',
                    data: function (params) {
                        var query = {
                            term: params.term,
                            type: 'public',
                        }
                        return query;
                    },
                },
            })
                .on("select2:select", function (e) {
                    let data = e.params.data.id;
                    vm.selected_referral = data;
                    vm.$nextTick(() => {
                        vm.$refs.referral_text.focus();
                    });
                })
                .on("select2:unselect", function (e) {
                    var selected = $(e.currentTarget);
                    vm.selected_referral = null;
                })
        },
        initialiseAssignedOfficerSelect: function (reinit = false) {
            let vm = this;
            if (reinit) {
                $(vm.$refs.assigned_officer).data('select2') ? $(vm.$refs.assigned_officer).select2('destroy') : '';
            }
            // Assigned officer select
            $(vm.$refs.assigned_officer).select2({
                "theme": "bootstrap-5",
                allowClear: true,
                placeholder: "Unassigned"
            }).
                on("select2:select", function (e) {
                    var selected = $(e.currentTarget);
                    if (vm.with_approver) {
                        vm.occurrence_report.assigned_approver = selected.val();
                    }
                    else {
                        vm.occurrence_report.assigned_officer = selected.val();
                    }
                    vm.assignTo();
                }).on("select2:unselecting", function (e) {
                    var self = $(this);
                    setTimeout(() => {
                        self.select2('close');
                    }, 0);
                }).on("select2:unselect", function (e) {
                    var selected = $(e.currentTarget);
                    if (vm.with_approver) {
                        vm.occurrence_report.assigned_approver = null;
                    }
                    else {
                        vm.occurrence_report.assigned_officer = null;
                    }
                    vm.assignTo();
                });
        },
        updateAssignedOfficerSelect: function () {
            let vm = this;
            if (vm.with_approver) {
                $(vm.$refs.assigned_officer).val(vm.occurrence_report.assigned_approver);
                $(vm.$refs.assigned_officer).trigger('change');
            }
            else {
                $(vm.$refs.assigned_officer).val(vm.occurrence_report.assigned_officer);
                $(vm.$refs.assigned_officer).trigger('change');
            }
        },
        assignTo: function () {
            let vm = this;
            let unassign = true;
            let data = {};
            if (vm.with_approver) {
                unassign = vm.occurrence_report.assigned_approver != null && vm.occurrence_report.assigned_approver != 'undefined' ? false : true;
                data = { 'assessor_id': vm.occurrence_report.assigned_approver };
            }
            else {
                unassign = vm.occurrence_report.assigned_officer != null && vm.occurrence_report.assigned_officer != 'undefined' ? false : true;
                data = { 'assessor_id': vm.occurrence_report.assigned_officer };
            }
            if (!unassign) {
                vm.$http.post(helpers.add_endpoint_json(api_endpoints.occurrence_report, (vm.occurrence_report.id + '/assign_to')), JSON.stringify(data), {
                    emulateJSON: true
                }).then((response) => {
                    vm.occurrence_report = response.body;
                    vm.original_occurrence_report = helpers.copyObject(response.body);
                    vm.updateAssignedOfficerSelect();
                }, (error) => {
                    vm.occurrence_report = helpers.copyObject(vm.original_occurrence_report)
                    vm.updateAssignedOfficerSelect();
                    swal.fire({
                        title: 'Application Error',
                        text: helpers.apiVueResourceError(error),
                        icon: 'error',
                        confirmButtonColor: '#226fbb'
                    });
                });
            }
            else {
                vm.$http.get(helpers.add_endpoint_json(api_endpoints.occurrence_report, (vm.occurrence_report.id + '/unassign')))
                    .then((response) => {
                        vm.occurrence_report = response.body;
                        vm.original_occurrence_report = helpers.copyObject(response.body);
                        vm.updateAssignedOfficerSelect();
                    }, (error) => {
                        vm.occurrence_report = helpers.copyObject(vm.original_occurrence_report)
                        vm.updateAssignedOfficerSelect();
                        swal.fire({
                            title: 'Application Error',
                            text: helpers.apiVueResourceError(error),
                            icon: 'error',
                            confirmButtonColor: '#226fbb'
                        });
                    });
            }
        },
        assignRequestUser: function () {
            let vm = this;
            vm.$http.get(helpers.add_endpoint_json(api_endpoints.occurrence_report, (vm.occurrence_report.id + '/assign_request_user')))
                .then((response) => {
                    vm.occurrence_report = response.body;
                    vm.original_occurrence_report = helpers.copyObject(response.body);
                    vm.updateAssignedOfficerSelect();
                    vm.$nextTick(() => {
                        vm.initialiseReferreeSelect();
                    });
                }, (error) => {
                    vm.occurrence_report = helpers.copyObject(vm.original_occurrence_report)
                    vm.updateAssignedOfficerSelect();
                    swal.fire({
                        title: 'Application Error',
                        text: helpers.apiVueResourceError(error),
                        icon: 'error',
                        confirmButtonColor: '#226fbb'
                    });
                });
        },
        proposeDecline: function () {
            this.$refs.propose_decline.isModalOpen = true;
        },
        proposeApprove: function () {
            this.$refs.propose_approve.isModalOpen = true;
        }
    },
    updated: function () {
        let vm = this;
        this.$nextTick(() => {
            vm.initialiseSelects();
            vm.form = document.forms.occurrence_report;
        });
    },
    beforeRouteEnter: function (to, from, next) {
        Vue.http.get(`/api/occurrence_report/${to.params.occurrence_report_id}/`).then(res => {
            next(vm => {
                vm.occurrence_report = res.body;
            });
        },
            err => {
                console.log(err);
            });
    },
}
</script><|MERGE_RESOLUTION|>--- conflicted
+++ resolved
@@ -269,16 +269,7 @@
             return this.occurrence_report && this.occurrence_report.group_type === "community"
         },
         occurrence_report_form_url: function () {
-<<<<<<< HEAD
-            return `/api/occurrence_report/${this.occurrence_report.id}/draft.json`;
-        },
-        occurrence_report_submit_url: function () {
-            return (this.occurrence_report.group_type === "community") ?
-                `community` :
-                `species`;
-=======
             return (this.occurrence_report) ? `/api/occurrence_report/${this.occurrence_report.id}/draft.json` : '';
->>>>>>> 6c14f42e
         },
         display_group_type: function () {
             if(this.occurrence_report && this.occurrence_report.group_type){
