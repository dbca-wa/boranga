var site_url = location.origin
var t_class = 'Commercial operations'
var filming = 'Filming'
var event = 'Event'
var group_type_flora = 'flora'
var group_type_fauna = 'fauna'
var group_type_community = 'community'

module.exports = {
    access_types: "/api/access_types.json",
    activity_matrix: "/api/activity_matrix.json",
    amendment_request: "/api/amendment_request.json",
    application_types: "/api/application_types.json",
    approvals: "/api/approvals.json",
    assessments: "/api/assessments.json",
    community_documents: "/api/community_documents.json",
    community_taxonomy: "/api/community_taxonomy",
    community: "/api/community",
    compliances: "/api/compliances.json",
    conservation_status_documents: "/api/conservation_status_documents.json",
    conservation_status: "/api/conservation_status",
    countries: '/api/countries',
    cs_referrals: "/api/cs_referrals.json",
    department_users: '/api/department_users',
    districts: "/api/districts.json",
    document_categories_dict: "/api/document_categories_dict",
    event_park_container: "/api/event_park_container",
    event_trail_container: "/api/event_trail_container",
    filtered_organisations: '/api/filtered_organisations',
    filtered_users: '/api/filtered_users',
    marine_treeview: "/api/marine_treeview",
    organisation_access_group_members: '/api/organisation_access_group_members',
    organisation_contacts: '/api/organisation_contacts.json',
    organisation_requests: '/api/organisation_requests.json',
    organisations: '/api/organisations.json',
    overdue_invoices: "/api/overdue_invoices.json",
    park_treeview: "/api/park_treeview",
    parks: "/api/parks.json",
    profile: '/api/profile',
    proposal_park: "/api/proposal_park.json",
    proposal_requirements: "/api/proposal_requirements.json",
    proposal_standard_requirements: "/api/proposal_standard_requirements.json",
    proposal_submit: "/api/proposal_submit.json",
    proposal_type: "/api/proposal_type",
    proposals: "/api/proposal.json",
    referral_recipient_groups: '/api/referrals/user_group_list',
    referrals: "/api/referrals.json",
    regions: "/api/regions.json",
    species_documents: "/api/species_documents.json",
    species: "/api/species",
    taxonomy: "/api/taxonomy",
    tclass_container_land: "/api/tclass_container_land",
    tclass_container_marine: "/api/tclass_container_marine",
    threat: "/api/threat.json",
    trails: "/api/trails.json",
    users_api: '/api/users',
    users: '/api/users.json',
    vehicles: "/api/vehicles.json",
    vessels: "/api/vessels.json",

    //filming
    proposal_filming_parks: "/api/proposal_filming_parks.json",
    district_proposals: "/api/district_proposals.json",

    //Events
    proposal_events_parks: "/api/proposal_events_parks.json",
    abseiling_climbing_activities: "/api/abseiling_climbing_activities.json",
    proposal_pre_event_parks: "/api/proposal_pre_event_parks.json",
    proposal_events_trails: "/api/proposal_events_trails.json",

    // used in internal and external dashboards
    approvals_paginated_external: "/api/approval_paginated/approvals_external/?format=datatables",
    common_name_lookup: "/api/common_name_lookup",
    communities_internal_export: "/api/communities_paginated/communities_internal_export",
    communities_lookup: "/api/communities_lookup",
    communities_paginated_internal: "/api/communities_paginated/communities_internal/?format=datatables",
    community_agenda_conservation_status_paginated_internal: "/api/community_conservation_status_paginated/agenda_cs_internal/?format=datatables",
    community_conservation_plans_paginated_internal: "/api/community_conservation_plans_paginated/community_cp_internal/?format=datatables",
    community_conservation_status_paginated_internal: "/api/community_conservation_status_paginated/community_cs_internal/?format=datatables",
    community_conservation_status_referrals_paginated_internal: "/api/community_conservation_status_paginated/community_cs_referrals_internal/?format=datatables",
    community_cs_internal_export: "/api/community_conservation_status_paginated/community_cs_internal_export",
    community_cs_referrals_internal_export: "/api/community_conservation_status_paginated/community_cs_referrals_internal_export",
    community_filter_dict: "/api/community_filter_dict",
    community_id_lookup: "/api/community_id_lookup",
    community_name_lookup: "/api/community_name_lookup",
    compliances_paginated_external: "/api/compliance_paginated/compliances_external/?format=datatables",
    conservation_status_paginated_external: "/api/conservation_status_paginated/conservation_status_external?format=datatables",
    family_lookup: "/api/family_lookup",
    filter_lists_species: "/api/filter_lists_species",
    genera_lookup: "/api/genera_lookup",
    group_types_dict: "/api/group_types_dict",
    meeting_agenda_items: "/api/meeting_agenda_items.json",
    meetings_paginated: "/api/meeting_paginated/?format=datatables",
    occurrence_lookup: "/api/occurrence_paginated/occurrence_lookup",
    occurrence_internal_export: "/api/occurrence_paginated/occurrence_internal_export",
    occurrence_paginated_internal: "/api/occurrence_paginated/occurrence_internal?format=datatables",
    occurrence_report_external_export: "/api/occurrence_report_paginated/occurrence_report_external_export",
    occurrence_report_internal_export: "/api/occurrence_report_paginated/occurrence_report_internal_export",
    occurrence_report_paginated_external: "/api/occurrence_report_paginated/occurrence_report_external?format=datatables",
    occurrence_report_paginated_internal: "/api/occurrence_report_paginated/occurrence_report_internal?format=datatables",
    occurrence: "/api/occurrence_paginated/",
    phylo_group_lookup: "/api/phylo_group_lookup",
    proposals_paginated_external: "/api/proposal_paginated/proposals_external/?format=datatables",
    proposals_paginated_internal: "/api/proposal_paginated/proposals_internal/?format=datatables",
    referrals_paginated_internal: "/api/proposal_paginated/referrals_internal/?format=datatables",
    region_district_filter_dict: "/api/region_district_filter_dict",
    scientific_name_lookup_by_groupname: "/api/scientific_name_lookup_by_groupname",
    scientific_name_lookup: "/api/scientific_name_lookup",
    species_agenda_conservation_status_paginated_internal: "/api/species_conservation_status_paginated/agenda_cs_internal/?format=datatables",
    species_conservation_plans_paginated_internal: "/api/species_conservation_plans_paginated/species_cp_internal/?format=datatables",
    species_conservation_status_paginated_internal: "/api/species_conservation_status_paginated/species_cs_internal/?format=datatables",
    species_conservation_status_referrals_paginated_internal: "/api/species_conservation_status_paginated/species_cs_referrals_internal/?format=datatables",
    species_cs_internal_export: "/api/species_conservation_status_paginated/species_cs_internal_export",
    species_cs_referrals_internal_export: "/api/species_conservation_status_paginated/species_cs_referrals_internal_export",
    species_internal_export: "/api/species_paginated/species_internal_export",
    species_lookup: "/api/species_lookup",
    species_paginated_internal: "/api/species_paginated/species_internal/?format=datatables",

    // Pending - need to create viewsets for the below when working on search filters for OR dashboard
    or_status_lookup: "/api/or_status_lookup",
    or_submitted_from_lookup: "/api/or_submitted_from_lookup",

    //conservation Status profile page list of value dict
    cs_profile_dict: "/api/cs_profile_dict",
    conservation_list_dict: "/api/conservation_list_dict",

    filter_list: "/api/proposal/filter_list.json",
    filter_list_approvals: "/api/approvals/filter_list.json",
    filter_list_compliances: "/api/compliances/filter_list.json",
    filter_list_referrals: "/api/referrals/filter_list.json",
    filter_list_parks: "/api/parks/filter_list.json",
    filter_list_district_proposals: "/api/district_proposals/filter_list.json",

    filter_list_cs_referrals: "/api/cs_referrals/filter_list.json",
    filter_list_cs_referrals_community: "/api/cs_referrals/community_filter_list.json",

    meeting: "/api/meeting",
    meeting_dict: "/api/meeting_dict",
    minutes: "/api/minutes.json",
    committee: "/api/committee",

    occurrence_report: "/api/occurrence_report",
    observer_detail: "/api/observer_detail.json",
    occurrence_report_documents: "/api/occurrence_report_documents.json",
    ocr_threat: "/api/ocr_threat.json",

    discard_cs_proposal: function (id) {
        return `/api/conservation_status/${id}.json`;
    },
    discard_community_proposal: function (id) {
        return `/api/community/${id}.json`;
    },
    discard_species_proposal: function (id) {
        return `/api/species/${id}.json`;
    },
    discard_meeting: function (id) {
        return `/api/meeting/${id}.json`;
    },
    discard_ocr_proposal: function (id) {
        return `/api/occurrence_report/${id}.json`;
    },
    discard_observer_detail: function (id) {
        return `/api/observer_detail/${id}.json`;
    },
    discard_vessel: function (id) {
        return `/api/vessels/${id}.json`;
    },
    discard_vehicle: function (id) {
        return `/api/vehicles/${id}.json`;
    },
    discard_abseiling_climbing: function (id) {
        return `/api/abseiling_climbing_activities/${id}.json`;
    },
    discard_pre_event_park: function (id) {
        return `/api/proposal_pre_event_parks/${id}.json`;
    },
    discard_event_park: function (id) {
        return `/api/proposal_events_parks/${id}.json`;
    },
    discard_event_trail: function (id) {
        return `/api/proposal_events_trails/${id}.json`;
    },
    discard_filming_park: function (id) {
        return `/api/proposal_filming_parks/${id}.json`;
    },
<<<<<<< HEAD

    lookup_history_species_document:function (id) {
      return `/api/history/boranga/species_communities/SpeciesDocument/${id}/`;
    },
    lookup_history_species:function (id) {
      return `/api/history/boranga/species_communities/Species/${id}/`;
    },
    lookup_history_community_document:function (id) {
      return `/api/history/boranga/species_communities/CommunityDocument/${id}/`;
    },
    lookup_history_community:function (id) {
      return `/api/history/boranga/species_communities/Community/${id}/`;
    },

    lookup_history_conservation_status_document:function (id) {
      return `/api/history/boranga/conservation_status/ConservationStatusDocument/${id}/`;
    },
    lookup_history_conservation_status:function (id) {
      return `/api/history/boranga/conservation_status/ConservationStatus/${id}/`;
    },


    lookup_history_occurrence_report_document:function (id) {
      return `/api/history/boranga/occurrence/OccurrenceReportDocument/${id}/`;
    },
    lookup_history_occurrence_report:function (id) {
      return `/api/history/boranga/occurrence/OccurrenceReport/${id}/`;
    },

    lookup_history_occurrence:function (id) {
      return `/api/history/boranga/occurrence/Occurrence/${id}/`;
    },

    lookup_history_conservation_threat:function (id) {
      return `/api/history/boranga/species_communities/ConservationThreat/${id}/`;
    },

    lookup_history_ocr_conservation_threat:function (id) {
      return `/api/history/boranga/occurrence/OcrConservationThreat/${id}/`;
    },

    lookup_history_minutes:function (id) {
      return `/api/history/boranga/meeting/Minutes/${id}/`;
    },

    lookup_revision_versions:function (model,id) {
      return `/api/history/boranga/${model}/${id}/`;
=======
    lookup_history_species_document: function (id) {
        return `/api/history/versions/boranga/species_communities/SpeciesDocument/${id}/`;
    },
    lookup_history_species: function (id) {
        return `/api/history/versions/boranga/species_communities/Species/${id}/`;
    },
    lookup_revision_versions: function (model, id) {
        return `/api/history/${model}/${id}/`;
>>>>>>> acf0b3b5
    },

    event: event,
    filming: filming,
    group_type_community: group_type_community,
    group_type_fauna: group_type_fauna,
    group_type_flora: group_type_flora,
    group_types: ['Fauna', 'Flora', 'Communities'],
    payment_help_url: 'https://parks.dpaw.wa.gov.au/for-business/training-accreditation-insurance-fees',
    proposal_type_help_url: ' https://parks.dbca.wa.gov.au/for-business/commercial-operations-licensing',
    site_url: site_url,
    system_name: 'Boranga System',
    t_class: t_class,
}<|MERGE_RESOLUTION|>--- conflicted
+++ resolved
@@ -183,64 +183,52 @@
     discard_filming_park: function (id) {
         return `/api/proposal_filming_parks/${id}.json`;
     },
-<<<<<<< HEAD
-
-    lookup_history_species_document:function (id) {
+
+    lookup_history_species_document: function (id) {
       return `/api/history/boranga/species_communities/SpeciesDocument/${id}/`;
     },
-    lookup_history_species:function (id) {
+    lookup_history_species: function (id) {
       return `/api/history/boranga/species_communities/Species/${id}/`;
     },
-    lookup_history_community_document:function (id) {
+    lookup_history_community_document: function (id) {
       return `/api/history/boranga/species_communities/CommunityDocument/${id}/`;
     },
-    lookup_history_community:function (id) {
+    lookup_history_community: function (id) {
       return `/api/history/boranga/species_communities/Community/${id}/`;
     },
 
-    lookup_history_conservation_status_document:function (id) {
+    lookup_history_conservation_status_document: function (id) {
       return `/api/history/boranga/conservation_status/ConservationStatusDocument/${id}/`;
     },
-    lookup_history_conservation_status:function (id) {
+    lookup_history_conservation_status: function (id) {
       return `/api/history/boranga/conservation_status/ConservationStatus/${id}/`;
     },
 
-
-    lookup_history_occurrence_report_document:function (id) {
+    lookup_history_occurrence_report_document: function (id) {
       return `/api/history/boranga/occurrence/OccurrenceReportDocument/${id}/`;
     },
-    lookup_history_occurrence_report:function (id) {
+    lookup_history_occurrence_report: function (id) {
       return `/api/history/boranga/occurrence/OccurrenceReport/${id}/`;
     },
 
-    lookup_history_occurrence:function (id) {
+    lookup_history_occurrence: function (id) {
       return `/api/history/boranga/occurrence/Occurrence/${id}/`;
     },
 
-    lookup_history_conservation_threat:function (id) {
+    lookup_history_conservation_threat: function (id) {
       return `/api/history/boranga/species_communities/ConservationThreat/${id}/`;
     },
 
-    lookup_history_ocr_conservation_threat:function (id) {
+    lookup_history_ocr_conservation_threat: function (id) {
       return `/api/history/boranga/occurrence/OcrConservationThreat/${id}/`;
     },
 
-    lookup_history_minutes:function (id) {
+    lookup_history_minutes: function (id) {
       return `/api/history/boranga/meeting/Minutes/${id}/`;
     },
 
-    lookup_revision_versions:function (model,id) {
+    lookup_revision_versions: function (model,id) {
       return `/api/history/boranga/${model}/${id}/`;
-=======
-    lookup_history_species_document: function (id) {
-        return `/api/history/versions/boranga/species_communities/SpeciesDocument/${id}/`;
-    },
-    lookup_history_species: function (id) {
-        return `/api/history/versions/boranga/species_communities/Species/${id}/`;
-    },
-    lookup_revision_versions: function (model, id) {
-        return `/api/history/${model}/${id}/`;
->>>>>>> acf0b3b5
     },
 
     event: event,
