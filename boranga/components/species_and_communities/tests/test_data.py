
from contextlib import suppress
import csv
import datetime
from dis import dis
from random import randrange

import django

# Create your tests here.
from boranga.components.species_and_communities.models import DISTRICT_SWAN_COASTAL, REGION_CHOICES, REGION_SOUTH_WEST, CommitteeMeeting, ConservationChangeCode, Contact, District, DocumentCategory, NameAuthority, Region, Species, GroupType, ConservationStatus, ConservationList, \
    ConservationCategory, ConservationCriteria, SpeciesAttributes, Taxonomy, Community, SpeciesDocument, ConservationThreat, \
    ConservationPlan, Distribution, ConservationAttributes, ThreatCategory

import logging
for handler in logging.root.handlers[:]:
    logging.root.removeHandler(handler)
logging.basicConfig(#file="/home/graeme/workspace/boranga/boranga/components/species_and_communities/tests/debug.log",
                    format='create_test_data: %(message)s',
                    filemode='w')
logger = logging.getLogger()

<<<<<<< HEAD
save_to_database = False
=======
save_to_database = True
>>>>>>> 2190b187

def create_test_data():
    print('----------------------------------------------------')
    print('--------------ADDING TEST DATA----------------------')
    print('----------------------------------------------------')
<<<<<<< HEAD
    create_change_codes()
    

def create_committee_meetings():
    print('--------------Starting {}'.format('create_committee_meetings'))
    try:
        attendeeOne = Contact.objects.get_or_create(first_name="Fat",
                                                    last_name="Cat",
                                                    role="President",
                                                    phone="+61 555 5555",
                                                    email="fatcat@gmail.com")[0]
        attendeeTwo = Contact.objects.get_or_create(first_name="Humphrey",
                                                    last_name="Bear",
                                                    role="Jester",
                                                    phone="+61 666 5555",
                                                    email="fatbear@gmail.com")[0]

        committee_meeting = CommitteeMeeting.objects.get_or_create(date=django.utils.timezone.now(),
                                                                   location="Kensington")[0]
        committee_meeting.attendees.add(attendeeOne)
        committee_meeting.attendees.add(attendeeTwo)

        count = randrange(15)
        for counter, species in enumerate(Species.objects.all()):
            committee_meeting.species.add(species)
            if counter == count:
                break

        if save_to_database:
            attendeeOne.save()
            attendeeTwo.save()
            committee_meeting.save()
        print('--------------     Completed {}'.format('create_committee_meetings'))

    except Exception as e:
        print("FAILED create_committee_meetings failed: ", e)


def create_change_codes():
    print('--------------Starting {}'.format('create_change_codes'))
    try:
        change_code = ConservationChangeCode.objects.get_or_create(code="Test_Code")[0]
        
        if save_to_database:
            change_code.save()
        print('--------------     Completed {}'.format('create_change_codes'))
        create_group_types()
    except Exception as e:
        print("FAILED create_change_codes failed: ", e)
=======
    
    create_group_types()
>>>>>>> 2190b187


def create_region_district():
    print('--------------Starting {}'.format('create_region_district'))
    try:
        region = Region.objects.get_or_create(name=REGION_SOUTH_WEST)[0]
        district = District.objects.get_or_create(name=DISTRICT_SWAN_COASTAL, region=region)[0]
        
        if save_to_database:
            region.save()
            district.save()
        print('--------------     Completed {}'.format('create_region_district'))
<<<<<<< HEAD
        create_name_authority()
    except Exception as e:
        print("FAILED create_region_district failed: ", e)
=======
        create_region_name_authority()
    except Exception as e:
        logger.debug("FAILED create_region_district failed: ", e)
>>>>>>> 2190b187

def create_group_types():
    print('--------------Starting {}'.format('create_group_types'))
    try:
        flora_group_type = GroupType.objects.get_or_create(name=GroupType.GROUP_TYPES[0][0])[0]
        fauna_group_type = GroupType.objects.get_or_create(name=GroupType.GROUP_TYPES[1][0])[0]
        community_group_type = GroupType.objects.get_or_create(name=GroupType.GROUP_TYPES[2][0])[0]

        if save_to_database:
            flora_group_type.save()
            fauna_group_type.save()
            community_group_type.save()
        print('--------------     Completed {}'.format('create_group_types'))
        create_region_district()
    except Exception as e:
<<<<<<< HEAD
        print("FAILED create_group_types failed: ", e)

def create_name_authority():
    print('--------------Starting {}'.format('create_name_authority'))
=======
        logger.debug("FAILED create_group_types failed: ", e)

def create_region_name_authority():
    print('--------------Starting {}'.format('create_region_name_authority'))
>>>>>>> 2190b187
    try:
        name_authority = NameAuthority.objects.get_or_create(name="WA Museum")

        if save_to_database:
            name_authority[0].save()
<<<<<<< HEAD
        print('--------------     Completed {}'.format('create_name_authority'))
        create_species_fauna()
    except Exception as e:
        print("FAILED create_name_authority failed: ", e)

def create_species_attributes():
    print('--------------Starting {}'.format('create_species_attributes'))
=======
        print('--------------     Completed {}'.format('create_group_types'))
        create_species_fauna()
    except Exception as e:
        logger.debug("FAILED create_region_name_authority failed: ", e)

def create_species_attributes():
    print('--------------Starting {}'.format('create_species_attributes'))
    try:
        for species in Species.objects.all():
            name_reference = "{}_attribute_name_reference".format(species.common_name)
            genetic = "{}_attribute_genetic".format(species.common_name)
            biology = "{}_attribute_biology".format(species.common_name)
            ecology = "{}_attribute_ecology".format(species.common_name)
            fire = "{}_attribute_fire".format(species.common_name)
            disease = "{}_attribute_disease".format(species.common_name)

            species_attributes = SpeciesAttributes.objects.get_or_create(name_reference=name_reference,
                                                                         genetic=genetic,
                                                                         biology=biology,
                                                                         ecology=ecology,
                                                                         fire=fire,
                                                                         disease=disease,
                                                                         species=species)

            if save_to_database:
                species_attributes[0].save()
        print('--------------     Completed {}'.format(create_species_attributes))
    except Exception as e:
        logger.debug("FAILED create_species_attributes failed: ", e)

def create_region_name_authority():
    print('--------------Starting {}'.format(create_region_name_authority))
    try:
        name_authority = NameAuthority.objects.get_or_create(name="WA Museum")[0]

        if save_to_database:
            name_authority.save()
        print('--------------Completed {}'.format(create_group_types))
        create_species_fauna()
    except Exception as e:
        print("create_region_name_authority failed: ", e)
        print("-----")

def create_species_attributes():
    print('--------------Starting {}'.format(create_species_attributes))
>>>>>>> 2190b187
    try:
        for species in Species.objects.all():
            name_reference = "{}_attribute_name_reference".format(species.common_name)
            genetic = "{}_attribute_genetic".format(species.common_name)
            biology = "{}_attribute_biology".format(species.common_name)
            ecology = "{}_attribute_ecology".format(species.common_name)
            fire = "{}_attribute_fire".format(species.common_name)
            disease = "{}_attribute_disease".format(species.common_name)

            species_attributes = SpeciesAttributes.objects.get_or_create(name_reference=name_reference,
                                                                         genetic=genetic,
                                                                         biology=biology,
                                                                         ecology=ecology,
                                                                         fire=fire,
                                                                         disease=disease,
                                                                         species=species)

            if save_to_database:
                species_attributes[0].save()
<<<<<<< HEAD
        print('--------------     Completed {}'.format('create_species_attributes'))
        create_committee_meetings()
    except Exception as e:
        print("FAILED create_species_attributes failed: ", e)
=======
        print('--------------Completed {}'.format(create_species_attributes))
    except Exception as e:
        print("create_species_attributes failed: ", e)
        print("-----")
>>>>>>> 2190b187

def create_community():
    """
    This will take a fauna data file, create a community entry and save to the database. It will also randomly select a fauna and flora
    to be added to the Community that is created. It is surrounded by try/except
    so if row fails, that row can be recorded as faulty and saved to a file for examination.
    """
    print('--------------Starting {}'.format('create_community'))
    row_failed = False
    failed_rows = []
    data_row = 1

    with open('/home/graeme/workspace/boranga/boranga/components/species_and_communities/tests/communities.csv', newline='') as csvfile:
        reader = csv.reader(csvfile, delimiter=',', quotechar='|')
        for index, community_row in enumerate(reader):
            if index >= data_row:
                try:
                    community_name = community_row[1]

                    # Don't want it if the name is empty
                    if not community_name: continue

                    change_code = ConservationChangeCode.objects.get_or_create(code="Test_Code")[0]
                    conservation_list = ConservationList.objects.create(code='community_c_list', 
                                                                        label='community_c_list')
                    conservation_category = ConservationCategory.objects.create(code='community_c_category', 
                                                                                label='community_c_category')
                    conservation_criteria = ConservationCriteria.objects.create(code='community_criteria')
                    conservation_status = ConservationStatus.objects.create(change_code=change_code,
                                                                            conservation_list=conservation_list,
                                                                            conservation_category=conservation_category,
                                                                            conservation_criteria=conservation_criteria)

                    community_id = randrange(1000)
                    community_status = "Safe"
                    group_type = GroupType.objects.get(name=GroupType.GROUP_TYPES[2][0])
                    region = Region.objects.get(name=REGION_SOUTH_WEST)
                    district = District.objects.get(name=DISTRICT_SWAN_COASTAL)
                    community = Community.objects.create(group_type=group_type,
                                                         community_name=community_name,
                                                         community_id=community_id,
                                                         community_status=community_status,
                                                         conservation_status=conservation_status,
                                                         region=region,
                                                         district=district,)
                    # Pick a random fauna to add to community
                    fauna_size = len(Species.objects.filter(group_type__name=GroupType.GROUP_TYPES[1][0]))
                    fauna = Species.objects.get(group_type__name=GroupType.GROUP_TYPES[1][0], 
                                                id=randrange(fauna_size))
                    community.species.add(fauna)
                    # Pick a random flora to add to community
                    flora_size = len(Species.objects.filter(group_type__name=GroupType.GROUP_TYPES[0][0]))
                    flora = Species.objects.get(group_type__name=GroupType.GROUP_TYPES[0][0], 
                                                id=randrange(flora_size))
                    community.species.add(flora)
                except Exception as e:
                    row_failed = True
                    failed_rows.append(community_row)
<<<<<<< HEAD
                    print("FAILED create_community failed: ", e)
=======
                    logger.debug("FAILED create_community failed: ", e)
>>>>>>> 2190b187
                    # could write failed_rows to file.

                if not row_failed and save_to_database:
                    community.save()
    print('--------------     Completed {}'.format('create_community'))
    create_species_attributes()

def create_species_fauna():        
    """
    This will take a fauna data file, create a species entry and save to the database. It is surrounded by try/except
    so if row fails, that row can be recorded as faulty and saved to a file for examination.
    """
    print('--------------Starting {}'.format('create_species_fauna'))
    row_failed = False
    failed_rows = []

    data_row = 2
    with open('/home/graeme/workspace/boranga/boranga/components/species_and_communities/tests/fauna.csv', newline='') as csvfile:
        reader = csv.reader(csvfile, delimiter=',', quotechar='|')
        for index, fauna_row in enumerate(reader):
            if index >= data_row:
                try:
                    change_code = ConservationChangeCode.objects.get_or_create(code="Test_Code")[0]
                    conservation_list = ConservationList.objects.create(code=fauna_row[1], label=fauna_row[1])
                    conservation_category = ConservationCategory.objects.create(code=fauna_row[0].split('.')[2], 
                                                                                label=fauna_row[0].split('.')[2])
                    if conservation_category is None:
                        conservation_category = ConservationCategory.objects.create(code="code", 
                                                                                    label="label")
                    conservation_criteria = ConservationCriteria.objects.create(code=fauna_row[4])
                    conservation_status = ConservationStatus.objects.create(change_code=change_code,
                                                                            conservation_list=conservation_list,
                                                                            conservation_category=conservation_category,
                                                                            conservation_criteria=conservation_criteria)

                    taxon = fauna_row[6]
                    taxon_id = randrange(5000)
                    family = fauna_row[6]
                    genus = fauna_row[6]
                    phylogenetic_group = fauna_row[6]
                    name_authority = NameAuthority.objects.get_or_create(name="WA Museum")[0]
                    taxonomy = Taxonomy.objects.create(taxon=taxon,
                                                       taxon_id=taxon_id,
                                                       family=family,
                                                       genus=genus,
                                                       phylogenetic_group=phylogenetic_group,
                                                       name_authority=name_authority,)
                    region = Region.objects.get(name=REGION_SOUTH_WEST)
                    district = District.objects.get(name=DISTRICT_SWAN_COASTAL)
                    group_type = GroupType.objects.get(name=GroupType.GROUP_TYPES[1][0])
                    fauna = Species.objects.create(common_name=fauna_row[7],
                                                   group_type=group_type,
                                                   scientific_name = fauna_row[6],
                                                   conservation_status = conservation_status,
                                                   region=region,
                                                   district=district,
                                                   image = "path/to/fauna.jpg",
                                                   taxonomy = taxonomy)

                    document = "{}.pdf".format(fauna_row[5])
                    document_description = "{}.pdf".format(fauna_row[5])

                    document_category = DocumentCategory.objects.create(name="Fauna_C1")
                    species_document = SpeciesDocument.objects.create(document=document,
                                                                      document_description=document_description,
                                                                      document_category=document_category,
                                                                      species=fauna)


                    threat_category = ThreatCategory.objects.get_or_create(name="Killer Robots")[0]
                    threat_description = fauna_row[3]
                    comment = "{} is fauna".format(fauna_row[8])
                    document = "{}.pdf".format(fauna_row[5])
                    source = "WA Museum"
                    conservation_threat = ConservationThreat(species=fauna,
                                                             threat_category=threat_category,
                                                             threat_description=threat_description,
                                                             comment=comment,
                                                             document=document,
                                                             source=source,)

                    _type = "Regular"
                    comment = "{} is a fauna plan.".format(fauna_row[8])
                    source = "WA Museum"
                    conservation_plans = ConservationPlan.objects.create(region=region,
                                                                         district=district,
                                                                         type=_type,
                                                                         comment=comment,
                                                                         source=source,)
                    conservation_plans.species.add(fauna)

                    department_file_numbers = fauna_row[3]
                    community_original_area = randrange(10000)
                    community_original_area_accuracy = randrange(1000)
                    number_of_occurrences = randrange(100)
                    extent_of_occurrences = randrange(100)
                    area_of_occupancy = randrange(100)
                    number_of_iucn_locations = randrange(100)
                    community_original_area_reference = fauna_row[7]
                    distribution = Distribution.objects.create(department_file_numbers=department_file_numbers,
                                                            community_original_area=community_original_area,
                                                            community_original_area_accuracy=community_original_area_accuracy,
                                                            number_of_occurrences=number_of_occurrences,
                                                            extent_of_occurrences=extent_of_occurrences,
                                                            area_of_occupancy=area_of_occupancy,
                                                            number_of_iucn_locations=number_of_iucn_locations,
                                                            community_original_area_reference=community_original_area_reference,
                                                            species=fauna)

                    general_management_advice = "{} is a fauna gen management advice.".format(fauna_row[8])
                    ecological_attributes = "{} is a fauna eco attribute.".format(fauna_row[8])
                    biological_attributes = "{} is a fauna bio attribute.".format(fauna_row[8])
                    specific_survey_advice = "{} is a fauna survey advice.".format(fauna_row[8])
                    comments = "{} is a fauna comment.".format(fauna_row[8])
                    conservation_attributes = ConservationAttributes.objects.create(general_management_advice=general_management_advice,
                                                                                    ecological_attributes=ecological_attributes,
                                                                                    biological_attributes=biological_attributes,
                                                                                    specific_survey_advice=specific_survey_advice,
                                                                                    comments=comments,
                                                                                    species=fauna)
                except Exception as e:
                    row_failed = True
                    failed_rows.append(fauna_row)
<<<<<<< HEAD
                    print('FAILED create_species_fauna - {}: {}'.format(e, fauna_row))
=======
                    logger.debug('FAILED create_species_fauna - {}: {}'.format(e, fauna_row))
>>>>>>> 2190b187

                if not row_failed and save_to_database:
                    conservation_list.save()
                    conservation_category.save()
                    conservation_criteria.save()
                    conservation_status.save()
                    taxonomy.save()
                    fauna.save()
                    document_category.save()
                    species_document.save()
                    conservation_threat.save()
                    conservation_plans.save()
                    distribution.save()
                    conservation_attributes.save()

    print('--------------     Completed {}'.format('create_species_fauna'))
    create_species_flora()

def create_species_flora():
    print('--------------Starting {}'.format('create_species_flora'))
    """
    This will take a flora data file, create a species entry and save to the database. It is surrounded by try/except
    so if row fails, that row can be recorded as faulty and saved to a file for examination.
    """
    row_failed = False
    failed_rows = []

    data_row = 2
    with open('/home/graeme/workspace/boranga/boranga/components/species_and_communities/tests/flora.csv', newline='') as csvfile:
        reader = csv.reader(csvfile, delimiter=',', quotechar='|')
        for index, flora_row in enumerate(reader):
            if index >= data_row:
<<<<<<< HEAD
                with suppress(IndexError):
                    try:
                        change_code = ConservationChangeCode.objects.get_or_create(code="Test_Code")[0]
                        conservation_list = ConservationList.objects.create(code=flora_row[1], label=flora_row[1])
                        conservation_category = ConservationCategory.objects.create(code=flora_row[0].split('.')[2], 
                                                                                    label=flora_row[0].split('.')[2])
                        if conservation_category is None:
                            conservation_category = ConservationCategory.objects.create(code="code", 
                                                                                        label="label")
                        conservation_criteria = ConservationCriteria.objects.create(code=flora_row[4])
                        conservation_status = ConservationStatus.objects.create(change_code=change_code,
                                                                                conservation_list=conservation_list,
                                                                                conservation_category=conservation_category,
                                                                                conservation_criteria=conservation_criteria)

                        taxon = flora_row[6]
                        taxon_id = randrange(5000)
                        family = flora_row[6]
                        genus = flora_row[6]
                        phylogenetic_group = flora_row[6]
                        name_authority = NameAuthority.objects.get_or_create(name="Herbarium")[0]
                        taxonomy = Taxonomy.objects.create(taxon=taxon,
                                                        taxon_id=taxon_id,
                                                        family=family,
                                                        genus=genus,
                                                        phylogenetic_group=phylogenetic_group,
                                                        name_authority=name_authority,)

                        group_type = GroupType.objects.get(name=GroupType.GROUP_TYPES[0][0])
                        region = Region.objects.get(name=REGION_SOUTH_WEST)
                        district = District.objects.get(name=DISTRICT_SWAN_COASTAL)                    
                        flora = Species.objects.create(common_name=flora_row[7],
                                                    group_type=group_type,
                                                    scientific_name = flora_row[6],
                                                    conservation_status = conservation_status,
                                                    region=region,
                                                    district=district,
                                                    image = "path/to/flora.jpg",
                                                    taxonomy = taxonomy
                        )

                        document = "{}.pdf".format(flora_row[5])
                        document_description = "{}.pdf".format(flora_row[5])
                        document_category = DocumentCategory.objects.create(name="Flora_C1")
                        species_document = SpeciesDocument.objects.create(document=document,
                                                                          document_description=document_description,
                                                                          document_category=document_category,
                                                                          species=flora)

                        threat_category = ThreatCategory.objects.get_or_create(name="Killer Robots")[0]
                        threat_description = flora_row[3]
                        comment = "{} is fauna".format(flora_row[8])
                        document = "{}.pdf".format(flora_row[5])
                        source = "WA Museum"
                        conservation_threat = ConservationThreat(species=flora,
                                                                threat_category=threat_category,
                                                                threat_description=threat_description,
                                                                comment=comment,
                                                                document=document,
                                                                source=source,)

                        _type = "Regular"
                        comment = "{} is a fauna plan.".format(flora_row[8])
                        source = "WA Museum"
                        conservation_plans = ConservationPlan.objects.create(region=region,
                                                                            district=district,
                                                                            type=_type,
                                                                            comment=comment,
                                                                            source=source,)
                        conservation_plans.species.add(flora)

                        department_file_numbers = flora_row[3]
                        community_original_area = randrange(10000)
                        community_original_area_accuracy = randrange(1000)
                        number_of_occurrences = randrange(100)
                        extent_of_occurrences = randrange(100)
                        area_of_occupancy = randrange(100)
                        number_of_iucn_locations = randrange(100)
                        community_original_area_reference = flora_row[7]
                        distribution = Distribution.objects.create(department_file_numbers=department_file_numbers,
                                                                community_original_area=community_original_area,
                                                                community_original_area_accuracy=community_original_area_accuracy,
                                                                number_of_occurrences=number_of_occurrences,
                                                                extent_of_occurrences=extent_of_occurrences,
                                                                area_of_occupancy=area_of_occupancy,
                                                                number_of_iucn_locations=number_of_iucn_locations,
                                                                community_original_area_reference=community_original_area_reference,
                                                                species=flora)

                        general_management_advice = "{} is a flora gen management advice.".format(flora_row[8])
                        ecological_attributes = "{} is a flora eco attribute.".format(flora_row[8])
                        biological_attributes = "{} is a flora bio attribute.".format(flora_row[8])
                        specific_survey_advice = "{} is a flora survey advice.".format(flora_row[8])
                        comments = "{} is a flora comment.".format(flora_row[8])
                        conservation_attributes = ConservationAttributes.objects.create(general_management_advice=general_management_advice,
                                                                                        ecological_attributes=ecological_attributes,
                                                                                        biological_attributes=biological_attributes,
                                                                                        specific_survey_advice=specific_survey_advice,
                                                                                        comments=comments,
                                                                                        species=flora)
                    except Exception as e:
                        row_failed = True
                        failed_rows.append(flora_row)
                        print('create_species_flora - {}: {}'.format(e, flora_row))
                        # could write failed_rows to file.
=======
                try:
                    conservation_list = ConservationList.objects.create(code=flora_row[1], label=flora_row[1])
                    conservation_category = ConservationCategory.objects.create(code=flora_row[0].split('.')[2], 
                                                                                label=flora_row[0].split('.')[2])
                    conservation_criteria = ConservationCriteria.objects.create(code=flora_row[4])
                    conservation_status = ConservationStatus.objects.create(conservation_list=conservation_list,
                                                                            conservation_category=conservation_category,
                                                                            conservation_criteria=conservation_criteria)

                    taxon = flora_row[6]
                    taxon_id = randrange(5000)
                    family = flora_row[6]
                    genus = flora_row[6]
                    phylogenetic_group = flora_row[6]
                    name_authority = NameAuthority.objects.get_or_create(name="Herbarium")[0]
                    taxonomy = Taxonomy.objects.create(taxon=taxon,
                                                       taxon_id=taxon_id,
                                                       family=family,
                                                       genus=genus,
                                                       phylogenetic_group=phylogenetic_group,
                                                       name_authority=name_authority,)

                    group_type = GroupType.objects.get(name=GroupType.GROUP_TYPES[0][0])
                    region = Region.objects.get(name=REGION_SOUTH_WEST)
                    district = District.objects.get(name=DISTRICT_SWAN_COASTAL)                    
                    flora = Species.objects.create(common_name=flora_row[7],
                                                   group_type=group_type,
                                                   scientific_name = flora_row[6],
                                                   conservation_status = conservation_status,
                                                   region=region,
                                                   district=district,
                                                   image = "path/to/flora.jpg",
                                                   taxonomy = taxonomy
                    )

                    document = "{}.pdf".format(flora_row[5])
                    document_description = "{}.pdf".format(flora_row[5])
                    species_document = SpeciesDocument.objects.create(document=document,
                                                                      document_description=document_description,)
                    species_document.species.add(flora)
                    document_category = DocumentCategory.objects.create(name="Flora_C1",
                                                                        species_document=species_document)

                    threat_category = ThreatCategory.objects.get_or_create(name="Killer Robots")[0]
                    threat_description = flora_row[3]
                    comment = "{} is fauna".format(flora_row[8])
                    document = "{}.pdf".format(flora_row[5])
                    source = "WA Museum"
                    conservation_threat = ConservationThreat(species=flora,
                                                             threat_category=threat_category,
                                                             threat_description=threat_description,
                                                             comment=comment,
                                                             document=document,
                                                             source=source,)

                    _type = "Regular"
                    comment = "{} is a fauna plan.".format(flora_row[8])
                    source = "WA Museum"
                    conservation_plans = ConservationPlan.objects.create(region=region,
                                                                         district=district,
                                                                         type=_type,
                                                                         comment=comment,
                                                                         source=source,)
                    conservation_plans.species.add(flora)

                    department_file_numbers = flora_row[3]
                    community_original_area = randrange(10000)
                    community_original_area_accuracy = randrange(1000)
                    number_of_occurrences = randrange(100)
                    extent_of_occurrences = randrange(100)
                    area_of_occupancy = randrange(100)
                    number_of_iucn_locations = randrange(100)
                    community_original_area_reference = flora_row[7]
                    distribution = Distribution.objects.create(department_file_numbers=department_file_numbers,
                                                            community_original_area=community_original_area,
                                                            community_original_area_accuracy=community_original_area_accuracy,
                                                            number_of_occurrences=number_of_occurrences,
                                                            extent_of_occurrences=extent_of_occurrences,
                                                            area_of_occupancy=area_of_occupancy,
                                                            number_of_iucn_locations=number_of_iucn_locations,
                                                            community_original_area_reference=community_original_area_reference,
                                                            species=flora)

                    general_management_advice = "{} is a flora gen management advice.".format(flora_row[8])
                    ecological_attributes = "{} is a flora eco attribute.".format(flora_row[8])
                    biological_attributes = "{} is a flora bio attribute.".format(flora_row[8])
                    specific_survey_advice = "{} is a flora survey advice.".format(flora_row[8])
                    comments = "{} is a flora comment.".format(flora_row[8])
                    conservation_attributes = ConservationAttributes.objects.create(general_management_advice=general_management_advice,
                                                                                    ecological_attributes=ecological_attributes,
                                                                                    biological_attributes=biological_attributes,
                                                                                    specific_survey_advice=specific_survey_advice,
                                                                                    comments=comments,
                                                                                    species=flora)
                except Exception as e:
                    row_failed = True
                    failed_rows.append(flora_row)
                    logger.debug('create_species_flora - {}: {}'.format(e, flora_row))
                    # could write failed_rows to file.
>>>>>>> 2190b187

                if not row_failed and save_to_database:
                    conservation_list.save()
                    conservation_category.save()
                    conservation_criteria.save()
                    conservation_status.save()
                    taxonomy.save()
                    flora.save()
                    species_document.save()
                    conservation_threat.save()
                    conservation_plans.save()
                    distribution.save()
    print('--------------     Completed {}'.format('create_species_flora'))
    create_community()
<|MERGE_RESOLUTION|>--- conflicted
+++ resolved
@@ -20,19 +20,13 @@
                     filemode='w')
 logger = logging.getLogger()
 
-<<<<<<< HEAD
 save_to_database = False
-=======
-save_to_database = True
->>>>>>> 2190b187
 
 def create_test_data():
     print('----------------------------------------------------')
     print('--------------ADDING TEST DATA----------------------')
     print('----------------------------------------------------')
-<<<<<<< HEAD
     create_change_codes()
-    
 
 def create_committee_meetings():
     print('--------------Starting {}'.format('create_committee_meetings'))
@@ -80,11 +74,6 @@
         create_group_types()
     except Exception as e:
         print("FAILED create_change_codes failed: ", e)
-=======
-    
-    create_group_types()
->>>>>>> 2190b187
-
 
 def create_region_district():
     print('--------------Starting {}'.format('create_region_district'))
@@ -96,15 +85,9 @@
             region.save()
             district.save()
         print('--------------     Completed {}'.format('create_region_district'))
-<<<<<<< HEAD
         create_name_authority()
     except Exception as e:
         print("FAILED create_region_district failed: ", e)
-=======
-        create_region_name_authority()
-    except Exception as e:
-        logger.debug("FAILED create_region_district failed: ", e)
->>>>>>> 2190b187
 
 def create_group_types():
     print('--------------Starting {}'.format('create_group_types'))
@@ -120,23 +103,15 @@
         print('--------------     Completed {}'.format('create_group_types'))
         create_region_district()
     except Exception as e:
-<<<<<<< HEAD
         print("FAILED create_group_types failed: ", e)
 
 def create_name_authority():
     print('--------------Starting {}'.format('create_name_authority'))
-=======
-        logger.debug("FAILED create_group_types failed: ", e)
-
-def create_region_name_authority():
-    print('--------------Starting {}'.format('create_region_name_authority'))
->>>>>>> 2190b187
     try:
         name_authority = NameAuthority.objects.get_or_create(name="WA Museum")
 
         if save_to_database:
             name_authority[0].save()
-<<<<<<< HEAD
         print('--------------     Completed {}'.format('create_name_authority'))
         create_species_fauna()
     except Exception as e:
@@ -144,8 +119,6 @@
 
 def create_species_attributes():
     print('--------------Starting {}'.format('create_species_attributes'))
-=======
-        print('--------------     Completed {}'.format('create_group_types'))
         create_species_fauna()
     except Exception as e:
         logger.debug("FAILED create_region_name_authority failed: ", e)
@@ -187,40 +160,6 @@
     except Exception as e:
         print("create_region_name_authority failed: ", e)
         print("-----")
-
-def create_species_attributes():
-    print('--------------Starting {}'.format(create_species_attributes))
->>>>>>> 2190b187
-    try:
-        for species in Species.objects.all():
-            name_reference = "{}_attribute_name_reference".format(species.common_name)
-            genetic = "{}_attribute_genetic".format(species.common_name)
-            biology = "{}_attribute_biology".format(species.common_name)
-            ecology = "{}_attribute_ecology".format(species.common_name)
-            fire = "{}_attribute_fire".format(species.common_name)
-            disease = "{}_attribute_disease".format(species.common_name)
-
-            species_attributes = SpeciesAttributes.objects.get_or_create(name_reference=name_reference,
-                                                                         genetic=genetic,
-                                                                         biology=biology,
-                                                                         ecology=ecology,
-                                                                         fire=fire,
-                                                                         disease=disease,
-                                                                         species=species)
-
-            if save_to_database:
-                species_attributes[0].save()
-<<<<<<< HEAD
-        print('--------------     Completed {}'.format('create_species_attributes'))
-        create_committee_meetings()
-    except Exception as e:
-        print("FAILED create_species_attributes failed: ", e)
-=======
-        print('--------------Completed {}'.format(create_species_attributes))
-    except Exception as e:
-        print("create_species_attributes failed: ", e)
-        print("-----")
->>>>>>> 2190b187
 
 def create_community():
     """
@@ -279,11 +218,7 @@
                 except Exception as e:
                     row_failed = True
                     failed_rows.append(community_row)
-<<<<<<< HEAD
                     print("FAILED create_community failed: ", e)
-=======
-                    logger.debug("FAILED create_community failed: ", e)
->>>>>>> 2190b187
                     # could write failed_rows to file.
 
                 if not row_failed and save_to_database:
@@ -407,11 +342,7 @@
                 except Exception as e:
                     row_failed = True
                     failed_rows.append(fauna_row)
-<<<<<<< HEAD
                     print('FAILED create_species_fauna - {}: {}'.format(e, fauna_row))
-=======
-                    logger.debug('FAILED create_species_fauna - {}: {}'.format(e, fauna_row))
->>>>>>> 2190b187
 
                 if not row_failed and save_to_database:
                     conservation_list.save()
@@ -444,7 +375,6 @@
         reader = csv.reader(csvfile, delimiter=',', quotechar='|')
         for index, flora_row in enumerate(reader):
             if index >= data_row:
-<<<<<<< HEAD
                 with suppress(IndexError):
                     try:
                         change_code = ConservationChangeCode.objects.get_or_create(code="Test_Code")[0]
@@ -550,107 +480,6 @@
                         failed_rows.append(flora_row)
                         print('create_species_flora - {}: {}'.format(e, flora_row))
                         # could write failed_rows to file.
-=======
-                try:
-                    conservation_list = ConservationList.objects.create(code=flora_row[1], label=flora_row[1])
-                    conservation_category = ConservationCategory.objects.create(code=flora_row[0].split('.')[2], 
-                                                                                label=flora_row[0].split('.')[2])
-                    conservation_criteria = ConservationCriteria.objects.create(code=flora_row[4])
-                    conservation_status = ConservationStatus.objects.create(conservation_list=conservation_list,
-                                                                            conservation_category=conservation_category,
-                                                                            conservation_criteria=conservation_criteria)
-
-                    taxon = flora_row[6]
-                    taxon_id = randrange(5000)
-                    family = flora_row[6]
-                    genus = flora_row[6]
-                    phylogenetic_group = flora_row[6]
-                    name_authority = NameAuthority.objects.get_or_create(name="Herbarium")[0]
-                    taxonomy = Taxonomy.objects.create(taxon=taxon,
-                                                       taxon_id=taxon_id,
-                                                       family=family,
-                                                       genus=genus,
-                                                       phylogenetic_group=phylogenetic_group,
-                                                       name_authority=name_authority,)
-
-                    group_type = GroupType.objects.get(name=GroupType.GROUP_TYPES[0][0])
-                    region = Region.objects.get(name=REGION_SOUTH_WEST)
-                    district = District.objects.get(name=DISTRICT_SWAN_COASTAL)                    
-                    flora = Species.objects.create(common_name=flora_row[7],
-                                                   group_type=group_type,
-                                                   scientific_name = flora_row[6],
-                                                   conservation_status = conservation_status,
-                                                   region=region,
-                                                   district=district,
-                                                   image = "path/to/flora.jpg",
-                                                   taxonomy = taxonomy
-                    )
-
-                    document = "{}.pdf".format(flora_row[5])
-                    document_description = "{}.pdf".format(flora_row[5])
-                    species_document = SpeciesDocument.objects.create(document=document,
-                                                                      document_description=document_description,)
-                    species_document.species.add(flora)
-                    document_category = DocumentCategory.objects.create(name="Flora_C1",
-                                                                        species_document=species_document)
-
-                    threat_category = ThreatCategory.objects.get_or_create(name="Killer Robots")[0]
-                    threat_description = flora_row[3]
-                    comment = "{} is fauna".format(flora_row[8])
-                    document = "{}.pdf".format(flora_row[5])
-                    source = "WA Museum"
-                    conservation_threat = ConservationThreat(species=flora,
-                                                             threat_category=threat_category,
-                                                             threat_description=threat_description,
-                                                             comment=comment,
-                                                             document=document,
-                                                             source=source,)
-
-                    _type = "Regular"
-                    comment = "{} is a fauna plan.".format(flora_row[8])
-                    source = "WA Museum"
-                    conservation_plans = ConservationPlan.objects.create(region=region,
-                                                                         district=district,
-                                                                         type=_type,
-                                                                         comment=comment,
-                                                                         source=source,)
-                    conservation_plans.species.add(flora)
-
-                    department_file_numbers = flora_row[3]
-                    community_original_area = randrange(10000)
-                    community_original_area_accuracy = randrange(1000)
-                    number_of_occurrences = randrange(100)
-                    extent_of_occurrences = randrange(100)
-                    area_of_occupancy = randrange(100)
-                    number_of_iucn_locations = randrange(100)
-                    community_original_area_reference = flora_row[7]
-                    distribution = Distribution.objects.create(department_file_numbers=department_file_numbers,
-                                                            community_original_area=community_original_area,
-                                                            community_original_area_accuracy=community_original_area_accuracy,
-                                                            number_of_occurrences=number_of_occurrences,
-                                                            extent_of_occurrences=extent_of_occurrences,
-                                                            area_of_occupancy=area_of_occupancy,
-                                                            number_of_iucn_locations=number_of_iucn_locations,
-                                                            community_original_area_reference=community_original_area_reference,
-                                                            species=flora)
-
-                    general_management_advice = "{} is a flora gen management advice.".format(flora_row[8])
-                    ecological_attributes = "{} is a flora eco attribute.".format(flora_row[8])
-                    biological_attributes = "{} is a flora bio attribute.".format(flora_row[8])
-                    specific_survey_advice = "{} is a flora survey advice.".format(flora_row[8])
-                    comments = "{} is a flora comment.".format(flora_row[8])
-                    conservation_attributes = ConservationAttributes.objects.create(general_management_advice=general_management_advice,
-                                                                                    ecological_attributes=ecological_attributes,
-                                                                                    biological_attributes=biological_attributes,
-                                                                                    specific_survey_advice=specific_survey_advice,
-                                                                                    comments=comments,
-                                                                                    species=flora)
-                except Exception as e:
-                    row_failed = True
-                    failed_rows.append(flora_row)
-                    logger.debug('create_species_flora - {}: {}'.format(e, flora_row))
-                    # could write failed_rows to file.
->>>>>>> 2190b187
 
                 if not row_failed and save_to_database:
                     conservation_list.save()
