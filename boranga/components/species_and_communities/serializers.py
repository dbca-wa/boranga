import logging

from django.conf import settings
from ledger_api_client.ledger_models import EmailUserRO as EmailUser, Address
from boranga.components.species_and_communities.models import(
	GroupType,
	Species,
	Community,
	ConservationList,
	ConservationStatus,
	ConservationCategory,
	ConservationCriteria,
	Taxonomy,
	)

from boranga.components.users.serializers import UserSerializer
from boranga.components.users.serializers import UserAddressSerializer, DocumentSerializer
from rest_framework import serializers
from django.db.models import Q

logger = logging.getLogger('boranga')

class ListSpeciesSerializer(serializers.ModelSerializer):
	group_type = serializers.SerializerMethodField()
	family = serializers.SerializerMethodField()
	genus = serializers.SerializerMethodField()
	phylogenetic_group = serializers.SerializerMethodField()
	conservation_status = serializers.SerializerMethodField()
	conservation_list = serializers.SerializerMethodField()
	conservation_category = serializers.SerializerMethodField()
	region = serializers.SerializerMethodField()
	district = serializers.SerializerMethodField()
	class Meta:
		model = Species
		fields = (
			    'id',
			    'group_type',
			    'scientific_name',
			    'common_name',
			    'taxonomy',
			    'family',
			    'genus',
			    'phylogenetic_group',
			    'region',
			    'district',
			    'conservation_status',
			    'conservation_list',
			    'conservation_category',
			    'processing_status',
			)
		datatables_always_serialize = (
                'id',
                'group_type',
			    'scientific_name',
			    'common_name',
			    'taxonomy',
			    'family',
			    'genus',
			    'phylogenetic_group',
			    'region',
			    'district',
			    'conservation_status',
			    'conservation_list',
			    'conservation_category',
			    'processing_status',
			)	

	def get_group_type(self,obj):
		return obj.group_type.name

	def get_family(self,obj):
		if obj.taxonomy:
			return obj.taxonomy.family
		return None

	def get_genus(self,obj):
		if obj.taxonomy:
			return obj.taxonomy.genus
		return None

	def get_phylogenetic_group(self,obj):
		if obj.taxonomy:
			return obj.taxonomy.phylogenetic_group
		return None

	def get_conservation_status(self,obj):
		if obj.conservation_status:
			return obj.conservation_status.conservation_list.code
		return None

	def get_conservation_list(self,obj):
		if obj.conservation_status:
			return obj.conservation_status.conservation_list.code
		return None

	def get_conservation_category(self,obj):
		if obj.conservation_status:
			return obj.conservation_status.conservation_category.code
		return None

	def get_region(self,obj):
		if obj.region:
			return obj.region.name
		return None

	def get_district(self,obj):
		if obj.district:
			return obj.district.name
		return None

class ListCommunitiesSerializer(serializers.ModelSerializer):
	conservation_status = serializers.SerializerMethodField()
	conservation_list = serializers.SerializerMethodField()
	conservation_category = serializers.SerializerMethodField()
	region = serializers.SerializerMethodField()
	district = serializers.SerializerMethodField()
	class Meta:
		model = Community
		fields = (
			    'id',
			    'community_id',
			    'community_name',
			    'community_status',
			    'conservation_status',
			    'conservation_list',
			    'conservation_category',
			    'region',
			    'district',
			)
		datatables_always_serialize = (
                'id',
			    'community_id',
			    'community_name',
			    'community_status',
			    'conservation_status',
			    'conservation_list',
			    'conservation_category',
			    'region',
			    'district',
			)

	def get_conservation_status(self,obj):
		if obj.conservation_status:
			return obj.conservation_status.conservation_list.code
		return None

	def get_conservation_list(self,obj):
		if obj.conservation_status:
			return obj.conservation_status.conservation_list.code
		return None

	def get_conservation_category(self,obj):
		if obj.conservation_status:
			return obj.conservation_status.conservation_category.code
		return None

	def get_region(self,obj):
		if obj.region:
			return obj.region.name
		return None

	def get_district(self,obj):
		if obj.district:
			return obj.district.name
<<<<<<< HEAD
		return None


class BaseSpeciesSerializer(serializers.ModelSerializer):
    readonly = serializers.SerializerMethodField(read_only=True)
    #documents_url = serializers.SerializerMethodField()
    group_type = serializers.SerializerMethodField()
    group_type = serializers.SerializerMethodField()
    family = serializers.SerializerMethodField()
    genus = serializers.SerializerMethodField()
    phylogenetic_group = serializers.SerializerMethodField()
    conservation_status = serializers.SerializerMethodField()
    conservation_list = serializers.SerializerMethodField()
    conservation_category = serializers.SerializerMethodField()
    region = serializers.SerializerMethodField()
    district = serializers.SerializerMethodField()
    can_user_edit = serializers.SerializerMethodField() #TODO need to add this property to Species model depending on customer status
	
    class Meta:
        model = Species
        fields = (
                'id',
			    'group_type',
			    'scientific_name',
			    'common_name',
			    'taxonomy',
			    'family',
			    'genus',
			    'phylogenetic_group',
			    'region',
			    'district',
			    'conservation_status',
			    'conservation_list',
			    'conservation_category',
			    'processing_status',
			    'readonly',
			    'can_user_edit',

                # tab field models
                )
    
    def get_readonly(self,obj):
        return False

    def get_group_type(self,obj):
        return obj.group_type.name

    def get_family(self,obj):
        if obj.taxonomy:
            return obj.taxonomy.family
        return None

    def get_genus(self,obj):
    	if obj.taxonomy:
    		return obj.taxonomy.genus
    	return None

    def get_phylogenetic_group(self,obj):
    	if obj.taxonomy:
    		return obj.taxonomy.phylogenetic_group
    	return None

    def get_conservation_status(self,obj):
    	if obj.conservation_status:
    		return obj.conservation_status.conservation_list.code
    	return None

    def get_conservation_list(self,obj):
    	if obj.conservation_status:
    		return obj.conservation_status.conservation_list.code
    	return None

    def get_conservation_category(self,obj):
    	if obj.conservation_status:
    		return obj.conservation_status.conservation_category.code
    	return None

    def get_region(self,obj):
    	if obj.region:
    		return obj.region.name
    	return None

    def get_district(self,obj):
    	if obj.district:
    		return obj.district.name
    	return None

    def get_can_user_edit(self,obj):
    	return True


class InternalSpeciesSerializer(BaseSpeciesSerializer):
    region = serializers.CharField(source='region.name', read_only=True)
    district = serializers.CharField(source='district.name', read_only=True)
    can_user_edit = serializers.SerializerMethodField() #TODO need to add this property to Species model depending on customer status
=======
		return None
>>>>>>> 7839ca5f
<|MERGE_RESOLUTION|>--- conflicted
+++ resolved
@@ -162,7 +162,6 @@
 	def get_district(self,obj):
 		if obj.district:
 			return obj.district.name
-<<<<<<< HEAD
 		return None
 
 
@@ -258,6 +257,3 @@
     region = serializers.CharField(source='region.name', read_only=True)
     district = serializers.CharField(source='district.name', read_only=True)
     can_user_edit = serializers.SerializerMethodField() #TODO need to add this property to Species model depending on customer status
-=======
-		return None
->>>>>>> 7839ca5f
