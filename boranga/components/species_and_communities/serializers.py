--- conflicted
+++ resolved
@@ -17,9 +17,9 @@
     CommunityDistribution,
     CommunityDocument,
     CommunityLogEntry,
+    CommunityPublishingStatus,
     CommunityTaxonomy,
     CommunityUserAction,
-    CommunityPublishingStatus,
     ConservationThreat,
     InformalGroup,
     Species,
@@ -27,12 +27,12 @@
     SpeciesDistribution,
     SpeciesDocument,
     SpeciesLogEntry,
+    SpeciesPublishingStatus,
     SpeciesUserAction,
-    SpeciesPublishingStatus,
     Taxonomy,
     TaxonVernacular,
 )
-from boranga.helpers import is_species_communities_approver, is_internal
+from boranga.helpers import is_internal, is_species_communities_approver
 from boranga.ledger_api_utils import retrieve_email_user
 
 logger = logging.getLogger("boranga")
@@ -164,16 +164,6 @@
         except SpeciesPublishingStatus.DoesNotExist:
             return SpeciesPublishingStatusSerializer().data
 
-    def get_publishing_status(self, obj):
-        try:
-            # to create the publishing status instance for fetching the calculated values from serializer
-            ps_instance, created = SpeciesPublishingStatus.objects.get_or_create(
-                species=obj
-            )
-            return SpeciesPublishingStatusSerializer(ps_instance).data
-        except SpeciesPublishingStatus.DoesNotExist:
-            return SpeciesPublishingStatusSerializer().data
-
 
 class ListCommunitiesSerializer(serializers.ModelSerializer):
     group_type = serializers.SerializerMethodField()
@@ -261,7 +251,7 @@
         if not is_species_communities_approver(request.user.id):
             return False
         return obj.can_user_edit
-    
+
     def get_publishing_status(self, obj):
         try:
             # to create the publishing status instance for fetching the calculated values from serializer
@@ -338,7 +328,6 @@
             return SpeciesConservationStatusSerializer(qs).data
         except (ConservationStatus.DoesNotExist, Species.DoesNotExist):
             return SpeciesConservationStatusSerializer().data
-            # return [SpeciesConservationStatusSerializer(qs).data] # this array was used for dashboard on profile page
 
     def get_conservation_status_under_review(self, obj):
         request = self.context["request"]
@@ -576,13 +565,14 @@
             "threats_public",
         )
 
-    def get_public_status(self,obj):
+    def get_public_status(self, obj):
         if obj.species_public:
             return "Public"
         return "Private"
 
+
 class SaveSpeciesPublishingStatusSerializer(serializers.ModelSerializer):
-    
+
     species_id = serializers.IntegerField(
         required=False, allow_null=True, write_only=True
     )
@@ -600,10 +590,11 @@
             "threats_public",
         )
 
-    def get_public_status(self,obj):
+    def get_public_status(self, obj):
         if obj.species_public:
             return "Public"
         return "Private"
+
 
 class BaseSpeciesSerializer(serializers.ModelSerializer):
     readonly = serializers.SerializerMethodField(read_only=True)
@@ -657,65 +648,46 @@
         try:
             if obj.taxonomy:
                 qs = obj.taxonomy
-                return TaxonomySerializer(qs,context={"request": request}).data
+                return TaxonomySerializer(qs, context={"request": request}).data
         except Taxonomy.DoesNotExist:
             return TaxonomySerializer().data
 
     def get_conservation_status(self, obj):
-<<<<<<< HEAD
-        try:
-            qs = ConservationStatus.objects.get(
-                species=obj,
-                processing_status="approved",
-            )
-            return SpeciesConservationStatusSerializer(qs).data
-        except ConservationStatus.DoesNotExist:
-            return SpeciesConservationStatusSerializer().data
-            # return [SpeciesConservationStatusSerializer(qs).data] # this array was used for dashboard on profile page
-
-    def get_conservation_status_under_review(self, obj):
-
-        return ConservationStatus.objects.filter(
-            species=obj,
-            processing_status="ready_for_agenda",
-        ).exists()
-=======
-        request = self.context["request"]
-        if is_internal(request) or \
-        (obj.species_publishing_status.species_public and \
-         obj.species_publishing_status.conservation_status_public):
+        request = self.context["request"]
+        if is_internal(request) or (
+            obj.species_publishing_status.species_public
+            and obj.species_publishing_status.conservation_status_public
+        ):
             try:
                 qs = ConservationStatus.objects.get(
                     species=obj,
-                    conservation_list__applies_to_wa=True,
                     processing_status="approved",
                 )
                 return SpeciesConservationStatusSerializer(qs).data
             except ConservationStatus.DoesNotExist:
                 return SpeciesConservationStatusSerializer().data
-                # return [SpeciesConservationStatusSerializer(qs).data] # this array was used for dashboard on profile page
         else:
             return None
 
     def get_conservation_status_under_review(self, obj):
         request = self.context["request"]
-        if is_internal(request) or \
-        (obj.species_publishing_status.species_public and \
-         obj.species_publishing_status.conservation_status_public):
+        if is_internal(request) or (
+            obj.species_publishing_status.species_public
+            and obj.species_publishing_status.conservation_status_public
+        ):
             return ConservationStatus.objects.filter(
                 species=obj,
-                conservation_list__applies_to_wa=True,
                 processing_status="ready_for_agenda",
             ).exists()
         else:
             return None
->>>>>>> 48cb2fce
 
     def get_conservation_attributes(self, obj):
         request = self.context["request"]
-        if is_internal(request) or \
-        (obj.species_publishing_status.species_public and \
-         obj.species_publishing_status.conservation_attributes_public):
+        if is_internal(request) or (
+            obj.species_publishing_status.species_public
+            and obj.species_publishing_status.conservation_attributes_public
+        ):
             try:
                 qs = SpeciesConservationAttributes.objects.get(species=obj)
                 return SpeciesConservationAttributesSerializer(qs).data
@@ -726,20 +698,21 @@
 
     def get_distribution(self, obj):
         request = self.context["request"]
-        if is_internal(request) or \
-        (obj.species_publishing_status.species_public and \
-         obj.species_publishing_status.distribution_public):
+        if is_internal(request) or (
+            obj.species_publishing_status.species_public
+            and obj.species_publishing_status.distribution_public
+        ):
             try:
                 # to create the distribution instance for fetching the calculated values from serializer
-                distribution_instance, created = SpeciesDistribution.objects.get_or_create(
-                    species=obj
+                distribution_instance, created = (
+                    SpeciesDistribution.objects.get_or_create(species=obj)
                 )
                 return SpeciesDistributionSerializer(distribution_instance).data
             except SpeciesDistribution.DoesNotExist:
                 return SpeciesDistributionSerializer().data
         else:
             return None
-        
+
     def get_publishing_status(self, obj):
         try:
             # to create the publishing status instance for fetching the calculated values from serializer
@@ -761,7 +734,7 @@
 
 class SpeciesSerializer(BaseSpeciesSerializer):
     scientific_name = serializers.SerializerMethodField()
-    #submitter = serializers.SerializerMethodField(read_only=True)
+    # submitter = serializers.SerializerMethodField(read_only=True)
     processing_status = serializers.SerializerMethodField(read_only=True)
 
     class Meta:
@@ -780,16 +753,16 @@
             "distribution",
             "region_id",
             "district_id",
-            #"last_data_curration_date",
+            # "last_data_curration_date",
             "image_doc",
             "processing_status",
-            #"applicant",
-            #"submitter",
-            #"lodgement_date",
+            # "applicant",
+            # "submitter",
+            # "lodgement_date",
             "readonly",
             "can_user_edit",
             "can_user_view",
-            #"applicant_details",
+            # "applicant_details",
             "comment",
             "publishing_status",
         )
@@ -869,7 +842,9 @@
 
     def get_can_user_edit(self, obj):
         request = self.context["request"]
-        if request.user.is_superuser or is_species_communities_approver(request.user.id):
+        if request.user.is_superuser or is_species_communities_approver(
+            request.user.id
+        ):
             return obj.can_user_edit
         return False
 
@@ -1057,6 +1032,7 @@
             "name_comments",
         )
 
+
 class CommunityPublishingStatusSerializer(serializers.ModelSerializer):
     public_status = serializers.SerializerMethodField()
 
@@ -1072,13 +1048,14 @@
             "threats_public",
         )
 
-    def get_public_status(self,obj):
+    def get_public_status(self, obj):
         if obj.community_public:
             return "Public"
         return "Private"
 
+
 class SaveCommunityPublishingStatusSerializer(serializers.ModelSerializer):
-    
+
     community_id = serializers.IntegerField(
         required=False, allow_null=True, write_only=True
     )
@@ -1096,10 +1073,11 @@
             "threats_public",
         )
 
-    def get_public_status(self,obj):
+    def get_public_status(self, obj):
         if obj.community_public:
             return "Public"
         return "Private"
+
 
 class BaseCommunitySerializer(serializers.ModelSerializer):
     species = serializers.SerializerMethodField()
@@ -1161,62 +1139,42 @@
         return CommunityTaxonomySerializer(qs).data
 
     def get_conservation_status(self, obj):
-<<<<<<< HEAD
-        try:
-            qs = ConservationStatus.objects.get(
-                community=obj,
-                processing_status="approved",
-            )
-            return CommunityConservationStatusSerializer(qs).data
-        except ConservationStatus.DoesNotExist:
-            return CommunityConservationStatusSerializer().data
-            # return [CommunityConservationStatusSerializer(qs).data]
-            # this array was used for dashboard on profile page
-
-    def get_conservation_status_under_review(self, obj):
-
-        return ConservationStatus.objects.filter(
-            community=obj,
-            processing_status="ready_for_agenda",
-        ).exists()
-=======
-        request = self.context["request"]
-        if is_internal(request) or \
-        (obj.community_publishing_status.community_public and \
-         obj.community_publishing_status.conservation_status_public):
+        request = self.context["request"]
+        if is_internal(request) or (
+            obj.community_publishing_status.community_public
+            and obj.community_publishing_status.conservation_status_public
+        ):
             try:
                 qs = ConservationStatus.objects.get(
                     community=obj,
-                    conservation_list__applies_to_wa=True,
                     processing_status="approved",
                 )
                 return CommunityConservationStatusSerializer(qs).data
             except ConservationStatus.DoesNotExist:
                 return CommunityConservationStatusSerializer().data
-                # return [CommunityConservationStatusSerializer(qs).data]
                 # this array was used for dashboard on profile page
         else:
             return None
 
     def get_conservation_status_under_review(self, obj):
         request = self.context["request"]
-        if is_internal(request) or \
-        (obj.community_publishing_status.community_public and \
-         obj.community_publishing_status.conservation_status_public):
+        if is_internal(request) or (
+            obj.community_publishing_status.community_public
+            and obj.community_publishing_status.conservation_status_public
+        ):
             return ConservationStatus.objects.filter(
                 community=obj,
-                conservation_list__applies_to_wa=True,
                 processing_status="ready_for_agenda",
             ).exists()
         else:
             return None
->>>>>>> 48cb2fce
 
     def get_distribution(self, obj):
         request = self.context["request"]
-        if is_internal(request) or \
-        (obj.community_publishing_status.community_public and \
-         obj.community_publishing_status.distribution_public):
+        if is_internal(request) or (
+            obj.community_publishing_status.community_public
+            and obj.community_publishing_status.distribution_public
+        ):
             try:
                 # to create the distribution instance for fetching the calculated values from serializer
                 distribution_instance, created = (
@@ -1241,9 +1199,10 @@
 
     def get_conservation_attributes(self, obj):
         request = self.context["request"]
-        if is_internal(request) or \
-        (obj.community_publishing_status.community_public and \
-         obj.community_publishing_status.conservation_attributes_public):
+        if is_internal(request) or (
+            obj.community_publishing_status.community_public
+            and obj.community_publishing_status.conservation_attributes_public
+        ):
             try:
                 qs = CommunityConservationAttributes.objects.get(community=obj)
                 return CommunityConservationAttributesSerializer(qs).data
@@ -1258,7 +1217,6 @@
     def get_submitter(self, obj):
         if obj.submitter:
             email_user = retrieve_email_user(obj.submitter)
-            # return email_user.get_full_name()
             return EmailUserSerializer(email_user).data
 
         else:
@@ -1352,7 +1310,9 @@
 
     def get_can_user_edit(self, obj):
         request = self.context["request"]
-        if request.user.is_superuser or is_species_communities_approver(request.user.id):
+        if request.user.is_superuser or is_species_communities_approver(
+            request.user.id
+        ):
             return obj.can_user_edit
         return False
 
