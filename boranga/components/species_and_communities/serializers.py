import logging

from rest_framework import serializers

from boranga.components.conservation_status.models import ConservationStatus
from boranga.components.conservation_status.serializers import (
    BasicConservationStatusSerializer,
)
from boranga.components.main.serializers import (
    CommunicationLogEntrySerializer,
    EmailUserSerializer,
)
from boranga.components.species_and_communities.models import (
    Community,
    CommunityConservationAttributes,
    CommunityDistribution,
    CommunityDocument,
    CommunityLogEntry,
    CommunityPublishingStatus,
    CommunityTaxonomy,
    CommunityUserAction,
    ConservationThreat,
    District,
    InformalGroup,
    Region,
    Species,
    SpeciesConservationAttributes,
    SpeciesDistribution,
    SpeciesDocument,
    SpeciesLogEntry,
    SpeciesPublishingStatus,
    SpeciesUserAction,
    Taxonomy,
    TaxonVernacular,
)
from boranga.helpers import is_internal, is_species_communities_approver
from boranga.ledger_api_utils import retrieve_email_user

logger = logging.getLogger("boranga")


class ListSpeciesSerializer(serializers.ModelSerializer):
    group_type = serializers.SerializerMethodField()
    scientific_name = serializers.SerializerMethodField()
    common_name = serializers.SerializerMethodField()
    family = serializers.SerializerMethodField()
    genus = serializers.SerializerMethodField()
    phylogenetic_group = serializers.SerializerMethodField()
    # TODO: Add new conservation status lists/catories
    regions = serializers.SerializerMethodField()
    districts = serializers.SerializerMethodField()
    processing_status = serializers.CharField(source="get_processing_status_display")
    user_process = serializers.SerializerMethodField(read_only=True)
    can_user_edit = serializers.SerializerMethodField()
    publishing_status = serializers.SerializerMethodField()
    wa_legislative_list = serializers.SerializerMethodField()
    wa_legislative_category = serializers.SerializerMethodField()
    wa_priority_category = serializers.SerializerMethodField()
    commonwealth_conservation_list = serializers.SerializerMethodField()
    international_conservation = serializers.SerializerMethodField()
    conservation_criteria = serializers.SerializerMethodField()

    class Meta:
        model = Species
        fields = (
            "id",
            "species_number",
            "group_type",
            "scientific_name",
            "common_name",
            "family",
            "genus",
            "phylogenetic_group",
            "regions",
            "districts",
            "processing_status",
            "can_user_edit",
            "can_user_view",
            "user_process",
            "comment",
            "publishing_status",
            "wa_legislative_list",
            "wa_legislative_category",
            "wa_priority_category",
            "commonwealth_conservation_list",
            "international_conservation",
            "conservation_criteria",
        )
        datatables_always_serialize = (
            "id",
            "species_number",
            "group_type",
            "scientific_name",
            "common_name",
            "family",
            "genus",
            "phylogenetic_group",
            "regions",
            "districts",
            "processing_status",
            "can_user_edit",
            "can_user_view",
            "user_process",
            "comment",
            "publishing_status",
            "wa_legislative_list",
            "wa_legislative_category",
            "wa_priority_category",
            "commonwealth_conservation_list",
            "international_conservation",
            "conservation_criteria",
        )

    def get_group_type(self, obj):
        return obj.group_type.name

    def get_scientific_name(self, obj):
        if obj.taxonomy:
            return obj.taxonomy.scientific_name
        return ""

    def get_common_name(self, obj):
        if obj.taxonomy:
            if obj.taxonomy.vernaculars:
                names_list = obj.taxonomy.vernaculars.all().values_list(
                    "vernacular_name", flat=True
                )
                return ",".join(names_list)
        return ""

    def get_family(self, obj):
        if obj.taxonomy:
            if obj.taxonomy.family_id:
                return obj.taxonomy.family_name
        return ""

    def get_genus(self, obj):
        if obj.taxonomy:
            if obj.taxonomy.genera_id:
                return obj.taxonomy.genera_name
        return ""

    def get_phylogenetic_group(self, obj):
        if obj.taxonomy:
            if obj.taxonomy.informal_groups:
                return obj.taxonomy.informal_groups.all().values_list(
                    "classification_system_fk_id__class_desc", flat=True
                )
        return ""

    def get_regions(self, obj):
        if obj.regions:
            regions_list = obj.regions.all().values_list(
                    "name", flat=True
                )
            return ",".join(regions_list)
        return ""

    def get_districts(self, obj):
        if obj.districts:
            districts_list = obj.districts.all().values_list(
                    "name", flat=True
                )
            return ",".join(districts_list)
        return ""

    def get_user_process(self, obj):
        # Check if currently logged in user has access to process the Species
        request = self.context["request"]
        return obj.can_user_action and is_species_communities_approver(request)

    def get_can_user_edit(self, obj):
        request = self.context["request"]
        if not is_species_communities_approver(request):
            return False
        return obj.can_user_edit

    def get_publishing_status(self, obj):
        try:
            # to create the publishing status instance for fetching the calculated values from serializer
            ps_instance, created = SpeciesPublishingStatus.objects.get_or_create(
                species=obj
            )
            return SpeciesPublishingStatusSerializer(ps_instance).data
        except SpeciesPublishingStatus.DoesNotExist:
            return SpeciesPublishingStatusSerializer().data

    def approved_conservation_status(self, obj):
        return obj.conservation_status.filter(
            processing_status=ConservationStatus.PROCESSING_STATUS_APPROVED
        ).first()

    def get_wa_legislative_list(self, obj):
        conservation_status = self.approved_conservation_status(obj)
        if conservation_status and conservation_status.wa_legislative_list:
            return conservation_status.wa_legislative_list.code
        return ""

    def get_wa_legislative_category(self, obj):
        conservation_status = self.approved_conservation_status(obj)
        if conservation_status and conservation_status.wa_legislative_category:
            return conservation_status.wa_legislative_category.code
        return ""

    def get_wa_priority_category(self, obj):
        conservation_status = self.approved_conservation_status(obj)
        if conservation_status and conservation_status.wa_priority_category:
            return conservation_status.wa_priority_category.code
        return ""

    def get_commonwealth_conservation_list(self, obj):
        conservation_status = self.approved_conservation_status(obj)
        if conservation_status and conservation_status.commonwealth_conservation_list:
            return conservation_status.commonwealth_conservation_list.code
        return ""

    def get_international_conservation(self, obj):
        conservation_status = self.approved_conservation_status(obj)
        if conservation_status and conservation_status.international_conservation:
            return conservation_status.international_conservation
        return ""

    def get_conservation_criteria(self, obj):
        conservation_status = self.approved_conservation_status(obj)
        if conservation_status and conservation_status.conservation_criteria:
            return conservation_status.conservation_criteria
        return ""


class ListCommunitiesSerializer(serializers.ModelSerializer):
    group_type = serializers.SerializerMethodField()
    community_migrated_id = serializers.SerializerMethodField()
    community_name = serializers.SerializerMethodField()
    # TODO: Add new conservation status lists/catories
    region = serializers.SerializerMethodField()
    district = serializers.SerializerMethodField()
    processing_status = serializers.CharField(source="get_processing_status_display")
    user_process = serializers.SerializerMethodField(read_only=True)
    can_user_edit = serializers.SerializerMethodField()
    publishing_status = serializers.SerializerMethodField()
    wa_legislative_list = serializers.SerializerMethodField()
    wa_legislative_category = serializers.SerializerMethodField()
    wa_priority_category = serializers.SerializerMethodField()
    commonwealth_conservation_list = serializers.SerializerMethodField()
    international_conservation = serializers.SerializerMethodField()
    conservation_criteria = serializers.SerializerMethodField()

    class Meta:
        model = Community
        fields = (
            "id",
            "community_number",
            "group_type",
            "community_migrated_id",
            "community_name",
            "region",
            "district",
            "processing_status",
            "can_user_edit",
            "can_user_view",
            "user_process",
            "comment",
            "publishing_status",
            "wa_legislative_list",
            "wa_legislative_category",
            "wa_priority_category",
            "commonwealth_conservation_list",
            "international_conservation",
            "conservation_criteria",
        )
        datatables_always_serialize = (
            "id",
            "community_number",
            "group_type",
            "community_migrated_id",
            "community_name",
            "region",
            "district",
            "processing_status",
            "can_user_edit",
            "can_user_view",
            "user_process",
            "comment",
            "publishing_status",
            "wa_legislative_list",
            "wa_legislative_category",
            "wa_priority_category",
            "commonwealth_conservation_list",
            "international_conservation",
            "conservation_criteria",
        )

    def get_group_type(self, obj):
        return obj.group_type.name

    def get_community_name(self, obj):
        try:
            taxonomy = CommunityTaxonomy.objects.get(community=obj)
            return taxonomy.community_name
        except CommunityTaxonomy.DoesNotExist:
            return ""

    def get_community_migrated_id(self, obj):
        try:
            taxonomy = CommunityTaxonomy.objects.get(community=obj)
            return taxonomy.community_migrated_id
        except CommunityTaxonomy.DoesNotExist:
            return ""

    def get_region(self, obj):
        if obj.region:
            return obj.region.name
        return ""

    def get_district(self, obj):
        if obj.district:
            return obj.district.name
        return ""

    def get_user_process(self, obj):
        # Check if currently logged in user has access to process the Community
        request = self.context["request"]
        return obj.can_user_action and is_species_communities_approver(request)

    def get_can_user_edit(self, obj):
        request = self.context["request"]
        if not is_species_communities_approver(request):
            return False
        return obj.can_user_edit

    def get_publishing_status(self, obj):
        try:
            # to create the publishing status instance for fetching the calculated values from serializer
            ps_instance, created = CommunityPublishingStatus.objects.get_or_create(
                community=obj
            )
            return CommunityPublishingStatusSerializer(ps_instance).data
        except CommunityPublishingStatus.DoesNotExist:
            return CommunityPublishingStatusSerializer().data

    def approved_conservation_status(self, obj):
        return obj.conservation_status.filter(
            processing_status=ConservationStatus.PROCESSING_STATUS_APPROVED
        ).first()

    def get_wa_legislative_list(self, obj):
        conservation_status = self.approved_conservation_status(obj)
        if conservation_status and conservation_status.wa_legislative_list:
            return conservation_status.wa_legislative_list.code
        return ""

    def get_wa_legislative_category(self, obj):
        conservation_status = self.approved_conservation_status(obj)
        if conservation_status and conservation_status.wa_legislative_category:
            return conservation_status.wa_legislative_category.code
        return ""

    def get_wa_priority_category(self, obj):
        conservation_status = self.approved_conservation_status(obj)
        if conservation_status and conservation_status.wa_priority_category:
            return conservation_status.wa_priority_category.code
        return ""

    def get_commonwealth_conservation_list(self, obj):
        conservation_status = self.approved_conservation_status(obj)
        if conservation_status and conservation_status.commonwealth_conservation_list:
            return conservation_status.commonwealth_conservation_list.code
        return ""

    def get_international_conservation(self, obj):
        conservation_status = self.approved_conservation_status(obj)
        if conservation_status and conservation_status.international_conservation:
            return conservation_status.international_conservation
        return ""

    def get_conservation_criteria(self, obj):
        conservation_status = self.approved_conservation_status(obj)
        if conservation_status and conservation_status.conservation_criteria:
            return conservation_status.conservation_criteria
        return ""


class TaxonomySerializer(serializers.ModelSerializer):
    # text is added as need for select2 format
    text = serializers.SerializerMethodField()
    common_name = serializers.SerializerMethodField()
    phylogenetic_group = serializers.SerializerMethodField()
    conservation_status = serializers.SerializerMethodField()
    species_id = serializers.SerializerMethodField()

    class Meta:
        model = Taxonomy
        fields = (
            "id",
            "text",
            "taxon_name_id",
            "scientific_name",
            "kingdom_name",
            # need to fetch common name in multiple select
            "common_name",
            "taxon_previous_name",
            "phylogenetic_group",
            "name_authority",
            "name_comments",
            "conservation_status",
            "family_name",
            "genera_name",
            "species_id",
        )

    def get_species_id(self, obj):
        if hasattr(obj, "species"):
            return obj.species.id

    def get_text(self, obj):
        return obj.scientific_name

    def get_common_name(self, obj):
        try:
            if obj.vernaculars:
                names_list = obj.vernaculars.all().values_list(
                    "vernacular_name", flat=True
                )
                return ",".join(names_list)
        except TaxonVernacular.DoesNotExist:
            return ""

    def get_phylogenetic_group(self, obj):
        try:
            if obj.informal_groups:
                # informal_groups = InformalGroup.objects.get(taxonomy=obj.id)
                informal_groups = InformalGroup.objects.filter(
                    taxonomy_id=obj.id
                ).values_list("classification_system_fk__class_desc", flat=True)
                return ",".join(informal_groups)
        except InformalGroup.DoesNotExist:
            return ""

    def get_conservation_status(self, obj):
        request = self.context["request"]
        if not is_internal(request):
            return None
        try:
            taxonSpecies = Species.objects.get(taxonomy=obj)
            qs = ConservationStatus.objects.get(
                species=taxonSpecies,
                processing_status="approved",
            )
            return BasicConservationStatusSerializer(qs, context=self.context).data
        except (ConservationStatus.DoesNotExist, Species.DoesNotExist):
            return BasicConservationStatusSerializer(context=self.context).data


class SpeciesConservationAttributesSerializer(serializers.ModelSerializer):

    class Meta:
        model = SpeciesConservationAttributes
        fields = (
            "id",
            "species_id",
            # flora related attributes
            "flowering_period",
            "fruiting_period",
            "flora_recruitment_type_id",
            "flora_recruitment_notes",
            "seed_viability_germination_info",
            "root_morphology_id",
            "pollinator_information",
            "hydrology",
            "response_to_dieback",
            # fauna related attributes
            "breeding_period",
            "fauna_breeding",
            "fauna_reproductive_capacity",
            "diet_and_food_source",
            "home_range",
            # common attributes
            "habitat_growth_form",
            "time_to_maturity_from",
            "time_to_maturity_to",
            "time_to_maturity_choice",
            "generation_length_from",
            "generation_length_to",
            "generation_length_choice",
            "average_lifespan_from",
            "average_lifespan_to",
            "average_lifespan_choice",
            "minimum_fire_interval_from",
            "minimum_fire_interval_to",
            "minimum_fire_interval_choice",
            "response_to_fire",
            "post_fire_habitat_interaction_id",
            "response_to_disturbance",
            "habitat",
            "research_requirements",
            "other_relevant_diseases",
        )

        def __init__(self, *args, **kwargs):
            super(SpeciesConservationAttributesSerializer, self).__init__(
                *args, **kwargs
            )
            PERIOD_CHOICES = []
            for rs in SpeciesConservationAttributes.PERIOD_CHOICES:
                PERIOD_CHOICES.append([rs[0], rs[1]])
            self.fields["flowering_period", "fruiting_period", "breeding_period"] = (
                serializers.MultipleChoiceField(
                    choices=PERIOD_CHOICES, allow_blank=False
                )
            )


class SaveSpeciesConservationAttributesSerializer(serializers.ModelSerializer):
    species_id = serializers.IntegerField(
        required=False, allow_null=True, write_only=True
    )
    flowering_period = serializers.MultipleChoiceField(
        choices=SpeciesConservationAttributes.PERIOD_CHOICES,
        allow_null=True,
        allow_blank=True,
        required=False,
    )
    fruiting_period = serializers.MultipleChoiceField(
        choices=SpeciesConservationAttributes.PERIOD_CHOICES,
        allow_null=True,
        allow_blank=True,
        required=False,
    )
    flora_recruitment_type_id = serializers.IntegerField(
        required=False, allow_null=True, write_only=True
    )
    root_morphology_id = serializers.IntegerField(
        required=False, allow_null=True, write_only=True
    )
    breeding_period = serializers.MultipleChoiceField(
        choices=SpeciesConservationAttributes.PERIOD_CHOICES,
        allow_null=True,
        allow_blank=True,
        required=False,
    )
    post_fire_habitat_interaction_id = serializers.IntegerField(
        required=False, allow_null=True, write_only=True
    )

    class Meta:
        model = SpeciesConservationAttributes
        fields = (
            "id",
            "species_id",
            # flora related attributes
            "flowering_period",
            "fruiting_period",
            "flora_recruitment_type_id",
            "flora_recruitment_notes",
            "seed_viability_germination_info",
            "root_morphology_id",
            "pollinator_information",
            "hydrology",
            "response_to_dieback",
            # fauna related attributes
            "breeding_period",
            "fauna_breeding",
            "fauna_reproductive_capacity",
            "diet_and_food_source",
            "home_range",
            # common attributes
            "habitat_growth_form",
            "time_to_maturity_from",
            "time_to_maturity_to",
            "time_to_maturity_choice",
            "generation_length_from",
            "generation_length_to",
            "generation_length_choice",
            "average_lifespan_from",
            "average_lifespan_to",
            "average_lifespan_choice",
            "minimum_fire_interval_from",
            "minimum_fire_interval_to",
            "minimum_fire_interval_choice",
            "response_to_fire",
            "post_fire_habitat_interaction_id",
            "response_to_disturbance",
            "habitat",
            "research_requirements",
            "other_relevant_diseases",
        )


class SpeciesDistributionSerializer(serializers.ModelSerializer):
    cal_number_of_occurrences = (
        serializers.SerializerMethodField()
    )  # calculated from occurence reports
    cal_extent_of_occurrences = (
        serializers.SerializerMethodField()
    )  # calculated from occurence reports
    cal_area_of_occupancy = (
        serializers.SerializerMethodField()
    )  # calculated from occurence reports
    cal_area_of_occupancy_actual = (
        serializers.SerializerMethodField()
    )  # calculated from occurence reports

    class Meta:
        model = SpeciesDistribution
        fields = (
            "department_file_numbers",
            "number_of_occurrences",
            "cal_number_of_occurrences",
            "noo_auto",
            "extent_of_occurrences",
            "cal_extent_of_occurrences",
            "eoo_auto",
            "area_of_occupancy",
            "cal_area_of_occupancy",
            "aoo_auto",
            "area_of_occupancy_actual",
            "cal_area_of_occupancy_actual",
            "aoo_actual_auto",
            "number_of_iucn_locations",
            "number_of_iucn_subpopulations",
            "distribution",
        )

    def get_cal_number_of_occurrences(self, obj):
        return None  # TODO get calculated value from occurrence report

    def get_cal_extent_of_occurrences(self, obj):
        return None  # TODO get calculated value from occurrence report

    def get_cal_area_of_occupancy(self, obj):
        return None  # TODO get calculated value from occurrence report

    def get_cal_area_of_occupancy_actual(self, obj):
        return None  # TODO get calculated value from occurrence report


class SaveSpeciesDistributionSerializer(serializers.ModelSerializer):
    species_id = serializers.IntegerField(
        required=False, allow_null=True, write_only=True
    )

    class Meta:
        model = SpeciesDistribution
        fields = (
            "species_id",
            "department_file_numbers",
            "number_of_occurrences",
            "noo_auto",
            "extent_of_occurrences",
            "eoo_auto",
            "area_of_occupancy",
            "aoo_auto",
            "area_of_occupancy_actual",
            "aoo_actual_auto",
            "number_of_iucn_locations",
            "number_of_iucn_subpopulations",
            "distribution",
        )


class SpeciesPublishingStatusSerializer(serializers.ModelSerializer):
    public_status = serializers.SerializerMethodField()

    class Meta:
        model = SpeciesPublishingStatus
        fields = (
            "public_status",
            "species_id",
            "species_public",
            "distribution_public",
            "conservation_status_public",
            "conservation_attributes_public",
            "threats_public",
        )

    def get_public_status(self, obj):
        if obj.species_public:
            return "Public"
        return "Private"


class SaveSpeciesPublishingStatusSerializer(serializers.ModelSerializer):

    species_id = serializers.IntegerField(
        required=False, allow_null=True, write_only=True
    )
    public_status = serializers.SerializerMethodField()

    class Meta:
        model = SpeciesPublishingStatus
        fields = (
            "public_status",
            "species_id",
            "species_public",
            "distribution_public",
            "conservation_status_public",
            "conservation_attributes_public",
            "threats_public",
        )

    def get_public_status(self, obj):
        if obj.species_public:
            return "Public"
        return "Private"


class BaseSpeciesSerializer(serializers.ModelSerializer):
    readonly = serializers.SerializerMethodField(read_only=True)
    group_type = serializers.SerializerMethodField(read_only=True)
    conservation_status = serializers.SerializerMethodField()
    taxonomy_details = serializers.SerializerMethodField()
    conservation_attributes = serializers.SerializerMethodField()
    distribution = serializers.SerializerMethodField()
    publishing_status = serializers.SerializerMethodField()
    image_doc = serializers.SerializerMethodField()
    regions = serializers.SerializerMethodField()

    class Meta:
        model = Species
        fields = (
            "id",
            "species_number",
            "group_type",
            "group_type_id",
            "taxonomy_id",
            "conservation_status",
            "taxonomy_details",
            "conservation_attributes",
            "distribution",
            "regions",
            "districts",
            "last_data_curration_date",
            "image_doc",
            "processing_status",
            "applicant",
            "submitter",
            "lodgement_date",
            "readonly",
            "can_user_edit",
            "can_user_view",
            "applicant_details",
            "comment",
            "publishing_status",
        )

    def get_readonly(self, obj):
        return False

    def get_group_type(self, obj):
        return obj.group_type.name

    def get_regions(self, obj):
        return [r.id for r in obj.regions.all()]
    
    def get_districts(self,obj):
        return [d.id for d in obj.districts.all()]

    # TODO not used on the form yet as gives error for new species as taxonomy = null
    def get_taxonomy_details(self, obj):
        request = self.context["request"]
        try:
            if obj.taxonomy:
                qs = obj.taxonomy
                return TaxonomySerializer(qs, context={"request": request}).data
        except Taxonomy.DoesNotExist:
            return TaxonomySerializer().data

    def get_conservation_status(self, obj):
        request = self.context["request"]
        if is_internal(request) or (
            obj.species_publishing_status.species_public
            and obj.species_publishing_status.conservation_status_public
        ):
            try:
                qs = ConservationStatus.objects.get(
                    species=obj,
                    processing_status="approved",
                )
                return BasicConservationStatusSerializer(qs, context=self.context).data
            except ConservationStatus.DoesNotExist:
                return None
        else:
            return None

    def get_conservation_attributes(self, obj):
        request = self.context["request"]
        if is_internal(request) or (
            obj.species_publishing_status.species_public
            and obj.species_publishing_status.conservation_attributes_public
        ):
            try:
                qs = SpeciesConservationAttributes.objects.get(species=obj)
                return SpeciesConservationAttributesSerializer(qs).data
            except SpeciesConservationAttributes.DoesNotExist:
                return SpeciesConservationAttributesSerializer().data
        else:
            return None

    def get_distribution(self, obj):
        request = self.context["request"]
        if is_internal(request) or (
            obj.species_publishing_status.species_public
            and obj.species_publishing_status.distribution_public
        ):
            try:
                # to create the distribution instance for fetching the calculated values from serializer
                distribution_instance, created = (
                    SpeciesDistribution.objects.get_or_create(species=obj)
                )
                return SpeciesDistributionSerializer(distribution_instance).data
            except SpeciesDistribution.DoesNotExist:
                return SpeciesDistributionSerializer().data
        else:
            return None

    def get_publishing_status(self, obj):
        try:
            # to create the publishing status instance for fetching the calculated values from serializer
            ps_instance, created = SpeciesPublishingStatus.objects.get_or_create(
                species=obj
            )
            return SpeciesPublishingStatusSerializer(ps_instance).data
        except SpeciesPublishingStatus.DoesNotExist:
            return SpeciesPublishingStatusSerializer().data

    def get_image_doc(self, obj):
        if obj.image_doc and obj.image_doc._file:
            return obj.image_doc._file.url
        return None

    def get_processing_status(self, obj):
        return obj.get_processing_status_display()
<<<<<<< HEAD
=======

    # def __init__(self, *args, **kwargs):
    #     super().__init__(*args, **kwargs)
    #     self.fields["species_regions"] = serializers.MultipleChoiceField(
    #         choices=[
    #             (region_instance.id, region_instance.name)
    #             for region_instance in Region.objects.all()
    #         ],
    #         allow_blank=False,
    #     )
    # self.fields["districts"] = serializers.MultipleChoiceField(
    #     choices=[
    #         (district_instance.id, district_instance.name)
    #         for district_instance in District.objects.all()
    #     ],
    #     allow_blank=False,
    # )
>>>>>>> c48784d5


class SpeciesSerializer(BaseSpeciesSerializer):
    scientific_name = serializers.SerializerMethodField()
    processing_status = serializers.SerializerMethodField(read_only=True)

    class Meta:
        model = Species
        fields = (
            "id",
            "species_number",
            "scientific_name",
            "group_type",
            "group_type_id",
            "taxonomy_id",
            "conservation_status",
            "taxonomy_details",
            "conservation_attributes",
            "distribution",
            "regions",
            "districts",
            "image_doc",
            "processing_status",
            # "readonly",
            # "can_user_edit",
            # "can_user_view",
            "comment",
            "publishing_status",
        )

    def get_readonly(self, obj):
        return obj.can_user_view

    def get_submitter(self, obj):
        if obj.submitter:
            email_user = retrieve_email_user(obj.submitter)
            return EmailUserSerializer(email_user).data
        else:
            return None

    def get_scientific_name(self, obj):
        if obj.taxonomy:
            return obj.taxonomy.scientific_name
        return ""


class InternalSpeciesSerializer(BaseSpeciesSerializer):
    submitter = serializers.SerializerMethodField(read_only=True)
    processing_status = serializers.SerializerMethodField(read_only=True)
    current_assessor = serializers.SerializerMethodField()
    user_edit_mode = serializers.SerializerMethodField()
    can_user_edit = serializers.SerializerMethodField()

    class Meta:
        model = Species
        fields = (
            "id",
            "species_number",
            "group_type",
            "group_type_id",
            "taxonomy_id",
            "conservation_status",
            "taxonomy_details",
            "conservation_attributes",
            "distribution",
            "publishing_status",
            "regions",
            "districts",
            "last_data_curration_date",
            "image_doc",
            "processing_status",
            "readonly",
            "can_user_edit",
            "can_user_view",
            "submitter",
            "lodgement_date",
            "current_assessor",
            "user_edit_mode",
            "comment",
            "conservation_plan_exists",
            "conservation_plan_reference",
            "comment",
        )

    def get_submitter(self, obj):
        if obj.submitter:
            email_user = retrieve_email_user(obj.submitter)
            return EmailUserSerializer(email_user).data
        else:
            return None

    def get_readonly(self, obj):
        request = self.context["request"]
        if request.user.is_superuser:
            return False
        return not (obj.can_user_edit and is_species_communities_approver(request))

    def get_can_user_edit(self, obj):
        request = self.context["request"]
        if is_species_communities_approver(request):
            return obj.can_user_edit
        return False

    def get_current_assessor(self, obj):
        return {
            "id": self.context["request"].user.id,
            "name": self.context["request"].user.get_full_name(),
            "email": self.context["request"].user.email,
        }

    def get_user_edit_mode(self, obj):
        # TODO check if the proposal has been accepted or declined
        request = self.context["request"]
        return obj.has_user_edit_mode(request)


class CommunityDistributionSerializer(serializers.ModelSerializer):
    cal_number_of_occurrences = (
        serializers.SerializerMethodField()
    )  # calculated from occurence reports
    cal_extent_of_occurrences = (
        serializers.SerializerMethodField()
    )  # calculated from occurence reports
    cal_area_of_occupancy = (
        serializers.SerializerMethodField()
    )  # calculated from occurence reports
    cal_area_of_occupancy_actual = (
        serializers.SerializerMethodField()
    )  # calculated from occurence reports

    class Meta:
        model = CommunityDistribution
        fields = (
            "department_file_numbers",
            "number_of_occurrences",
            "cal_number_of_occurrences",
            "noo_auto",
            "extent_of_occurrences",
            "cal_extent_of_occurrences",
            "eoo_auto",
            "area_of_occupancy",
            "cal_area_of_occupancy",
            "aoo_auto",
            "area_of_occupancy_actual",
            "cal_area_of_occupancy_actual",
            "aoo_actual_auto",
            "number_of_iucn_locations",
            "community_original_area",
            "community_original_area_accuracy",
            "community_original_area_reference",
            "distribution",
        )

    def get_cal_number_of_occurrences(self, obj):
        return None  # TODO get calculated value from occurrence report

    def get_cal_extent_of_occurrences(self, obj):
        return None  # TODO get calculated value from occurrence report

    def get_cal_area_of_occupancy(self, obj):
        return None  # TODO get calculated value from occurrence report

    def get_cal_area_of_occupancy_actual(self, obj):
        return None  # TODO get calculated value from occurrence report


class SaveCommunityDistributionSerializer(serializers.ModelSerializer):
    community_id = serializers.IntegerField(
        required=False, allow_null=True, write_only=True
    )
    area_of_occupancy = serializers.IntegerField(
        required=False,
        allow_null=True,
    )

    class Meta:
        model = CommunityDistribution
        fields = (
            "community_id",
            "department_file_numbers",
            "number_of_occurrences",
            "noo_auto",
            "extent_of_occurrences",
            "eoo_auto",
            "area_of_occupancy",
            "aoo_auto",
            "area_of_occupancy_actual",
            "aoo_actual_auto",
            "number_of_iucn_locations",
            "community_original_area",
            "community_original_area_accuracy",
            "community_original_area_reference",
            "distribution",
        )


class CommunityConservationAttributesSerializer(serializers.ModelSerializer):
    class Meta:
        model = CommunityConservationAttributes
        fields = (
            "id",
            "community_id",
            # 'habitat_growth_form',
            "pollinator_information",
            "minimum_fire_interval_from",
            "minimum_fire_interval_to",
            "minimum_fire_interval_choice",
            "response_to_fire",
            "post_fire_habitat_interaction_id",
            "hydrology",
            "ecological_and_biological_information",
            "research_requirements",
            "response_to_dieback",
            "other_relevant_diseases",
        )


class SaveCommunityConservationAttributesSerializer(serializers.ModelSerializer):
    community_id = serializers.IntegerField(
        required=False, allow_null=True, write_only=True
    )
    post_fire_habitat_interaction_id = serializers.IntegerField(
        required=False, allow_null=True, write_only=True
    )

    class Meta:
        model = CommunityConservationAttributes
        fields = (
            "id",
            "community_id",
            # 'habitat_growth_form',
            "pollinator_information",
            "minimum_fire_interval_from",
            "minimum_fire_interval_to",
            "minimum_fire_interval_choice",
            "response_to_fire",
            "post_fire_habitat_interaction_id",
            "hydrology",
            "ecological_and_biological_information",
            "research_requirements",
            "response_to_dieback",
            "other_relevant_diseases",
        )


class CommunityTaxonomySerializer(serializers.ModelSerializer):
    text = serializers.SerializerMethodField()

    class Meta:
        model = CommunityTaxonomy
        fields = (
            "id",
            "text",
            "community_id",
            "community_migrated_id",
            "community_name",
            "community_description",
            "previous_name",
            "name_authority",
            "name_comments",
        )

    def get_text(self, obj):
        return obj.community_name


class SaveCommunityTaxonomySerializer(serializers.ModelSerializer):
    community_id = serializers.IntegerField(
        required=False, allow_null=True, write_only=True
    )

    class Meta:
        model = CommunityTaxonomy
        fields = (
            "id",
            "community_id",
            "community_migrated_id",
            "community_name",
            "community_description",
            "previous_name",
            "name_authority",
            "name_comments",
        )


class CommunityPublishingStatusSerializer(serializers.ModelSerializer):
    public_status = serializers.SerializerMethodField()

    class Meta:
        model = CommunityPublishingStatus
        fields = (
            "public_status",
            "community_id",
            "community_public",
            "distribution_public",
            "conservation_status_public",
            "conservation_attributes_public",
            "threats_public",
        )

    def get_public_status(self, obj):
        if obj.community_public:
            return "Public"
        return "Private"


class SaveCommunityPublishingStatusSerializer(serializers.ModelSerializer):

    community_id = serializers.IntegerField(
        required=False, allow_null=True, write_only=True
    )
    public_status = serializers.SerializerMethodField()

    class Meta:
        model = CommunityPublishingStatus
        fields = (
            "public_status",
            "community_id",
            "community_public",
            "distribution_public",
            "conservation_status_public",
            "conservation_attributes_public",
            "threats_public",
        )

    def get_public_status(self, obj):
        if obj.community_public:
            return "Public"
        return "Private"


class BaseCommunitySerializer(serializers.ModelSerializer):
    species = serializers.SerializerMethodField()
    group_type = serializers.SerializerMethodField(read_only=True)
    taxonomy_details = serializers.SerializerMethodField()
    conservation_status = serializers.SerializerMethodField()
    distribution = serializers.SerializerMethodField()
    publishing_status = serializers.SerializerMethodField()
    conservation_attributes = serializers.SerializerMethodField()
    readonly = serializers.SerializerMethodField(read_only=True)
    image_doc = serializers.SerializerMethodField()

    class Meta:
        model = Community
        fields = (
            "id",
            "community_number",
            "species",
            "group_type",
            "taxonomy_details",
            "region_id",
            "district_id",
            "conservation_status",
            "distribution",
            "publishing_status",
            "conservation_attributes",
            "last_data_curration_date",
            "image_doc",
            "processing_status",
            "lodgement_date",
            "submitter",
            "readonly",
            "can_user_edit",
            "can_user_view",
            "applicant_details",
            "comment",
        )

    def get_species(self, obj):
        return [s.id for s in obj.species.all()]

    def get_readonly(self, obj):
        return False

    def get_group_type(self, obj):
        return obj.group_type.name

    # TODO not used on the form yet as gives error for new species as taxonomy = null
    def get_taxonomy_details(self, obj):
        try:
            taxonomy_instance, created = CommunityTaxonomy.objects.get_or_create(
                community=obj
            )
            return CommunityTaxonomySerializer(taxonomy_instance).data
        except CommunityTaxonomy.MultipleObjectsReturned:
            qs = None
        return CommunityTaxonomySerializer(qs).data

    def get_conservation_status(self, obj):
        request = self.context["request"]
        if is_internal(request) or (
            obj.community_publishing_status.community_public
            and obj.community_publishing_status.conservation_status_public
        ):
            try:
                qs = ConservationStatus.objects.get(
                    community=obj,
                    processing_status="approved",
                )
                return BasicConservationStatusSerializer(qs, context=self.context).data
            except ConservationStatus.DoesNotExist:
                return None
        else:
            return None

    def get_distribution(self, obj):
        request = self.context["request"]
        if is_internal(request) or (
            obj.community_publishing_status.community_public
            and obj.community_publishing_status.distribution_public
        ):
            try:
                # to create the distribution instance for fetching the calculated values from serializer
                distribution_instance, created = (
                    CommunityDistribution.objects.get_or_create(community=obj)
                )
                return CommunityDistributionSerializer(distribution_instance).data
            except CommunityDistribution.MultipleObjectsReturned:
                qs = None
            return CommunityDistributionSerializer(qs).data
        else:
            return None

    def get_publishing_status(self, obj):
        try:
            # to create the publishing status instance for fetching the calculated values from serializer
            ps_instance, created = CommunityPublishingStatus.objects.get_or_create(
                community=obj
            )
            return CommunityPublishingStatusSerializer(ps_instance).data
        except CommunityPublishingStatus.DoesNotExist:
            return CommunityPublishingStatusSerializer().data

    def get_conservation_attributes(self, obj):
        request = self.context["request"]
        if is_internal(request) or (
            obj.community_publishing_status.community_public
            and obj.community_publishing_status.conservation_attributes_public
        ):
            try:
                qs = CommunityConservationAttributes.objects.get(community=obj)
                return CommunityConservationAttributesSerializer(qs).data
            except CommunityConservationAttributes.DoesNotExist:
                return CommunityConservationAttributesSerializer().data
        else:
            return None

    def get_can_user_edit(self, obj):
        return True

    def get_submitter(self, obj):
        if obj.submitter:
            email_user = retrieve_email_user(obj.submitter)
            return EmailUserSerializer(email_user).data

        else:
            return None

    def get_image_doc(self, obj):
        if obj.image_doc and obj.image_doc._file:
            return obj.image_doc._file.url
        return None

    def get_processing_status(self, obj):
        return obj.get_processing_status_display()


class CommunitySerializer(BaseCommunitySerializer):
    submitter = serializers.SerializerMethodField(read_only=True)
    processing_status = serializers.SerializerMethodField(read_only=True)

    def get_readonly(self, obj):
        return obj.can_user_view

    # Priya updated as gives error for submitter when resubmit after amendment request
    def get_submitter(self, obj):
        # if obj.submitter:
        #     email_user = retrieve_email_user(obj.submitter)
        #     return email_user.get_full_name()
        # else:
        #     return None
        if obj.submitter:
            email_user = retrieve_email_user(obj.submitter)
            return EmailUserSerializer(email_user).data
        else:
            return None


class InternalCommunitySerializer(BaseCommunitySerializer):
    submitter = serializers.SerializerMethodField(read_only=True)
    processing_status = serializers.SerializerMethodField(read_only=True)
    current_assessor = serializers.SerializerMethodField()
    user_edit_mode = serializers.SerializerMethodField()
    can_user_edit = serializers.SerializerMethodField()

    class Meta:
        model = Community
        fields = (
            "id",
            "community_number",
            "group_type",
            "taxonomy_details",
            "region_id",
            "district_id",
            "conservation_status",
            "distribution",
            "publishing_status",
            "conservation_attributes",
            "last_data_curration_date",
            "image_doc",
            "processing_status",
            "lodgement_date",
            "submitter",
            "readonly",
            "can_user_edit",
            "can_user_view",
            "current_assessor",
            "user_edit_mode",
            "comment",
            "conservation_plan_exists",
            "conservation_plan_reference",
            "publishing_status",
            "conservation_status",
        )

    def get_submitter(self, obj):
        if obj.submitter:
            email_user = retrieve_email_user(obj.submitter)
            return EmailUserSerializer(email_user).data
        else:
            return None

    def get_readonly(self, obj):
        request = self.context["request"]
        if request.user.is_superuser:
            return False

        return not (obj.can_user_edit and is_species_communities_approver(request))

    def get_can_user_edit(self, obj):
        request = self.context["request"]
        if is_species_communities_approver(request):
            return obj.can_user_edit
        return False

    def get_current_assessor(self, obj):
        return {
            "id": self.context["request"].user.id,
            "name": self.context["request"].user.get_full_name(),
            "email": self.context["request"].user.email,
        }

    def get_user_edit_mode(self, obj):
        # TODO check if the proposal has been accepted or declined
        request = self.context["request"]
        return obj.has_user_edit_mode(request)


class SaveSpeciesSerializer(BaseSpeciesSerializer):
    taxonomy_id = serializers.IntegerField(
        required=False, allow_null=True, write_only=True
    )

    class Meta:
        model = Species
        fields = (
            "id",
            "group_type",
            "taxonomy_id",
            "last_data_curration_date",
            "submitter",
            "readonly",
            "can_user_edit",
            "can_user_view",
            "comment",
            "conservation_plan_exists",
            "conservation_plan_reference",
        )
        read_only_fields = ("id", "group_type")
<<<<<<< HEAD
=======

    # def __init__(self, *args, **kwargs):
    #     super().__init__(*args, **kwargs)
    #     self.fields["species_regions"] = serializers.MultipleChoiceField(
    #         choices=[
    #             (region_instance.id, region_instance.name)
    #             for region_instance in Region.objects.all()
    #         ],
    #         allow_blank=False,
    #     )
>>>>>>> c48784d5


class CreateSpeciesSerializer(BaseSpeciesSerializer):
    group_type_id = serializers.IntegerField(required=True, write_only=True)

    class Meta:
        model = Species
        fields = (
            "id",
            "group_type_id",
        )
        read_only_fields = ("id",)

    # override save so we can include our kwargs
    def save(self, *args, **kwargs):
        instance = Species()
        validated_data = self.run_validation(self.initial_data)
        for field_name in self.Meta.fields:
            if field_name not in self.Meta.read_only_fields:
                setattr(instance, field_name, validated_data[field_name])
        instance.save(*args, **kwargs)
        data = {}  # here we also return the instance data
        for field_name in self.Meta.fields:
            data[field_name] = getattr(instance, field_name)
        return instance, data


class SaveCommunitySerializer(BaseCommunitySerializer):
    region_id = serializers.IntegerField(
        required=False, allow_null=True, write_only=True
    )
    district_id = serializers.IntegerField(
        required=False, allow_null=True, write_only=True
    )

    class Meta:
        model = Community
        fields = (
            "id",
            "group_type",
            "region_id",
            "district_id",
            "last_data_curration_date",
            "submitter",
            "readonly",
            "can_user_edit",
            "can_user_view",
            "comment",
            "conservation_plan_exists",
            "conservation_plan_reference",
        )
        read_only_fields = ("id", "group_type")


class CreateCommunitySerializer(BaseCommunitySerializer):
    group_type_id = serializers.IntegerField(required=True, write_only=True)

    class Meta:
        model = Community
        fields = (
            "id",
            "group_type_id",
        )
        read_only_fields = ("id",)

    # override save so we can include our kwargs
    def save(self, *args, **kwargs):
        instance = Community()
        validated_data = self.run_validation(self.initial_data)
        for field_name in self.Meta.fields:
            if field_name not in self.Meta.read_only_fields:
                setattr(instance, field_name, validated_data[field_name])
        instance.save(*args, **kwargs)
        data = {}
        for field_name in self.Meta.fields:
            data[field_name] = getattr(instance, field_name)
        return instance, data


class DocumentSerializer(serializers.ModelSerializer):
    class Meta:
        model = SpeciesDocument
        fields = ("id", "name", "_file")


class SpeciesDocumentSerializer(serializers.ModelSerializer):
    document_category_name = serializers.SerializerMethodField()
    document_sub_category_name = serializers.SerializerMethodField()

    class Meta:
        model = SpeciesDocument
        fields = (
            "id",
            "document_number",
            "species",
            "name",
            "_file",
            "description",
            "input_name",
            "uploaded_date",
            "document_category",
            "document_category_name",
            "document_sub_category",
            "document_sub_category_name",
            "visible",
        )
        read_only_fields = ("id", "document_number")

    def get_document_category_name(self, obj):
        if obj.document_category:
            return obj.document_category.document_category_name

    def get_document_sub_category_name(self, obj):
        if obj.document_sub_category:
            return obj.document_sub_category.document_sub_category_name


class SaveSpeciesDocumentSerializer(serializers.ModelSerializer):
    class Meta:
        model = SpeciesDocument
        fields = (
            "id",
            "species",
            "name",
            "description",
            "input_name",
            "uploaded_date",
            "document_category",
            "document_sub_category",
        )
        read_only_fields = ("id",)

    # override save so we can include our kwargs
    def save(self, *args, **kwargs):
        # if the instance already exists, carry on as normal
        if self.instance:
            return super().save(*args, **kwargs)
        else:
            instance = SpeciesDocument()
            validated_data = self.run_validation(self.initial_data)
            for field_name in self.Meta.fields:
                if (
                    field_name in validated_data
                    and field_name not in self.Meta.read_only_fields
                ):
                    setattr(instance, field_name, validated_data[field_name])
            instance.save(*args, **kwargs)
            return instance


class CommunityDocumentSerializer(serializers.ModelSerializer):
    document_category_name = serializers.SerializerMethodField()
    document_sub_category_name = serializers.SerializerMethodField()

    class Meta:
        model = CommunityDocument
        fields = (
            "id",
            "document_number",
            "community",
            "name",
            "_file",
            "description",
            "input_name",
            "uploaded_date",
            "document_category",
            "document_category_name",
            "document_sub_category",
            "document_sub_category_name",
            "visible",
        )
        read_only_fields = ("id", "document_number")

    def get_document_category_name(self, obj):
        if obj.document_category:
            return obj.document_category.document_category_name

    def get_document_sub_category_name(self, obj):
        if obj.document_sub_category:
            return obj.document_sub_category.document_sub_category_name


class SaveCommunityDocumentSerializer(serializers.ModelSerializer):
    class Meta:
        model = CommunityDocument
        fields = (
            "id",
            "community",
            "name",
            "description",
            "input_name",
            "uploaded_date",
            "document_category",
            "document_sub_category",
        )
        read_only_fields = ("id",)

    # override save so we can include our kwargs
    def save(self, *args, **kwargs):
        # if the instance already exists, carry on as normal
        if self.instance:
            return super().save(*args, **kwargs)
        else:
            instance = CommunityDocument()
            validated_data = self.run_validation(self.initial_data)
            for field_name in self.Meta.fields:
                if (
                    field_name in validated_data
                    and field_name not in self.Meta.read_only_fields
                ):
                    setattr(instance, field_name, validated_data[field_name])
            instance.save(*args, **kwargs)
            return instance


class SpeciesLogEntrySerializer(CommunicationLogEntrySerializer):
    documents = serializers.SerializerMethodField()

    class Meta:
        model = SpeciesLogEntry
        fields = "__all__"
        read_only_fields = ("customer",)

    def get_documents(self, obj):
        return [[d.name, d._file.url] for d in obj.documents.all()]


class SpeciesUserActionSerializer(serializers.ModelSerializer):
    who = serializers.SerializerMethodField()

    class Meta:
        model = SpeciesUserAction
        fields = "__all__"

    def get_who(self, species_user_action):
        email_user = retrieve_email_user(species_user_action.who)
        fullname = email_user.get_full_name()
        return fullname


class ConservationThreatSerializer(serializers.ModelSerializer):
    threat_category = serializers.SerializerMethodField()
    threat_agent = serializers.SerializerMethodField()
    current_impact_name = serializers.SerializerMethodField()
    potential_impact_name = serializers.SerializerMethodField()
    potential_threat_onset_name = serializers.SerializerMethodField()

    class Meta:
        model = ConservationThreat
        fields = (
            "id",
            "threat_number",
            "threat_category_id",
            "threat_category",
            "threat_agent",
            "threat_agent_id",
            "current_impact",
            "current_impact_name",
            "potential_impact",
            "potential_impact_name",
            "potential_threat_onset",
            "potential_threat_onset_name",
            "comment",
            "date_observed",
            "source",
            "species",
            "community",
            "visible",
        )
        read_only_fields = (
            "id",
            "threat_number",
        )

    def get_threat_category(self, obj):
        if obj.threat_category:
            return obj.threat_category.name

    def get_threat_agent(self, obj):
        if obj.threat_agent:
            return obj.threat_agent.name

    def get_current_impact_name(self, obj):
        if obj.current_impact:
            return obj.current_impact.name

    def get_potential_impact_name(self, obj):
        if obj.potential_impact:
            return obj.potential_impact.name

    def get_potential_threat_onset_name(self, obj):
        if obj.potential_threat_onset:
            return obj.potential_threat_onset.name


class SaveConservationThreatSerializer(serializers.ModelSerializer):
    threat_category_id = serializers.IntegerField(
        required=False, allow_null=True, write_only=True
    )
    threat_agent_id = serializers.IntegerField(
        required=False, allow_null=True, write_only=True
    )

    class Meta:
        model = ConservationThreat
        fields = (
            "id",
            "species",
            "community",
            "threat_category_id",
            "threat_agent_id",
            "comment",
            "current_impact",
            "potential_impact",
            "potential_threat_onset",
            "date_observed",
        )
        read_only_fields = ("id",)

    # override save so we can include our kwargs
    def save(self, *args, **kwargs):
        # if the instance already exists, carry on as normal
        if self.instance:
            return super().save(*args, **kwargs)
        else:
            instance = ConservationThreat()
            validated_data = self.run_validation(self.initial_data)
            for field_name in self.Meta.fields:
                if (
                    field_name in validated_data
                    and field_name not in self.Meta.read_only_fields
                ):
                    setattr(instance, field_name, validated_data[field_name])
            instance.save(*args, **kwargs)
            return instance


class CommunityLogEntrySerializer(CommunicationLogEntrySerializer):
    documents = serializers.SerializerMethodField()

    class Meta:
        model = CommunityLogEntry
        fields = "__all__"
        read_only_fields = ("customer",)

    def get_documents(self, obj):
        return [[d.name, d._file.url] for d in obj.documents.all()]


class CommunityUserActionSerializer(serializers.ModelSerializer):
    who = serializers.SerializerMethodField()

    class Meta:
        model = CommunityUserAction
        fields = "__all__"

    def get_who(self, community_user_action):
        email_user = retrieve_email_user(community_user_action.who)
        fullname = email_user.get_full_name()
        return fullname


class DistrictSerializer(serializers.ModelSerializer):
    class Meta:
        model = District
        fields = ("id", "name", "code")


class RegionSerializer(serializers.ModelSerializer):
    districts = DistrictSerializer(many=True)

    class Meta:
        model = Region
        fields = ("id", "name", "forest_region", "districts")<|MERGE_RESOLUTION|>--- conflicted
+++ resolved
@@ -830,26 +830,6 @@
 
     def get_processing_status(self, obj):
         return obj.get_processing_status_display()
-<<<<<<< HEAD
-=======
-
-    # def __init__(self, *args, **kwargs):
-    #     super().__init__(*args, **kwargs)
-    #     self.fields["species_regions"] = serializers.MultipleChoiceField(
-    #         choices=[
-    #             (region_instance.id, region_instance.name)
-    #             for region_instance in Region.objects.all()
-    #         ],
-    #         allow_blank=False,
-    #     )
-    # self.fields["districts"] = serializers.MultipleChoiceField(
-    #     choices=[
-    #         (district_instance.id, district_instance.name)
-    #         for district_instance in District.objects.all()
-    #     ],
-    #     allow_blank=False,
-    # )
->>>>>>> c48784d5
 
 
 class SpeciesSerializer(BaseSpeciesSerializer):
@@ -1429,19 +1409,6 @@
             "conservation_plan_reference",
         )
         read_only_fields = ("id", "group_type")
-<<<<<<< HEAD
-=======
-
-    # def __init__(self, *args, **kwargs):
-    #     super().__init__(*args, **kwargs)
-    #     self.fields["species_regions"] = serializers.MultipleChoiceField(
-    #         choices=[
-    #             (region_instance.id, region_instance.name)
-    #             for region_instance in Region.objects.all()
-    #         ],
-    #         allow_blank=False,
-    #     )
->>>>>>> c48784d5
 
 
 class CreateSpeciesSerializer(BaseSpeciesSerializer):
