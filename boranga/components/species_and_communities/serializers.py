import logging

from django.conf import settings
from ledger_api_client.ledger_models import EmailUserRO as EmailUser, Address
from boranga.components.species_and_communities.models import(
	GroupType,
	Species,
	Community,
	ConservationList,
	ConservationStatus,
	ConservationCategory,
	ConservationCriteria,
	Taxonomy,
	)

from boranga.components.users.serializers import UserSerializer
from boranga.components.users.serializers import UserAddressSerializer, DocumentSerializer
from rest_framework import serializers
from django.db.models import Q

logger = logging.getLogger('boranga')

class ListSpeciesSerializer(serializers.ModelSerializer):
	group_type = serializers.SerializerMethodField()
	family = serializers.SerializerMethodField()
	genus = serializers.SerializerMethodField()
	phylogenetic_group = serializers.SerializerMethodField()
	conservation_status = serializers.SerializerMethodField()
	conservation_list = serializers.SerializerMethodField()
	conservation_category = serializers.SerializerMethodField()
	region = serializers.SerializerMethodField()
	district = serializers.SerializerMethodField()
	class Meta:
		model = Species
		fields = (
			    'id',
			    'group_type',
			    'scientific_name',
			    'common_name',
			    'taxonomy',
			    'family',
			    'genus',
			    'phylogenetic_group',
			    'region',
			    'district',
			    'conservation_status',
			    'conservation_list',
			    'conservation_category',
			    'processing_status',
			)
		datatables_always_serialize = (
                'id',
                'group_type',
			    'scientific_name',
			    'common_name',
			    'taxonomy',
			    'family',
			    'genus',
			    'phylogenetic_group',
			    'region',
			    'district',
			    'conservation_status',
			    'conservation_list',
			    'conservation_category',
			    'processing_status',
			)	

	def get_group_type(self,obj):
		return obj.group_type.name

	def get_family(self,obj):
		if obj.taxonomy:
			return obj.taxonomy.family
		return None

	def get_genus(self,obj):
		if obj.taxonomy:
			return obj.taxonomy.genus
		return None

	def get_phylogenetic_group(self,obj):
		if obj.taxonomy:
			return obj.taxonomy.phylogenetic_group
		return None

	def get_conservation_status(self,obj):
		if obj.conservation_status:
			return obj.conservation_status.conservation_list.code
		return None

	def get_conservation_list(self,obj):
		if obj.conservation_status:
			return obj.conservation_status.conservation_list.code
		return None

	def get_conservation_category(self,obj):
		if obj.conservation_status:
			return obj.conservation_status.conservation_category.code
		return None

	def get_region(self,obj):
		if obj.region:
			return obj.region.name
		return None

	def get_district(self,obj):
		if obj.district:
			return obj.district.name
		return None

class ListCommunitiesSerializer(serializers.ModelSerializer):
	conservation_status = serializers.SerializerMethodField()
	conservation_list = serializers.SerializerMethodField()
	conservation_category = serializers.SerializerMethodField()
	region = serializers.SerializerMethodField()
	district = serializers.SerializerMethodField()
	class Meta:
		model = Community
		fields = (
			    'id',
			    'community_id',
			    'community_name',
			    'community_status',
			    'conservation_status',
			    'conservation_list',
			    'conservation_category',
			    'region',
			    'district',
			)
		datatables_always_serialize = (
                'id',
			    'community_id',
			    'community_name',
			    'community_status',
			    'conservation_status',
			    'conservation_list',
			    'conservation_category',
			    'region',
			    'district',
			)

	def get_conservation_status(self,obj):
		if obj.conservation_status:
			return obj.conservation_status.conservation_list.code
		return None

	def get_conservation_list(self,obj):
		if obj.conservation_status:
			return obj.conservation_status.conservation_list.code
		return None

	def get_conservation_category(self,obj):
		if obj.conservation_status:
			return obj.conservation_status.conservation_category.code
		return None

	def get_region(self,obj):
		if obj.region:
			return obj.region.name
		return None

	def get_district(self,obj):
		if obj.district:
			return obj.district.name
		return None


class BaseSpeciesSerializer(serializers.ModelSerializer):
    readonly = serializers.SerializerMethodField(read_only=True)
    #documents_url = serializers.SerializerMethodField()
    group_type = serializers.SerializerMethodField()
    group_type = serializers.SerializerMethodField()
    family = serializers.SerializerMethodField()
    genus = serializers.SerializerMethodField()
    phylogenetic_group = serializers.SerializerMethodField()
    conservation_status = serializers.SerializerMethodField()
    conservation_list = serializers.SerializerMethodField()
    conservation_category = serializers.SerializerMethodField()
    region = serializers.SerializerMethodField()
    district = serializers.SerializerMethodField()
    can_user_edit = serializers.SerializerMethodField() #TODO need to add this property to Species model depending on customer status
	
    class Meta:
        model = Species
        fields = (
                'id',
			    'group_type',
			    'scientific_name',
			    'common_name',
			    'taxonomy',
			    'family',
			    'genus',
			    'phylogenetic_group',
			    'region',
			    'district',
			    'conservation_status',
			    'conservation_list',
			    'conservation_category',
			    'processing_status',
			    'readonly',
			    'can_user_edit',

                # tab field models
                )
    
    def get_readonly(self,obj):
        return False

    def get_group_type(self,obj):
        return obj.group_type.name

    def get_family(self,obj):
        if obj.taxonomy:
            return obj.taxonomy.family
        return None

    def get_genus(self,obj):
    	if obj.taxonomy:
    		return obj.taxonomy.genus
    	return None

    def get_phylogenetic_group(self,obj):
    	if obj.taxonomy:
    		return obj.taxonomy.phylogenetic_group
    	return None

    def get_conservation_status(self,obj):
    	if obj.conservation_status:
    		return obj.conservation_status.conservation_list.code
    	return None

    def get_conservation_list(self,obj):
    	if obj.conservation_status:
    		return obj.conservation_status.conservation_list.code
    	return None

    def get_conservation_category(self,obj):
    	if obj.conservation_status:
    		return obj.conservation_status.conservation_category.code
    	return None

    def get_region(self,obj):
    	if obj.region:
    		return obj.region.name
    	return None

    def get_district(self,obj):
    	if obj.district:
    		return obj.district.name
    	return None

    def get_can_user_edit(self,obj):
    	return True


class InternalSpeciesSerializer(BaseSpeciesSerializer):
    region = serializers.CharField(source='region.name', read_only=True)
    district = serializers.CharField(source='district.name', read_only=True)
<<<<<<< HEAD
    can_user_edit = serializers.SerializerMethodField() #TODO need to add this property to Species model depending on customer status
=======
    can_user_edit = serializers.SerializerMethodField() #TODO need to add this property to Species model depending on customer status
>>>>>>> c33f4c1c
<|MERGE_RESOLUTION|>--- conflicted
+++ resolved
@@ -256,8 +256,4 @@
 class InternalSpeciesSerializer(BaseSpeciesSerializer):
     region = serializers.CharField(source='region.name', read_only=True)
     district = serializers.CharField(source='district.name', read_only=True)
-<<<<<<< HEAD
-    can_user_edit = serializers.SerializerMethodField() #TODO need to add this property to Species model depending on customer status
-=======
-    can_user_edit = serializers.SerializerMethodField() #TODO need to add this property to Species model depending on customer status
->>>>>>> c33f4c1c
+    can_user_edit = serializers.SerializerMethodField() #TODO need to add this property to Species model depending on customer status