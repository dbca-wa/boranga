import json
import logging
import os
import subprocess

import reversion
from django.conf import settings
from django.core.cache import cache
from django.core.files.storage import FileSystemStorage
from django.db import models, transaction
from django.db.models import Q
from ledger_api_client.ledger_models import EmailUserRO as EmailUser
from ledger_api_client.managed_models import SystemGroup
from multiselectfield import MultiSelectField
from reversion.models import Version

from boranga.components.main.models import (
    CommunicationsLogEntry,
    Document,
    RevisionedMixin,
    UserAction,
)
from boranga.components.main.related_item import RelatedItem
from boranga.helpers import is_species_communities_approver, member_ids
from boranga.ledger_api_utils import retrieve_email_user
from boranga.settings import GROUP_NAME_SPECIES_COMMUNITIES_APPROVER

logger = logging.getLogger(__name__)

private_storage = FileSystemStorage(
    location=settings.BASE_DIR + "/private-media/", base_url="/private-media/"
)


def update_species_doc_filename(instance, filename):
    return f"{settings.MEDIA_APP_DIR}/species/{instance.species.id}/species_documents/{filename}"


def update_community_doc_filename(instance, filename):
    return f"{settings.MEDIA_APP_DIR}/community/{instance.community.id}/community_documents/{filename}"


def update_species_comms_log_filename(instance, filename):
    return f"{settings.MEDIA_APP_DIR}/species/{instance.log_entry.species.id}/communications/{filename}"


def update_community_comms_log_filename(instance, filename):
    return f"{settings.MEDIA_APP_DIR}/community/{instance.log_entry.community.id}/communications/{filename}"


class Region(models.Model):
    name = models.CharField(unique=True, default=None, max_length=200)
    forest_region = models.BooleanField(default=False)

    class Meta:
        app_label = "boranga"
        ordering = ["name"]

    def __str__(self):
        return self.name


class District(models.Model):
    name = models.CharField(unique=True, max_length=200)
    code = models.CharField(unique=True, max_length=3, null=True)
    region = models.ForeignKey(
        Region, on_delete=models.CASCADE, related_name="districts"
    )
    archive_date = models.DateField(null=True, blank=True)

    class Meta:
        app_label = "boranga"
        ordering = ["name"]

    def __str__(self):
        return self.name


class GroupType(models.Model):
    """
    The three types of group managed by Boranga: fauna, flora and communities. These are the basis
    for all other models in Species and Communities.

    Has a:
    - N/A
    Used by:
    - Species
    - Community
    Is:
    - Enumeration (GroupTypes)
    """

    GROUP_TYPE_FLORA = "flora"
    GROUP_TYPE_FAUNA = "fauna"
    GROUP_TYPE_COMMUNITY = "community"
    GROUP_TYPES = [
        (GROUP_TYPE_FLORA, "Flora"),
        (GROUP_TYPE_FAUNA, "Fauna"),
        (GROUP_TYPE_COMMUNITY, "Community"),
    ]
    name = models.CharField(
        max_length=64,
        choices=GROUP_TYPES,
        default=GROUP_TYPES[1],
        verbose_name="GroupType Name",
    )

    class Meta:
        app_label = "boranga"
        verbose_name = "Group Type"
        verbose_name_plural = "Group Types"

    def __str__(self):
        return self.get_name_display()

    @property
    def flora_kingdoms(self):
        return Kingdom.objects.get(
            grouptype__name=GroupType.GROUP_TYPE_FLORA
        ).value_list("kingdom_name", flat=True)

    @property
    def fauna_kingdoms(self):
        return Kingdom.objects.get(
            grouptype__name=GroupType.GROUP_TYPE_FAUNA
        ).value_list("kingdom_name", flat=True)


class Kingdom(models.Model):
    """
    create GroupType related Kingdoms matching the NOMOS api kingdom name
    """

    grouptype = models.ForeignKey(
        GroupType,
        on_delete=models.CASCADE,
        null=True,
        blank=True,
        related_name="kingdoms",
    )
    kingdom_id = models.CharField(max_length=100, null=True, blank=True)  # nomos data
    kingdom_name = models.CharField(max_length=100, null=True, blank=True)  # nomos data

    class Meta:
        app_label = "boranga"

    def __str__(self):
        return self.kingdom_name


class Genus(models.Model):
    """
    # list derived from WACensus

    Used by:
    - Taxonomy

    """

    name = models.CharField(max_length=200, blank=False, unique=True)

    class Meta:
        app_label = "boranga"
        verbose_name = "Genus"
        verbose_name_plural = "Genera"
        ordering = ["name"]

    def __str__(self):
        return str(self.name)


class TaxonomyRank(models.Model):
    """
    Description from wacensus, to get the Kingdomwise taxon rank for particular taxon_name_id

    Used by:
    - Taxonomy
    Is:
    - Table
    """

    kingdom_id = models.IntegerField(null=True, blank=True)  # nomos data
    kingdom_fk = models.ForeignKey(
        Kingdom, on_delete=models.SET_NULL, null=True, blank=True, related_name="ranks"
    )
    taxon_rank_id = models.IntegerField(null=True, blank=True)  # nomos data
    rank_name = models.CharField(max_length=512, null=True, blank=True)

    class Meta:
        app_label = "boranga"

    def __str__(self):
        return str(self.rank_name)  # TODO: is the most appropriate?


class Taxonomy(models.Model):
    """
    Description from wacensus, to get the main name then fill in everything else

    Has a:
    Used by:
    - Species
    Is:
    - Table
    """

    taxon_name_id = models.IntegerField(null=True, blank=True)
    scientific_name = models.CharField(max_length=512, null=True, blank=True)
    kingdom_id = models.CharField(max_length=100, null=True, blank=True)
    kingdom_fk = models.ForeignKey(
        Kingdom, on_delete=models.SET_NULL, null=True, blank=True, related_name="taxons"
    )
    kingdom_name = models.CharField(max_length=512, null=True, blank=True)
    taxon_rank_id = models.IntegerField(null=True, blank=True)
    taxonomy_rank_fk = models.ForeignKey(
        TaxonomyRank,
        on_delete=models.SET_NULL,
        null=True,
        blank=True,
        related_name="taxons",
    )
    name_currency = models.CharField(
        max_length=16, null=True, blank=True
    )  # is it the current name? yes or no
    name_authority = models.CharField(max_length=500, null=True, blank=True)
    name_comments = models.CharField(max_length=500, null=True, blank=True)
    # storing the hierarchy id and scientific_names(class,family,genus) at the moment
    family_id = models.IntegerField(null=True, blank=True)
    family_name = models.CharField(max_length=512, null=True, blank=True)
    class_id = models.IntegerField(null=True, blank=True)
    class_name = models.CharField(max_length=512, null=True, blank=True)
    genera_id = models.IntegerField(null=True, blank=True)
    genera_name = models.CharField(max_length=512, null=True, blank=True)

    class Meta:
        app_label = "boranga"
        ordering = ["scientific_name"]
        verbose_name = "Taxonomy"
        verbose_name_plural = "Taxonomies"

    def __str__(self):
        return str(self.scientific_name)  # TODO: is the most appropriate?

    def save(self, *args, **kwargs):
        self.full_clean()
        super().save(*args, **kwargs)

    @property
    def taxon_previous_name(self):
        if self.previous_names.all():
            previous_names_list = TaxonPreviousName.objects.filter(
                taxonomy=self.id
            ).values_list("previous_scientific_name", flat=True)
            return ",".join(previous_names_list)

    @property
    def taxon_previous_queryset(self):
        if self.new_taxon.all():
            previous_queryset = TaxonPreviousName.objects.filter(
                taxonomy=self.id
            ).order_by("id")
            return previous_queryset
        else:
            return TaxonPreviousName.objects.none()

    @property
    def taxon_vernacular_name(self):
        if self.vernaculars.all():
            vernacular_names_list = TaxonVernacular.objects.filter(
                taxonomy=self.id
            ).values_list("vernacular_name", flat=True)
            return ",".join(vernacular_names_list)


class TaxonVernacular(models.Model):
    """
    Common Name for Taxon i.e Species(flora/Fauna)
    Used by:
    -Taxonomy
    """

    vernacular_id = models.IntegerField(null=True, blank=True)
    vernacular_name = models.CharField(max_length=512, null=True, blank=True)
    taxonomy = models.ForeignKey(
        Taxonomy, on_delete=models.CASCADE, null=True, related_name="vernaculars"
    )
    taxon_name_id = models.IntegerField(null=True, blank=True)

    class Meta:
        app_label = "boranga"
        ordering = ["vernacular_name"]

    def __str__(self):
        return str(self.vernacular_name)  # TODO: is the most appropriate?


class TaxonPreviousName(models.Model):
    """
    Previous Name(old name) of taxon
    """

    taxonomy = models.ForeignKey(
        Taxonomy, on_delete=models.CASCADE, null=True, related_name="previous_names"
    )
    previous_name_id = models.IntegerField(null=True, blank=True)
    previous_scientific_name = models.CharField(max_length=512, null=True, blank=True)

    class Meta:
        app_label = "boranga"

    def __str__(self):
        return str(self.previous_scientific_name)  # TODO: is the most appropriate?


# TODO will need to delete this model
class CrossReference(models.Model):
    """
    Previous Name(old name) of taxon which is also derived from taxon
    """

    cross_reference_id = models.IntegerField(null=True, blank=True)
    cross_reference_type = models.CharField(max_length=512, null=True, blank=True)
    old_name_id = models.IntegerField(null=True, blank=True)
    new_name_id = models.IntegerField(null=True, blank=True)
    old_taxonomy = models.ForeignKey(
        Taxonomy, on_delete=models.CASCADE, null=True, related_name="old_taxon"
    )
    new_taxonomy = models.ForeignKey(
        Taxonomy, on_delete=models.CASCADE, null=True, related_name="new_taxon"
    )

    class Meta:
        app_label = "boranga"

    def __str__(self):
        return str(self.cross_reference_id)  # TODO: is the most appropriate?


class ClassificationSystem(models.Model):
    """
    Classification Suystem for a taxon

    Used by:
    -InformalGroup
    """

    classification_system_id = models.IntegerField(null=True, blank=True)
    class_desc = models.CharField(max_length=100, null=True, blank=True)

    class Meta:
        app_label = "boranga"
        ordering = ["class_desc"]

    def __str__(self):
        return str(self.class_desc)  # TODO: is the most appropriate?


class InformalGroup(models.Model):
    """
    Classification informal group of taxon which is also derived from taxon
    """

    # may need to add the classisfication system id
    classification_system_id = models.IntegerField(null=True, blank=True)
    classification_system_fk = models.ForeignKey(
        ClassificationSystem,
        on_delete=models.CASCADE,
        null=True,
        related_name="informal_groups",
    )
    taxon_name_id = models.IntegerField(null=True, blank=True)
    taxonomy = models.ForeignKey(
        Taxonomy, on_delete=models.CASCADE, null=True, related_name="informal_groups"
    )

    class Meta:
        app_label = "boranga"

    def __str__(self):
        return str(
            self.classification_system_fk.class_desc
        )  # TODO: is the most appropriate?


class Species(RevisionedMixin):
    """
    Forms the basis for a Species and Communities record.

    Has a:
    - ConservationStatus
    - GroupType
    - SpeciesDocument
    - ConservationThreat
    - ConservationPlan
    - Taxonomy
    - Distribution
    - ConservationAttributes
    Used by:
    - Communities
    Is:
    - Table
    """

    PROCESSING_STATUS_DRAFT = "draft"
    PROCESSING_STATUS_ACTIVE = "active"
    PROCESSING_STATUS_HISTORICAL = "historical"
    PROCESSING_STATUS_TO_BE_SPLIT = "to_be_split"
    PROCESSING_STATUS_TO_BE_COMBINED = "to_be_combined"
    PROCESSING_STATUS_TO_BE_RENAMED = "to_be_renamed"
    PROCESSING_STATUS_CHOICES = (
        (PROCESSING_STATUS_DRAFT, "Draft"),
        (PROCESSING_STATUS_ACTIVE, "Active"),
        (PROCESSING_STATUS_HISTORICAL, "Historical"),
        (PROCESSING_STATUS_TO_BE_SPLIT, "To Be Split"),
        (PROCESSING_STATUS_TO_BE_COMBINED, "To Be Combined"),
        (PROCESSING_STATUS_TO_BE_RENAMED, "To Be Renamed"),
    )
    RELATED_ITEM_CHOICES = [
        ("species", "species"),
        ("conservation_status", "Conservation Status"),
    ]

    species_number = models.CharField(max_length=9, blank=True, default="")
    group_type = models.ForeignKey(GroupType, on_delete=models.CASCADE)

    taxonomy = models.OneToOneField(
        Taxonomy, on_delete=models.SET_NULL, null=True, blank=True
    )

    image_doc = models.ForeignKey(
        "SpeciesDocument",
        default=None,
        on_delete=models.CASCADE,
        null=True,
        blank=True,
        related_name="species_image",
    )
<<<<<<< HEAD
    region = models.ForeignKey(
        Region, default=None, on_delete=models.CASCADE, null=True, blank=True
    )
    regions = models.ManyToManyField(Region, blank=True, related_name="species_regions")
    # species_regions = MultiSelectField(max_length=250, blank=True,
    # choices=[(r.id, r.name) for r in Region.objects.all()], null=True)
    district = models.ForeignKey(
        District, default=None, on_delete=models.CASCADE, null=True, blank=True
    )
    districts = MultiSelectField(max_length=250, blank=True, choices=[], null=True)
=======
    # region = models.ForeignKey(
    #     Region, default=None, on_delete=models.CASCADE, null=True, blank=True
    # )
    regions = models.ManyToManyField(Region, null=True, blank=True, related_name="species_regions")
    # species_regions = MultiSelectField(max_length=250, blank=True, choices=[(r.id, r.name) for r in Region.objects.all()], null=True)
    # district = models.ForeignKey(
    #     District, default=None, on_delete=models.CASCADE, null=True, blank=True
    # )
    districts = models.ManyToManyField(District, null=True, blank=True, related_name="species_districts")
>>>>>>> 0e18b57b
    last_data_curration_date = models.DateField(blank=True, null=True)
    conservation_plan_exists = models.BooleanField(default=False)
    conservation_plan_reference = models.CharField(
        max_length=500, null=True, blank=True
    )
    processing_status = models.CharField(
        "Processing Status",
        max_length=30,
        choices=PROCESSING_STATUS_CHOICES,
        default=PROCESSING_STATUS_CHOICES[0][0],
        null=True,
        blank=True,
    )
    prev_processing_status = models.CharField(max_length=30, blank=True, null=True)
    lodgement_date = models.DateTimeField(blank=True, null=True)
    submitter = models.IntegerField(null=True, blank=True)  # EmailUserRO
    # parents will the original species  from the split/combine functionality
    parent_species = models.ManyToManyField("self", blank=True, related_name="parent")
    comment = models.CharField(max_length=500, null=True, blank=True)

    class Meta:
        app_label = "boranga"
        verbose_name = "Species"
        verbose_name_plural = "Species"

    def __str__(self):
        return f"{self.species_number}"

    def save(self, *args, **kwargs):
        cache.delete("get_species_data")
        self.full_clean()
        # Prefix "S" char to species_number.
        if self.species_number == "":
            force_insert = kwargs.pop("force_insert", False)
            super().save(no_revision=True, force_insert=force_insert)
            new_species_id = f"S{str(self.pk)}"
            self.species_number = new_species_id
            self.save(*args, **kwargs)
        else:
            super().save(*args, **kwargs)

    @property
    def reference(self):
        return f"{self.species_number}-{self.species_number}"
        # TODO : the second parameter is lodgement.sequence no. don't know yet what for species it should be

    @property
    def applicant(self):
        if self.submitter:
            email_user = retrieve_email_user(self.submitter)
            return f"{email_user.first_name} {email_user.last_name}"

    @property
    def applicant_email(self):
        if self.submitter:
            return self.email_user.email

    @property
    def applicant_details(self):
        if self.submitter:
            email_user = retrieve_email_user(self.submitter)
            return "{} {}".format(
                email_user.first_name,
                email_user.last_name,
            )

    @property
    def applicant_address(self):
        if self.submitter:
            email_user = retrieve_email_user(self.submitter)
            return email_user.residential_address

    @property
    def applicant_id(self):
        if self.submitter:
            return self.email_user.id

    @property
    def applicant_type(self):
        if self.submitter:
            # return self.APPLICANT_TYPE_SUBMITTER
            return "SUB"

    @property
    def applicant_field(self):
        # if self.org_applicant:
        #     return 'org_applicant'
        # elif self.proxy_applicant:
        #     return 'proxy_applicant'
        # else:
        #     return 'submitter'
        return "submitter"

    @property
    def can_user_edit(self):
        """
        :return: True if the application is in one of the editable status.
        """
        user_editable_state = [
            "draft",
        ]
        return self.processing_status in user_editable_state

    @property
    def can_user_view(self):
        """
        :return: True if the application is in one of the approved status.
        """
        # return self.customer_status in self.CUSTOMER_EDITABLE_STATE
        user_viewable_state = ["active", "historical"]
        return self.processing_status in user_viewable_state

    @property
    def can_user_action(self):
        """
        :return: True if the application is in one of the processable status for Assessor(species) role.
        """
        officer_view_state = ["draft", "historical"]
        if self.processing_status in officer_view_state:
            return False
        else:
            return True

    @property
    def is_discardable(self):
        """
        An application can be discarded by a customer if:
        1 - It is a draft
        2- or if the application has been pushed back to the user
        """
        # return self.customer_status == 'draft' or self.processing_status == 'awaiting_applicant_response'
        return self.processing_status == "draft"

    @property
    def is_deletable(self):
        """
        An application can be deleted only if it is a draft and it hasn't been lodged yet
        :return:
        """
        # return self.customer_status == 'draft' and not self.species_number
        return self.processing_status == "draft" and not self.species_number

    @property
    def is_flora_application(self):
        if self.group_type.name == GroupType.GROUP_TYPE_FLORA:
            return True
        return False

    @property
    def is_fauna_application(self):
        if self.group_type.name == GroupType.GROUP_TYPE_FAUNA:
            return True
        return False

    # used in split email template
    @property
    def child_species(self):
        child_species = Species.objects.filter(parent_species=self)
        return child_species

    # used in split/combine email template
    @property
    def parent_species_list(self):
        parent_species = self.parent_species.all()
        return parent_species

    def get_approver_group(self):
        return SystemGroup.objects.get(name=GROUP_NAME_SPECIES_COMMUNITIES_APPROVER)

    @property
    def approver_recipients(self):
        recipients = []
        group_ids = member_ids(GROUP_NAME_SPECIES_COMMUNITIES_APPROVER)
        for id in group_ids:
            logger.info(id)
            recipients.append(EmailUser.objects.get(id=id).email)
        return recipients

    @property
    def status_without_assessor(self):
        status_without_assessor = [
            "with_approver",
            "approved",
            "closed",
            "declined",
            "draft",
            "with_referral",
        ]
        if self.processing_status in status_without_assessor:
            return True
        return False

    def has_user_edit_mode(self, request):
        officer_view_state = ["draft", "historical"]
        if self.processing_status in officer_view_state:
            return False

        return is_species_communities_approver(request)

    def get_related_items(self, filter_type, **kwargs):
        return_list = []
        if filter_type == "all":
            related_field_names = [
                "parent_species",
                "conservation_status",
            ]
        else:
            related_field_names = [
                filter_type,
            ]
        all_fields = self._meta.get_fields()
        for a_field in all_fields:
            if a_field.name in related_field_names:
                field_objects = []
                if a_field.is_relation:
                    if a_field.many_to_many:
                        field_objects = a_field.related_model.objects.filter(
                            **{a_field.remote_field.name: self}
                        )
                    elif a_field.many_to_one:  # foreign key
                        field_objects = [
                            getattr(self, a_field.name),
                        ]
                    elif a_field.one_to_many:  # reverse foreign key
                        field_objects = a_field.related_model.objects.filter(
                            **{a_field.remote_field.name: self}
                        )
                    elif a_field.one_to_one:
                        if hasattr(self, a_field.name):
                            field_objects = [
                                getattr(self, a_field.name),
                            ]
                for field_object in field_objects:
                    if field_object:
                        related_item = field_object.as_related_item
                        return_list.append(related_item)

        # serializer = RelatedItemsSerializer(return_list, many=True)
        # return serializer.data
        return return_list

    @property
    def as_related_item(self):
        related_item = RelatedItem(
            identifier=self.related_item_identifier,
            model_name=self._meta.verbose_name,
            descriptor=self.related_item_descriptor,
            status=self.related_item_status,
            action_url=(
                f"<a href=/internal/species_communities/{self.id}"
                f'?group_type_name={self.group_type.name} target="_blank">View</a>',
            ),
        )
        return related_item

    @property
    def related_item_identifier(self):
        return self.species_number

    @property
    def related_item_descriptor(self):
        if self.taxonomy and self.taxonomy.scientific_name:
            return self.taxonomy.scientific_name
        return "Descriptor not available"

    @property
    def related_item_status(self):
        return self.get_processing_status_display

    @property
    def submitter_user(self):
        email_user = retrieve_email_user(self.submitter)

        return email_user

    def log_user_action(self, action, request):
        return SpeciesUserAction.log_action(self, action, request.user.id)

    def upload_image(self, request):
        with transaction.atomic():
            document = SpeciesDocument(
                _file=request.data.dict()["image2"], species=self
            )
            document.save()
            self.image_doc = document
            self.save()

    def clone_documents(self, request):
        with transaction.atomic():
            # clone documents from original species to new species
            original_species_documents = request.data["documents"]
            for doc_id in original_species_documents:
                new_species_doc = SpeciesDocument.objects.get(id=doc_id)
                original_species = new_species_doc.species
                new_species_doc.species = self
                new_species_doc.id = None
                new_species_doc.document_number = ""
                new_species_doc._file.name = f"boranga/species/{self.id}/species_documents/{new_species_doc.name}"
                new_species_doc.can_delete = True
                new_species_doc.save()
                new_species_doc.species.log_user_action(
                    SpeciesUserAction.ACTION_ADD_DOCUMENT.format(
                        new_species_doc.document_number,
                        new_species_doc.species.species_number,
                    ),
                    request,
                )

                check_path = os.path.exists(
                    f"private-media/boranga/species/{self.id}/species_documents/"
                )
                if check_path:
                    # copy documents on file system
                    subprocess.call(
                        f"cp -p private-media/boranga/species/{original_species.id}"
                        f"/species_documents/{new_species_doc.name} "
                        f"private-media/boranga/species/{self.id}/species_documents/",
                        shell=True,
                    )
                else:
                    # create new directory
                    os.makedirs(
                        f"private-media/boranga/species/{self.id}/species_documents/",
                        mode=0o777,
                    )
                    # then copy documents on file system
                    subprocess.call(
                        f"cp -p private-media/boranga/species/{original_species.id}"
                        f"/species_documents/{new_species_doc.name} "
                        f"private-media/boranga/species/{self.id}/species_documents/",
                        shell=True,
                    )

    def clone_threats(self, request):
        with transaction.atomic():
            # clone threats from original species to new species
            original_species_threats = request.data["threats"]
            for threat_id in original_species_threats:
                new_species_threat = ConservationThreat.objects.get(id=threat_id)
                new_species_threat.species = self
                new_species_threat.id = None
                new_species_threat.threat_number = ""
                new_species_threat.save()
                new_species_threat.species.log_user_action(
                    SpeciesUserAction.ACTION_ADD_THREAT.format(
                        new_species_threat.threat_number,
                        new_species_threat.species.species_number,
                    ),
                    request,
                )


class SpeciesLogDocument(Document):
    log_entry = models.ForeignKey(
        "SpeciesLogEntry", related_name="documents", on_delete=models.CASCADE
    )
    _file = models.FileField(
        upload_to=update_species_comms_log_filename,
        max_length=512,
        storage=private_storage,
    )

    class Meta:
        app_label = "boranga"


class SpeciesLogEntry(CommunicationsLogEntry):
    species = models.ForeignKey(
        Species, related_name="comms_logs", on_delete=models.CASCADE
    )

    def __str__(self):
        return f"{self.reference} - {self.subject}"

    class Meta:
        app_label = "boranga"

    def save(self, **kwargs):
        # save the application reference if the reference not provided
        if not self.reference:
            self.reference = self.species.reference
        super().save(**kwargs)


class SpeciesUserAction(UserAction):

    ACTION_EDIT_SPECIES = "Edit Species {}"
    ACTION_CREATE_SPECIES = "Create new species {}"
    ACTION_SAVE_SPECIES = "Save Species {}"
    ACTION_IMAGE_UPDATE = "Species Image document updated for Species {}"
    ACTION_IMAGE_DELETE = "Species Image document deleted for Species {}"

    # Document
    ACTION_ADD_DOCUMENT = "Document {} added for Species {}"
    ACTION_UPDATE_DOCUMENT = "Document {} updated for Species {}"
    ACTION_DISCARD_DOCUMENT = "Document {} discarded for Species {}"
    ACTION_REINSTATE_DOCUMENT = "Document {} reinstated for Species {}"

    # Threat
    ACTION_ADD_THREAT = "Threat {} added for Species {}"
    ACTION_UPDATE_THREAT = "Threat {} updated for Species {}"
    ACTION_DISCARD_THREAT = "Threat {} discarded for Species {}"
    ACTION_REINSTATE_THREAT = "Threat {} reinstated for Species {}"

    ACTION_CLOSE_CONSERVATIONSTATUS = "De list species {}"
    ACTION_DISCARD_PROPOSAL = "Discard species proposal {}"

    class Meta:
        app_label = "boranga"
        ordering = ("-when",)

    @classmethod
    def log_action(cls, species, action, user):
        return cls.objects.create(species=species, who=user, what=str(action))

    species = models.ForeignKey(
        Species, related_name="action_logs", on_delete=models.CASCADE
    )


class SpeciesDistribution(models.Model):
    """
    All the different locations where this species can be found.

    Used by:
    - Species
    Is:
    - Table
    """

    department_file_numbers = models.CharField(
        max_length=512, null=True, blank=True
    )  # objective, legacy, list of things
    number_of_occurrences = models.IntegerField(null=True, blank=True)
    noo_auto = models.BooleanField(
        default=True
    )  # to check auto or manual entry of number_of_occurrences
    extent_of_occurrences = models.IntegerField(null=True, blank=True)
    eoo_auto = models.BooleanField(
        default=True
    )  # extra boolean field to check auto or manual entry of extent_of_occurrences
    area_of_occupancy = models.IntegerField(null=True, blank=True)
    aoo_auto = models.BooleanField(
        default=True
    )  # to check auto or manual entry of area_of_occupancy
    area_of_occupancy_actual = models.DecimalField(
        max_digits=15, decimal_places=5, null=True, blank=True
    )
    aoo_actual_auto = models.BooleanField(
        default=True
    )  # to check auto or manual entry of area_of_occupancy_actual
    number_of_iucn_locations = models.IntegerField(null=True, blank=True)
    number_of_iucn_subpopulations = models.IntegerField(null=True, blank=True)
    species = models.OneToOneField(
        Species,
        on_delete=models.CASCADE,
        null=True,
        related_name="species_distribution",
    )
    distribution = models.CharField(max_length=512, null=True, blank=True)

    class Meta:
        app_label = "boranga"

    def __str__(self):
        return str(self.id)  # TODO: is the most appropriate?


class Community(RevisionedMixin):
    """
    A collection of 2 or more Species within a specific location.

    Has a:
    - GroupType
    - Species
    Used by:
    - N/A
    Is:
    - Table
    """

    PROCESSING_STATUS_DRAFT = "draft"
    PROCESSING_STATUS_ACTIVE = "active"
    PROCESSING_STATUS_HISTORICAL = "historical"
    PROCESSING_STATUS_TO_BE_SPLIT = "to_be_split"
    PROCESSING_STATUS_TO_BE_COMBINED = "to_be_combined"
    PROCESSING_STATUS_TO_BE_RENAMED = "to_be_renamed"
    PROCESSING_STATUS_CHOICES = (
        (PROCESSING_STATUS_DRAFT, "Draft"),
        (PROCESSING_STATUS_ACTIVE, "Active"),
        (PROCESSING_STATUS_HISTORICAL, "Historical"),
        (PROCESSING_STATUS_TO_BE_SPLIT, "To Be Split"),
        (PROCESSING_STATUS_TO_BE_COMBINED, "To Be Combined"),
        (PROCESSING_STATUS_TO_BE_RENAMED, "To Be Renamed"),
    )
    # RELATED_ITEM_CHOICES = [('species', 'Species'), ('conservation_status', 'Conservation Status')]
    RELATED_ITEM_CHOICES = [("conservation_status", "Conservation Status")]

    community_number = models.CharField(max_length=9, blank=True, default="")
    group_type = models.ForeignKey(GroupType, on_delete=models.CASCADE)
    # TODO the species is noy required as per the new requirements
    species = models.ManyToManyField(Species, blank=True)
    # taxonomy = models.ForeignKey(CommunityTaxonomy, on_delete=models.SET_NULL, unique=True, null=True, blank=True)
    region = models.ForeignKey(
        Region, default=None, on_delete=models.CASCADE, null=True, blank=True
    )
    district = models.ForeignKey(
        District, default=None, on_delete=models.CASCADE, null=True, blank=True
    )
    last_data_curration_date = models.DateField(blank=True, null=True)
    conservation_plan_exists = models.BooleanField(default=False)
    conservation_plan_reference = models.CharField(
        max_length=500, null=True, blank=True
    )
    submitter = models.IntegerField(null=True)  # EmailUserRO
    image_doc = models.ForeignKey(
        "CommunityDocument",
        default=None,
        on_delete=models.CASCADE,
        null=True,
        blank=True,
        related_name="community_image",
    )
    processing_status = models.CharField(
        "Processing Status",
        max_length=30,
        choices=PROCESSING_STATUS_CHOICES,
        default=PROCESSING_STATUS_CHOICES[0][0],
    )
    prev_processing_status = models.CharField(max_length=30, blank=True, null=True)
    lodgement_date = models.DateTimeField(
        blank=True, null=True
    )  # TODO confirm if proposed date is the same or different
    # TODO not be used as the taxonomy will be editable for community
    comment = models.CharField(max_length=500, null=True, blank=True)

    class Meta:
        app_label = "boranga"

    def __str__(self):
        return f"{self.community_number}"

    def save(self, *args, **kwargs):
        # Prefix "C" char to community_number.
        if self.community_number == "":
            force_insert = kwargs.pop("force_insert", False)
            super().save(no_revision=True, force_insert=force_insert)
            new_community_id = f"C{str(self.pk)}"
            self.community_number = new_community_id
            self.save(*args, **kwargs)
        else:
            super().save(*args, **kwargs)

    @property
    def applicant(self):
        if self.submitter:
            email_user = retrieve_email_user(self.submitter)
            return f"{email_user.first_name} {email_user.last_name}"

    @property
    def applicant_email(self):
        if self.submitter:
            return self.email_user.email

    @property
    def applicant_details(self):
        if self.submitter:
            email_user = retrieve_email_user(self.submitter)
            return "{} {}".format(
                email_user.first_name,
                email_user.last_name,
                # commented below to resolve the Uppercase context error for community submit
                # email_user.addresses.all().first()
            )

    @property
    def applicant_address(self):
        if self.submitter:
            email_user = retrieve_email_user(self.submitter)
            return email_user.residential_address

    @property
    def applicant_id(self):
        if self.submitter:
            return self.email_user.id

    @property
    def applicant_type(self):
        if self.submitter:
            # return self.APPLICANT_TYPE_SUBMITTER
            return "SUB"

    @property
    def applicant_field(self):
        # if self.org_applicant:
        #     return 'org_applicant'
        # elif self.proxy_applicant:
        #     return 'proxy_applicant'
        # else:
        #     return 'submitter'
        return "submitter"

    @property
    def can_user_edit(self):
        """
        :return: True if the application is in one of the editable status.
        """
        # return self.customer_status in self.CUSTOMER_EDITABLE_STATE
        user_editable_state = [
            "draft",
        ]
        return self.processing_status in user_editable_state

    @property
    def can_user_view(self):
        """
        :return: True if the application is in one of the approved status.
        """
        # return self.customer_status in self.CUSTOMER_EDITABLE_STATE
        user_viewable_state = ["active", "historical"]
        return self.processing_status in user_viewable_state

    @property
    def can_user_action(self):
        """
        :return: True if the application is in one of the processable status for Assessor(species) role.
        """
        officer_view_state = ["draft", "historical"]
        if self.processing_status in officer_view_state:
            return False
        else:
            return True

    @property
    def is_discardable(self):
        """
        An application can be discarded by a customer if:
        1 - It is a draft
        2- or if the application has been pushed back to the user
        """
        # return self.customer_status == 'draft' or self.processing_status == 'awaiting_applicant_response'
        return self.processing_status == "draft"

    @property
    def is_deletable(self):
        """
        An application can be deleted only if it is a draft and it hasn't been lodged yet
        :return:
        """
        # return self.customer_status == 'draft' and not self.community_number
        return self.processing_status == "draft" and not self.community_number

    @property
    def is_community_application(self):
        if self.group_type.name == GroupType.GROUP_TYPE_COMMUNITY:
            return True
        return False

    def get_approver_group(self):
        return SystemGroup.objects.get(name=GROUP_NAME_SPECIES_COMMUNITIES_APPROVER)

    @property
    def approver_recipients(self):
        recipients = []
        group_ids = member_ids(GROUP_NAME_SPECIES_COMMUNITIES_APPROVER)
        for id in group_ids:
            logger.info(id)
            recipients.append(EmailUser.objects.get(id=id).email)
        return recipients

    @property
    def status_without_assessor(self):
        status_without_assessor = [
            "with_approver",
            "approved",
            "closed",
            "declined",
            "draft",
            "with_referral",
        ]
        if self.processing_status in status_without_assessor:
            return True
        return False

    def has_user_edit_mode(self, request):
        officer_view_state = ["draft", "historical"]
        if self.processing_status in officer_view_state:
            return False

        return is_species_communities_approver(request)

    @property
    def reference(self):
        return f"{self.community_number}-{self.community_number}"

    def get_related_items(self, filter_type, **kwargs):
        return_list = []
        if filter_type == "all":
            related_field_names = [
                "species",
                "conservation_status",
            ]
        else:
            related_field_names = [
                filter_type,
            ]
        all_fields = self._meta.get_fields()
        for a_field in all_fields:
            if a_field.name in related_field_names:
                field_objects = []
                if a_field.is_relation:
                    if a_field.many_to_many:
                        field_objects = a_field.related_model.objects.filter(
                            **{a_field.remote_field.name: self}
                        )
                    elif a_field.many_to_one:  # foreign key
                        field_objects = [
                            getattr(self, a_field.name),
                        ]
                    elif a_field.one_to_many:  # reverse foreign key
                        field_objects = a_field.related_model.objects.filter(
                            **{a_field.remote_field.name: self}
                        )
                    elif a_field.one_to_one:
                        if hasattr(self, a_field.name):
                            field_objects = [
                                getattr(self, a_field.name),
                            ]
                for field_object in field_objects:
                    if field_object:
                        related_item = field_object.as_related_item
                        return_list.append(related_item)

        # serializer = RelatedItemsSerializer(return_list, many=True)
        # return serializer.data
        return return_list

    @property
    def as_related_item(self):
        related_item = RelatedItem(
            identifier=self.related_item_identifier,
            model_name=self._meta.verbose_name,
            descriptor=self.related_item_descriptor,
            status=self.related_item_status,
            action_url=f'<a href=/internal/species_communities/{self.id} target="_blank">Open</a>',
        )
        return related_item

    @property
    def related_item_identifier(self):
        return self.community_number

    @property
    def related_item_descriptor(self):
        return CommunityTaxonomy.objects.get(community=self).community_name

    @property
    def related_item_status(self):
        return self.processing_status

    def log_user_action(self, action, request):
        return CommunityUserAction.log_action(self, action, request.user.id)

    def upload_image(self, request):
        with transaction.atomic():
            document = CommunityDocument(
                _file=request.data.dict()["image2"], community=self
            )
            document.save()
            self.image_doc = document
            self.save()


class CommunityTaxonomy(models.Model):
    """
    Description from wacensus, to get the main name then fill in everything else

    Has a:
    Used by:
    - Community
    Is:
    - Table
    """

    community = models.OneToOneField(
        Community, on_delete=models.CASCADE, null=True, related_name="taxonomy"
    )
    community_migrated_id = models.CharField(
        max_length=200, null=True, blank=True, unique=True
    )
    community_name = models.CharField(
        max_length=512, null=True, blank=True, unique=True
    )
    community_description = models.CharField(max_length=2048, null=True, blank=True)
    name_currency = models.CharField(
        max_length=16, null=True, blank=True
    )  # is it the is_current name? true or false
    previous_name = models.CharField(max_length=512, null=True, blank=True)
    name_authority = models.CharField(max_length=500, null=True, blank=True)
    name_comments = models.CharField(max_length=500, null=True, blank=True)

    class Meta:
        app_label = "boranga"
        ordering = ["community_name"]

    def __str__(self):
        return str(self.community_name)  # TODO: is the most appropriate?


class CommunityLogDocument(Document):
    log_entry = models.ForeignKey(
        "CommunityLogEntry", related_name="documents", on_delete=models.CASCADE
    )
    _file = models.FileField(
        upload_to=update_community_comms_log_filename,
        max_length=512,
        storage=private_storage,
    )

    class Meta:
        app_label = "boranga"


class CommunityLogEntry(CommunicationsLogEntry):
    community = models.ForeignKey(
        Community, related_name="comms_logs", on_delete=models.CASCADE
    )

    def __str__(self):
        return f"{self.reference} - {self.subject}"

    class Meta:
        app_label = "boranga"

    def save(self, **kwargs):
        # save the application reference if the reference not provided
        if not self.reference:
            self.reference = self.community.reference
        super().save(**kwargs)


class CommunityUserAction(UserAction):

    ACTION_EDIT_COMMUNITY = "Edit Community {}"
    ACTION_CREATE_COMMUNITY = "Create new community {}"
    ACTION_SAVE_COMMUNITY = "Save Community {}"
    ACTION_IMAGE_UPDATE = "Community Image document updated for Community {}"
    ACTION_IMAGE_DELETE = "Community Image document deleted for Community {}"

    # Document
    ACTION_ADD_DOCUMENT = "Document {} uploaded for Community {}"
    ACTION_UPDATE_DOCUMENT = "Document {} updated for Community {}"
    ACTION_DISCARD_DOCUMENT = "Document {} discarded for Community {}"
    ACTION_REINSTATE_DOCUMENT = "Document {} reinstated for Community {}"

    # Threat
    ACTION_ADD_THREAT = "Threat {} added for Community {}"
    ACTION_UPDATE_THREAT = "Threat {} updated for Community {}"
    ACTION_DISCARD_THREAT = "Threat {} discarded for Community {}"
    ACTION_REINSTATE_THREAT = "Threat {} reinstated for Community {}"

    class Meta:
        app_label = "boranga"
        ordering = ("-when",)

    @classmethod
    def log_action(cls, community, action, user):
        return cls.objects.create(community=community, who=user, what=str(action))

    community = models.ForeignKey(
        Community, related_name="action_logs", on_delete=models.CASCADE
    )


class CommunityDistribution(models.Model):
    """
    All the different locations where this community can be found.

    Used by:
    - Communities
    Is:
    - Table
    """

    department_file_numbers = models.CharField(
        max_length=512, null=True, blank=True
    )  # objective, legacy, list of things
    number_of_occurrences = models.IntegerField(null=True, blank=True)
    noo_auto = models.BooleanField(
        default=True
    )  # to check auto or manual entry of number_of_occurrences
    extent_of_occurrences = models.IntegerField(null=True, blank=True)
    eoo_auto = models.BooleanField(
        default=True
    )  # extra boolean field to check auto or manual entry of extent_of_occurrences
    area_of_occupancy = models.IntegerField(null=True, blank=True)
    aoo_auto = models.BooleanField(
        default=True
    )  # to check auto or manual entry of area_of_occupancy
    area_of_occupancy_actual = models.DecimalField(
        max_digits=15, decimal_places=5, null=True, blank=True
    )
    aoo_actual_auto = models.BooleanField(
        default=True
    )  # to check auto or manual entry of area_of_occupancy_actual
    number_of_iucn_locations = models.IntegerField(null=True, blank=True)
    # Community Ecological Attributes
    community_original_area = models.IntegerField(null=True, blank=True)
    community_original_area_accuracy = models.DecimalField(
        max_digits=15, decimal_places=5, null=True, blank=True
    )
    community_original_area_reference = models.CharField(
        max_length=512, null=True, blank=True
    )
    community = models.OneToOneField(
        Community,
        on_delete=models.CASCADE,
        null=True,
        related_name="community_distribution",
    )
    distribution = models.CharField(max_length=512, null=True, blank=True)

    class Meta:
        app_label = "boranga"

    def __str__(self):
        return str(self.id)  # TODO: is the most appropriate?


class DocumentCategory(models.Model):
    """
    This is particularly useful for organisation of documents e.g. preventing inappropriate documents being added
    to certain tables.

    Used by:
    - DocumentSubCategory
    - SpeciesDocument
    - CommunityDocument
    -ConservationStatusDocument
    Is:
    - Table
    """

    document_category_name = models.CharField(max_length=128, unique=True)

    class Meta:
        app_label = "boranga"
        verbose_name = "Document Category"
        verbose_name_plural = "Document Categories"
        ordering = ["document_category_name"]

    def __str__(self):
        return str(self.document_category_name)


class DocumentSubCategory(models.Model):
    """
    This is particularly useful for organisation of sub documents e.g. preventing inappropriate documents being added
    to certain tables.

    Used by:
    - SpeciesDocument
    - CommunityDocument
    -ConservationStatusDocument
    Is:
    - Table
    """

    document_category = models.ForeignKey(
        DocumentCategory,
        on_delete=models.CASCADE,
        related_name="document_sub_categories",
    )
    document_sub_category_name = models.CharField(
        max_length=128,
        unique=True,
    )

    class Meta:
        app_label = "boranga"
        verbose_name = "Document Sub Category"
        verbose_name_plural = "Document Sub Categories"
        ordering = ["document_sub_category_name"]

    def __str__(self):
        return str(self.document_sub_category_name)


class SpeciesDocument(Document):
    """
    Meta-data associated with a document relevant to a Species.

    Has a:
    - Species
    - DocumentCategory
    - DocumentSubCategoty
    Used for:
    - Species
    Is:
    - Table
    """

    document_number = models.CharField(max_length=9, blank=True, default="")
    _file = models.FileField(
        upload_to=update_species_doc_filename,
        max_length=512,
        default="None",
        storage=private_storage,
    )
    input_name = models.CharField(max_length=255, null=True, blank=True)
    can_delete = models.BooleanField(
        default=True
    )  # after initial submit prevent document from being deleted
    visible = models.BooleanField(
        default=True
    )  # to prevent deletion on file system, hidden and still be available in history
    document_category = models.ForeignKey(
        DocumentCategory, null=True, blank=True, on_delete=models.SET_NULL
    )
    document_sub_category = models.ForeignKey(
        DocumentSubCategory, null=True, blank=True, on_delete=models.SET_NULL
    )
    species = models.ForeignKey(
        Species,
        blank=False,
        default=None,
        on_delete=models.CASCADE,
        related_name="species_documents",
    )

    class Meta:
        app_label = "boranga"
        verbose_name = "Species Document"

    def save(self, *args, **kwargs):
        # Prefix "D" char to document_number.
        if self.document_number == "":
            force_insert = kwargs.pop("force_insert", False)
            super().save(no_revision=True, force_insert=force_insert)
            new_document_id = f"D{str(self.pk)}"
            self.document_number = new_document_id
            self.save(*args, **kwargs)
        else:
            super().save(*args, **kwargs)

    @transaction.atomic
    def add_documents(self, request, *args, **kwargs):
        # save the files
        data = json.loads(request.data.get("data"))
        # if not data.get('update'):
        #     documents_qs = self.filter(input_name='species_doc', visible=True)
        #     documents_qs.delete()
        for idx in range(data["num_files"]):
            _file = request.data.get("file-" + str(idx))
            self._file = _file
            self.name = _file.name
            self.input_name = data["input_name"]
            self.can_delete = True
            self.save(no_revision=True)  # no need to have multiple revisions
        # end save documents
        self.save(*args, **kwargs)

    # TODO: review - may not need this (?)
    @property
    def reversion_ids(self):
        current_revision_id = Version.objects.get_for_object(self).first().revision_id
        versions = (
            Version.objects.get_for_object(self)
            .select_related("revision__user")
            .filter(
                Q(revision__comment__icontains="status")
                | Q(revision_id=current_revision_id)
            )
        )
        version_ids = [[i.id, i.revision.date_created] for i in versions]
        return [
            dict(
                cur_version_id=version_ids[0][0],
                prev_version_id=version_ids[i + 1][0],
                created=version_ids[i][1],
            )
            for i in range(len(version_ids) - 1)
        ]


class CommunityDocument(Document):
    """
    Meta-data associated with a document relevant to a Community.

    Has a:
    - Community
    - DocumentCategory
    - DocumentSubCategory
    Used for:
    - Community:
    Is:
    - Table
    """

    document_number = models.CharField(max_length=9, blank=True, default="")
    _file = models.FileField(
        upload_to=update_community_doc_filename,
        max_length=512,
        default="None",
        storage=private_storage,
    )
    input_name = models.CharField(max_length=255, null=True, blank=True)
    can_delete = models.BooleanField(
        default=True
    )  # after initial submit prevent document from being deleted
    visible = models.BooleanField(
        default=True
    )  # to prevent deletion on file system, hidden and still be available in history
    document_category = models.ForeignKey(
        DocumentCategory, null=True, blank=True, on_delete=models.SET_NULL
    )
    document_sub_category = models.ForeignKey(
        DocumentSubCategory, null=True, blank=True, on_delete=models.SET_NULL
    )
    community = models.ForeignKey(
        Community,
        blank=False,
        default=None,
        on_delete=models.CASCADE,
        related_name="community_documents",
    )

    class Meta:
        app_label = "boranga"
        verbose_name = "Community Document"

    def save(self, *args, **kwargs):
        # Prefix "D" char to document_number.
        if self.document_number == "":
            force_insert = kwargs.pop("force_insert", False)
            super().save(no_revision=True, force_insert=force_insert)
            new_document_id = f"D{str(self.pk)}"
            self.document_number = new_document_id
            self.save(*args, **kwargs)
        else:
            super().save(*args, **kwargs)

    @transaction.atomic
    def add_documents(self, request, *args, **kwargs):
        # save the files
        data = json.loads(request.data.get("data"))
        # if not data.get('update'):
        #     documents_qs = self.filter(input_name='species_doc', visible=True)
        #     documents_qs.delete()
        for idx in range(data["num_files"]):
            _file = request.data.get("file-" + str(idx))
            self._file = _file
            self.name = _file.name
            self.input_name = data["input_name"]
            self.can_delete = True
            self.save(no_revision=True)
        # end save documents
        self.save(*args, **kwargs)


class ThreatCategory(models.Model):
    """
    # e.g. mechnical disturbance
    """

    name = models.CharField(max_length=128, blank=False, unique=True)

    class Meta:
        app_label = "boranga"
        verbose_name = "Threat Category"
        verbose_name_plural = "Threat Categories"

    def __str__(self):
        return str(self.name)


class CurrentImpact(models.Model):
    """
    # don't know the data yet

    Used by:
    - ConservationThreat

    """

    name = models.CharField(max_length=100, blank=False, unique=True)

    class Meta:
        app_label = "boranga"
        verbose_name = "Current Impact"
        verbose_name_plural = "Current Impacts"

    def __str__(self):
        return str(self.name)


class PotentialImpact(models.Model):
    """
    # don't know the data yet

    Used by:
    - ConservationThreat

    """

    name = models.CharField(max_length=100, blank=False, unique=True)

    class Meta:
        app_label = "boranga"
        verbose_name = "Potential Impact"
        verbose_name_plural = "Potential Impacts"

    def __str__(self):
        return str(self.name)


class PotentialThreatOnset(models.Model):
    """
    # don't know the data yet

    Used by:
    - ConservationThreat

    """

    name = models.CharField(max_length=100, blank=False, unique=True)

    class Meta:
        app_label = "boranga"
        verbose_name = "Potential Threat Onset"
        verbose_name_plural = "Potential Threat Onsets"

    def __str__(self):
        return str(self.name)


class ThreatAgent(models.Model):
    """
    Used by:
    - ConservationThreat

    """

    name = models.CharField(max_length=100, blank=False, unique=True)

    class Meta:
        app_label = "boranga"
        verbose_name = "Threat Agent"
        verbose_name_plural = "Threat Agents"

    def __str__(self):
        return str(self.name)


class ConservationThreat(RevisionedMixin):
    """
    Threat for a species and community in a particular location.

    NB: Maybe make many to many

    Has a:
    - species
    - community
    Used for:
    - Species
    - Community
    Is:
    - Table
    """

    species = models.ForeignKey(
        Species,
        on_delete=models.CASCADE,
        null=True,
        blank=True,
        related_name="species_threats",
    )
    community = models.ForeignKey(
        Community,
        on_delete=models.CASCADE,
        null=True,
        blank=True,
        related_name="community_threats",
    )
    threat_number = models.CharField(max_length=9, blank=True, default="")
    threat_category = models.ForeignKey(
        ThreatCategory, on_delete=models.CASCADE, default=None, null=True, blank=True
    )
    threat_agent = models.ForeignKey(
        ThreatAgent, on_delete=models.SET_NULL, default=None, null=True, blank=True
    )
    current_impact = models.ForeignKey(
        CurrentImpact, on_delete=models.SET_NULL, default=None, null=True, blank=True
    )
    potential_impact = models.ForeignKey(
        PotentialImpact, on_delete=models.SET_NULL, default=None, null=True, blank=True
    )
    potential_threat_onset = models.ForeignKey(
        PotentialThreatOnset,
        on_delete=models.SET_NULL,
        default=None,
        null=True,
        blank=True,
    )
    comment = models.CharField(max_length=512, blank=True, null=True)
    date_observed = models.DateField(blank=True, null=True)
    visible = models.BooleanField(
        default=True
    )  # to prevent deletion, hidden and still be available in history

    class Meta:
        app_label = "boranga"

    def __str__(self):
        return str(self.id)  # TODO: is the most appropriate?

    def save(self, *args, **kwargs):
        if self.threat_number == "":
            force_insert = kwargs.pop("force_insert", False)
            super().save(no_revision=True, force_insert=force_insert)
            new_threat_id = f"T{str(self.pk)}"
            self.threat_number = new_threat_id
            self.save(*args, **kwargs)
        else:
            super().save(*args, **kwargs)

    @property
    def source(self):
        if self.species:
            return self.species.species_number
        elif self.community:
            return self.community.community_number


class SpeciesPublishingStatus(models.Model):
    """
    The public publishing status of a species instance and its sections.

    Has a:
    - species
    Used for:
    - Species
    Is:
    - Table
    """

    species = models.OneToOneField(
        Species,
        on_delete=models.CASCADE,
        null=True,
        related_name="species_publishing_status",
    )

    species_public = models.BooleanField(default=False)

    distribution_public = models.BooleanField(default=False)
    conservation_status_public = models.BooleanField(default=False)
    conservation_attributes_public = models.BooleanField(default=False)
    threats_public = models.BooleanField(default=False)

    class Meta:
        app_label = "boranga"

    def __str__(self):
        return str(self.species)


class CommunityPublishingStatus(models.Model):
    """
    The public publishing status of a community instance and its sections.

    Has a:
    - community
    Used for:
    - Community
    Is:
    - Table
    """

    community = models.OneToOneField(
        Community,
        on_delete=models.CASCADE,
        null=True,
        related_name="community_publishing_status",
    )

    community_public = models.BooleanField(default=False)

    distribution_public = models.BooleanField(default=False)
    conservation_status_public = models.BooleanField(default=False)
    conservation_attributes_public = models.BooleanField(default=False)
    threats_public = models.BooleanField(default=False)

    class Meta:
        app_label = "boranga"

    def __str__(self):
        return str(self.community)


class FloraRecruitmentType(models.Model):
    """
    # list derived from WACensus

    Used by:
    - SpeciesConservationAttributes

    """

    recruitment_type = models.CharField(max_length=200, blank=False, unique=True)

    class Meta:
        app_label = "boranga"
        verbose_name = "Flora Recruitment Type"
        verbose_name_plural = "Flora Recruitment Types"
        ordering = ["recruitment_type"]

    def __str__(self):
        return str(self.recruitment_type)


class RootMorphology(models.Model):
    """
    # list derived from WACensus

    Used by:
    - SpeciesConservationAttributes

    """

    name = models.CharField(max_length=200, blank=False, unique=True)

    class Meta:
        app_label = "boranga"
        verbose_name = "Root Morphology"
        verbose_name_plural = "Root Morphologies"
        ordering = ["name"]

    def __str__(self):
        return str(self.name)


class PostFireHabitatInteraction(models.Model):
    """
    # list derived from WACensus

    Used by:
    - SpeciesConservationAttributes

    """

    name = models.CharField(max_length=200, blank=False, unique=True)

    class Meta:
        app_label = "boranga"
        verbose_name = "Post Fire Habitat Interaction"
        verbose_name_plural = "Post Fire Habitat Interactions"
        ordering = ["name"]

    def __str__(self):
        return str(self.name)


class SpeciesConservationAttributes(models.Model):
    """
    Species conservation attributes data.

    Used for:
    - Species
    Is:
    - Table
    """

    PERIOD_CHOICES = (
        (1, "January"),
        (2, "February"),
        (3, "March"),
        (4, "April"),
        (5, "May"),
        (6, "June"),
        (7, "July"),
        (8, "August"),
        (9, "September"),
        (10, "October"),
        (11, "November"),
        (12, "December"),
    )
    INTERVAL_CHOICES = ((1, "year/s"), (2, "month/s"))

    species = models.OneToOneField(
        Species,
        on_delete=models.CASCADE,
        null=True,
        related_name="species_conservation_attributes",
    )

    # flora related attributes
    flowering_period = MultiSelectField(
        max_length=250, blank=True, choices=PERIOD_CHOICES, null=True
    )
    fruiting_period = MultiSelectField(
        max_length=250, blank=True, choices=PERIOD_CHOICES, null=True
    )
    flora_recruitment_type = models.ForeignKey(
        FloraRecruitmentType, on_delete=models.SET_NULL, null=True, blank=True
    )
    flora_recruitment_notes = models.CharField(max_length=1000, null=True, blank=True)
    seed_viability_germination_info = models.CharField(
        max_length=1000, null=True, blank=True
    )
    root_morphology = models.ForeignKey(
        RootMorphology, on_delete=models.SET_NULL, null=True, blank=True
    )
    pollinator_information = models.CharField(max_length=1000, null=True, blank=True)
    response_to_dieback = models.CharField(max_length=1500, null=True, blank=True)

    # fauna related attributes
    breeding_period = MultiSelectField(
        max_length=250, blank=True, choices=PERIOD_CHOICES, null=True
    )
    fauna_breeding = models.CharField(max_length=2000, null=True, blank=True)
    fauna_reproductive_capacity = models.CharField(
        max_length=200, null=True, blank=True
    )
    diet_and_food_source = models.CharField(max_length=500, null=True, blank=True)
    home_range = models.CharField(max_length=1000, null=True, blank=True)

    # flora and fauna common attributes
    habitat_growth_form = models.CharField(max_length=200, null=True, blank=True)
    time_to_maturity_from = models.IntegerField(null=True, blank=True)
    time_to_maturity_to = models.IntegerField(null=True, blank=True)
    time_to_maturity_choice = models.CharField(
        max_length=10, choices=INTERVAL_CHOICES, null=True, blank=True
    )
    generation_length_from = models.IntegerField(null=True, blank=True)
    generation_length_to = models.IntegerField(null=True, blank=True)
    generation_length_choice = models.CharField(
        max_length=10, choices=INTERVAL_CHOICES, null=True, blank=True
    )
    average_lifespan_from = models.IntegerField(null=True, blank=True)
    average_lifespan_to = models.IntegerField(null=True, blank=True)
    average_lifespan_choice = models.CharField(
        max_length=10, choices=INTERVAL_CHOICES, null=True, blank=True
    )
    minimum_fire_interval_from = models.IntegerField(null=True, blank=True)
    minimum_fire_interval_to = models.IntegerField(null=True, blank=True)
    minimum_fire_interval_choice = models.CharField(
        max_length=10, choices=INTERVAL_CHOICES, null=True, blank=True
    )
    response_to_fire = models.CharField(max_length=200, null=True, blank=True)
    post_fire_habitat_interaction = models.ForeignKey(
        PostFireHabitatInteraction, on_delete=models.SET_NULL, null=True, blank=True
    )
    # TODO Remove the response to dist field
    response_to_disturbance = models.CharField(max_length=500, null=True, blank=True)
    habitat = models.CharField(max_length=1000, null=True, blank=True)
    hydrology = models.CharField(max_length=200, null=True, blank=True)
    research_requirements = models.CharField(max_length=1500, null=True, blank=True)
    other_relevant_diseases = models.CharField(max_length=1500, null=True, blank=True)

    class Meta:
        app_label = "boranga"

    def __str__(self):
        return str(self.species)  # TODO: is the most appropriate?


class CommunityConservationAttributes(models.Model):
    """
    Community conservation attributes data.

    Used for:
    - Community
    Is:
    - Table
    """

    community = models.OneToOneField(
        Community,
        on_delete=models.CASCADE,
        null=True,
        related_name="community_conservation_attributes",
    )

    # habitat_growth_form = models.CharField(max_length=200,null=True, blank=True)
    pollinator_information = models.CharField(max_length=1000, null=True, blank=True)
    minimum_fire_interval_from = models.IntegerField(null=True, blank=True)
    minimum_fire_interval_to = models.IntegerField(null=True, blank=True)
    minimum_fire_interval_choice = models.CharField(
        max_length=10,
        choices=SpeciesConservationAttributes.INTERVAL_CHOICES,
        null=True,
        blank=True,
    )
    response_to_fire = models.CharField(max_length=200, null=True, blank=True)
    post_fire_habitat_interaction = models.ForeignKey(
        PostFireHabitatInteraction, on_delete=models.SET_NULL, null=True, blank=True
    )
    hydrology = models.CharField(max_length=200, null=True, blank=True)
    ecological_and_biological_information = models.CharField(
        max_length=500, null=True, blank=True
    )
    research_requirements = models.CharField(max_length=500, null=True, blank=True)
    response_to_dieback = models.CharField(max_length=500, null=True, blank=True)
    other_relevant_diseases = models.CharField(max_length=500, null=True, blank=True)

    class Meta:
        app_label = "boranga"

    def __str__(self):
        return str(self.community)  # TODO: is the most appropriate?


# Species Document History
reversion.register(SpeciesDocument)
# reversion.register(DocumentCategory)

# Species History
reversion.register(
    Species,
    follow=[
        "taxonomy",
        "species_distribution",
        "species_conservation_attributes",
        "species_publishing_status",
    ],
)
reversion.register(Taxonomy, follow=["taxon_previous_queryset", "vernaculars"])
# reversion.register(CrossReference, follow=["old_taxonomy"])
reversion.register(TaxonPreviousName)
reversion.register(SpeciesDistribution)
reversion.register(SpeciesConservationAttributes)
reversion.register(TaxonVernacular)
reversion.register(SpeciesPublishingStatus)

# Community Document
reversion.register(CommunityDocument)

# Community History
reversion.register(
    Community,
    follow=[
        "taxonomy",
        "community_distribution",
        "community_conservation_attributes",
        "community_publishing_status",
    ],
)
reversion.register(CommunityTaxonomy)
reversion.register(CommunityDistribution)
reversion.register(CommunityConservationAttributes)
reversion.register(CommunityPublishingStatus)

# Conservation Threat
reversion.register(ConservationThreat)<|MERGE_RESOLUTION|>--- conflicted
+++ resolved
@@ -435,28 +435,12 @@
         blank=True,
         related_name="species_image",
     )
-<<<<<<< HEAD
-    region = models.ForeignKey(
-        Region, default=None, on_delete=models.CASCADE, null=True, blank=True
-    )
-    regions = models.ManyToManyField(Region, blank=True, related_name="species_regions")
-    # species_regions = MultiSelectField(max_length=250, blank=True,
-    # choices=[(r.id, r.name) for r in Region.objects.all()], null=True)
-    district = models.ForeignKey(
-        District, default=None, on_delete=models.CASCADE, null=True, blank=True
-    )
-    districts = MultiSelectField(max_length=250, blank=True, choices=[], null=True)
-=======
-    # region = models.ForeignKey(
-    #     Region, default=None, on_delete=models.CASCADE, null=True, blank=True
-    # )
-    regions = models.ManyToManyField(Region, null=True, blank=True, related_name="species_regions")
-    # species_regions = MultiSelectField(max_length=250, blank=True, choices=[(r.id, r.name) for r in Region.objects.all()], null=True)
-    # district = models.ForeignKey(
-    #     District, default=None, on_delete=models.CASCADE, null=True, blank=True
-    # )
-    districts = models.ManyToManyField(District, null=True, blank=True, related_name="species_districts")
->>>>>>> 0e18b57b
+    regions = models.ManyToManyField(
+        Region, null=True, blank=True, related_name="species_regions"
+    )
+    districts = models.ManyToManyField(
+        District, null=True, blank=True, related_name="species_districts"
+    )
     last_data_curration_date = models.DateField(blank=True, null=True)
     conservation_plan_exists = models.BooleanField(default=False)
     conservation_plan_reference = models.CharField(
