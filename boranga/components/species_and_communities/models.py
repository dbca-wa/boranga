import json
import logging
import os
import subprocess

import reversion
from django.conf import settings
from django.core.cache import cache
from django.core.files.storage import FileSystemStorage
from django.db import models, transaction
from django.db.models import Q
from ledger_api_client.ledger_models import EmailUserRO as EmailUser
from ledger_api_client.managed_models import SystemGroup
from multiselectfield import MultiSelectField
from reversion.models import Version

from boranga.components.main.models import (
    CommunicationsLogEntry,
    Document,
    RevisionedMixin,
    UserAction,
)
from boranga.components.main.related_item import RelatedItem
from boranga.helpers import is_species_communities_approver, member_ids
from boranga.ledger_api_utils import retrieve_email_user
from boranga.settings import GROUP_NAME_SPECIES_COMMUNITIES_APPROVER

logger = logging.getLogger(__name__)

private_storage = FileSystemStorage(
    location=settings.BASE_DIR + "/private-media/", base_url="/private-media/"
)

DISTRICT_PERTH_HILLS = "PHS"
DISTRICT_SWAN_COASTAL = "SWC"
DISTRICT_BLACKWOOD = "BWD"
DISTRICT_WELLINGTON = "WTN"
DISTRICT_DONNELLY = "DON"
DISTRICT_FRANKLAND = "FRK"
DISTRICT_ALBANY = "ALB"
DISTRICT_ESPERANCE = "ESP"
DISTRICT_EAST_KIMBERLEY = "EKM"
DISTRICT_WEST_KIMBERLEY = "WKM"
DISTRICT_EXMOUTH = "EXM"
DISTRICT_PILBARA = "PIL"
DISTRICT_KALGOORLIE = "KAL"
DISTRICT_GERALDTON = "GER"
DISTRICT_MOORA = "MOR"
DISTRICT_SHARK_BAY = "SHB"
DISTRICT_GREAT_SOUTHERN = "GSN"
DISTRICT_CENTRAL_WHEATBELT = "CWB"
DISTRICT_SOUTHERN_WHEATBELT = "SWB"

DISTRICT_CHOICES = (
    (DISTRICT_PERTH_HILLS, "Perth Hills"),
    (DISTRICT_SWAN_COASTAL, "Swan Coastal"),
    (DISTRICT_BLACKWOOD, "Blackwood"),
    (DISTRICT_WELLINGTON, "Wellington"),
    (DISTRICT_DONNELLY, "Donnelly"),
    (DISTRICT_FRANKLAND, "Frankland"),
    (DISTRICT_ALBANY, "Albany"),
    (DISTRICT_ESPERANCE, "Esperance"),
    (DISTRICT_EAST_KIMBERLEY, "East Kimberley"),
    (DISTRICT_WEST_KIMBERLEY, "West Kimberley"),
    (DISTRICT_EXMOUTH, "Exmouth"),
    (DISTRICT_PILBARA, "Pilbara"),
    (DISTRICT_KALGOORLIE, "Kalgoorlie"),
    (DISTRICT_GERALDTON, "Geraldton"),
    (DISTRICT_MOORA, "Moora"),
    (DISTRICT_SHARK_BAY, "Shark Bay"),
    (DISTRICT_GREAT_SOUTHERN, "Great Southern"),
    (DISTRICT_CENTRAL_WHEATBELT, "Central Wheatbelt"),
    (DISTRICT_SOUTHERN_WHEATBELT, "Southern Wheatbelt"),
)

REGION_KIMBERLEY = "kimberley"
REGION_PILBARA = "pilbara"
REGION_MIDWEST = "midwest"
REGION_GOLDFIELDS = "goldfields"
REGION_SWAN = "swan"
REGION_WHEATBELT = "wheatbelt"
REGION_SOUTH_WEST = "southwest"
REGION_WARREN = "warren"
REGION_SOUTH_COAST = "southcoast"

REGION_CHOICES = (
    (REGION_KIMBERLEY, "Kimberley"),
    (REGION_PILBARA, "Pilbara"),
    (REGION_MIDWEST, "Midwest"),
    (REGION_GOLDFIELDS, "Goldfields"),
    (REGION_SWAN, "Swan"),
    (REGION_WHEATBELT, "Wheatbelt"),
    (REGION_SOUTH_WEST, "South West"),
    (REGION_WARREN, "Warren"),
    (REGION_SOUTH_COAST, "South Coast"),
)


def update_species_doc_filename(instance, filename):
    return f"{settings.MEDIA_APP_DIR}/species/{instance.species.id}/species_documents/{filename}"


def update_community_doc_filename(instance, filename):
    return f"{settings.MEDIA_APP_DIR}/community/{instance.community.id}/community_documents/{filename}"


def update_species_comms_log_filename(instance, filename):
    return f"{settings.MEDIA_APP_DIR}/species/{instance.log_entry.species.id}/communications/{filename}"


def update_community_comms_log_filename(instance, filename):
    return f"{settings.MEDIA_APP_DIR}/community/{instance.log_entry.community.id}/communications/{filename}"


class Region(models.Model):
    name = models.CharField(unique=True, default=None, max_length=64)

    class Meta:
        app_label = "boranga"
        ordering = ["name"]

    def __str__(self):
        return self.name


class District(models.Model):
    name = models.CharField(unique=True, max_length=64)
    code = models.CharField(unique=True, max_length=3, null=True)
    region = models.ForeignKey(Region, on_delete=models.CASCADE)

    class Meta:
        app_label = "boranga"
        ordering = ["name"]

    def __str__(self):
        return self.name


class GroupType(models.Model):
    """
    The three types of group managed by Boranga: fauna, flora and communities. These are the basis
    for all other models in Species and Communities.

    Has a:
    - N/A
    Used by:
    - Species
    - Community
    Is:
    - Enumeration (GroupTypes)
    """

    GROUP_TYPE_FLORA = "flora"
    GROUP_TYPE_FAUNA = "fauna"
    GROUP_TYPE_COMMUNITY = "community"
    GROUP_TYPES = [
        (GROUP_TYPE_FLORA, "Flora"),
        (GROUP_TYPE_FAUNA, "Fauna"),
        (GROUP_TYPE_COMMUNITY, "Community"),
    ]
    name = models.CharField(
        max_length=64,
        choices=GROUP_TYPES,
        default=GROUP_TYPES[1],
        verbose_name="GroupType Name",
    )

    class Meta:
        app_label = "boranga"
        verbose_name = "Group Type"
        verbose_name_plural = "Group Types"

    def __str__(self):
        return self.get_name_display()

    @property
    def flora_kingdoms(self):
        return Kingdom.objects.get(
            grouptype__name=GroupType.GROUP_TYPE_FLORA
        ).value_list("kingdom_name", flat=True)

    @property
    def fauna_kingdoms(self):
        return Kingdom.objects.get(
            grouptype__name=GroupType.GROUP_TYPE_FAUNA
        ).value_list("kingdom_name", flat=True)


class Kingdom(models.Model):
    """
    create GroupType related Kingdoms matching the NOMOS api kingdom name
    """

    grouptype = models.ForeignKey(
        GroupType,
        on_delete=models.CASCADE,
        null=True,
        blank=True,
        related_name="kingdoms",
    )
    kingdom_id = models.CharField(max_length=100, null=True, blank=True)  # nomos data
    kingdom_name = models.CharField(max_length=100, null=True, blank=True)  # nomos data

    class Meta:
        app_label = "boranga"

    def __str__(self):
        return self.kingdom_name


class Genus(models.Model):
    """
    # list derived from WACensus

    Used by:
    - Taxonomy

    """

    name = models.CharField(max_length=200, blank=False, unique=True)

    class Meta:
        app_label = "boranga"
        verbose_name = "Genus"
        verbose_name_plural = "Genera"
        ordering = ["name"]

    def __str__(self):
        return str(self.name)


class TaxonomyRank(models.Model):
    """
    Description from wacensus, to get the Kingdomwise taxon rank for particular taxon_name_id

    Used by:
    - Taxonomy
    Is:
    - Table
    """

    kingdom_id = models.IntegerField(null=True, blank=True)  # nomos data
    kingdom_fk = models.ForeignKey(
        Kingdom, on_delete=models.SET_NULL, null=True, blank=True, related_name="ranks"
    )
    taxon_rank_id = models.IntegerField(null=True, blank=True)  # nomos data
    rank_name = models.CharField(max_length=512, null=True, blank=True)

    class Meta:
        app_label = "boranga"

    def __str__(self):
        return str(self.rank_name)  # TODO: is the most appropriate?


class Taxonomy(models.Model):
    """
    Description from wacensus, to get the main name then fill in everything else

    Has a:
    Used by:
    - Species
    Is:
    - Table
    """

    taxon_name_id = models.IntegerField(null=True, blank=True)
    scientific_name = models.CharField(max_length=512, null=True, blank=True)
    kingdom_id = models.CharField(max_length=100, null=True, blank=True)
    kingdom_fk = models.ForeignKey(
        Kingdom, on_delete=models.SET_NULL, null=True, blank=True, related_name="taxons"
    )
    kingdom_name = models.CharField(max_length=512, null=True, blank=True)
    taxon_rank_id = models.IntegerField(null=True, blank=True)
    taxonomy_rank_fk = models.ForeignKey(
        TaxonomyRank,
        on_delete=models.SET_NULL,
        null=True,
        blank=True,
        related_name="taxons",
    )
    name_currency = models.CharField(
        max_length=16, null=True, blank=True
    )  # is it the current name? yes or no
    name_authority = models.CharField(max_length=500, null=True, blank=True)
    name_comments = models.CharField(max_length=500, null=True, blank=True)
    # storing the hierarchy id and scientific_names(class,family,genus) at the moment
    family_id = models.IntegerField(null=True, blank=True)
    family_name = models.CharField(max_length=512, null=True, blank=True)
    class_id = models.IntegerField(null=True, blank=True)
    class_name = models.CharField(max_length=512, null=True, blank=True)
    genera_id = models.IntegerField(null=True, blank=True)
    genera_name = models.CharField(max_length=512, null=True, blank=True)

    class Meta:
        app_label = "boranga"
        ordering = ["scientific_name"]
        verbose_name = "Taxonomy"
        verbose_name_plural = "Taxonomies"

    def __str__(self):
        return str(self.scientific_name)  # TODO: is the most appropriate?

    def save(self, *args, **kwargs):
        cache.delete(settings.CACHE_KEY_TAXONOMIES)
        self.full_clean()
        super().save(*args, **kwargs)

    @property
    def taxon_previous_name(self):
        if self.previous_names.all():
            previous_names_list = TaxonPreviousName.objects.filter(
                taxonomy=self.id
            ).values_list("previous_scientific_name", flat=True)
            return ",".join(previous_names_list)

    @property
    def taxon_previous_queryset(self):
        if self.new_taxon.all():
            previous_queryset = TaxonPreviousName.objects.filter(
                taxonomy=self.id
            ).order_by("id")
            return previous_queryset
        else:
            return TaxonPreviousName.objects.none()

    @property
    def taxon_vernacular_name(self):
        if self.vernaculars.all():
            vernacular_names_list = TaxonVernacular.objects.filter(
                taxonomy=self.id
            ).values_list("vernacular_name", flat=True)
            return ",".join(vernacular_names_list)


class TaxonVernacular(models.Model):
    """
    Common Name for Taxon i.e Species(flora/Fauna)
    Used by:
    -Taxonomy
    """

    vernacular_id = models.IntegerField(null=True, blank=True)
    vernacular_name = models.CharField(max_length=512, null=True, blank=True)
    taxonomy = models.ForeignKey(
        Taxonomy, on_delete=models.CASCADE, null=True, related_name="vernaculars"
    )
    taxon_name_id = models.IntegerField(null=True, blank=True)

    class Meta:
        app_label = "boranga"
        ordering = ["vernacular_name"]

    def __str__(self):
        return str(self.vernacular_name)  # TODO: is the most appropriate?


class TaxonPreviousName(models.Model):
    """
    Previous Name(old name) of taxon
    """

    taxonomy = models.ForeignKey(
        Taxonomy, on_delete=models.CASCADE, null=True, related_name="previous_names"
    )
    previous_name_id = models.IntegerField(null=True, blank=True)
    previous_scientific_name = models.CharField(max_length=512, null=True, blank=True)

    class Meta:
        app_label = "boranga"

    def __str__(self):
        return str(self.previous_scientific_name)  # TODO: is the most appropriate?


# TODO will need to delete this model
class CrossReference(models.Model):
    """
    Previous Name(old name) of taxon which is also derived from taxon
    """

    cross_reference_id = models.IntegerField(null=True, blank=True)
    cross_reference_type = models.CharField(max_length=512, null=True, blank=True)
    old_name_id = models.IntegerField(null=True, blank=True)
    new_name_id = models.IntegerField(null=True, blank=True)
    old_taxonomy = models.ForeignKey(
        Taxonomy, on_delete=models.CASCADE, null=True, related_name="old_taxon"
    )
    new_taxonomy = models.ForeignKey(
        Taxonomy, on_delete=models.CASCADE, null=True, related_name="new_taxon"
    )

    class Meta:
        app_label = "boranga"

    def __str__(self):
        return str(self.cross_reference_id)  # TODO: is the most appropriate?


class ClassificationSystem(models.Model):
    """
    Classification Suystem for a taxon

    Used by:
    -InformalGroup
    """

    classification_system_id = models.IntegerField(null=True, blank=True)
    class_desc = models.CharField(max_length=100, null=True, blank=True)

    class Meta:
        app_label = "boranga"
        ordering = ["class_desc"]

    def __str__(self):
        return str(self.class_desc)  # TODO: is the most appropriate?


class InformalGroup(models.Model):
    """
    Classification informal group of taxon which is also derived from taxon
    """

    # may need to add the classisfication system id
    classification_system_id = models.IntegerField(null=True, blank=True)
    classification_system_fk = models.ForeignKey(
        ClassificationSystem,
        on_delete=models.CASCADE,
        null=True,
        related_name="informal_groups",
    )
    taxon_name_id = models.IntegerField(null=True, blank=True)
    taxonomy = models.ForeignKey(
        Taxonomy, on_delete=models.CASCADE, null=True, related_name="informal_groups"
    )

    class Meta:
        app_label = "boranga"

    def __str__(self):
        return str(
            self.classification_system_fk.class_desc
        )  # TODO: is the most appropriate?


class Species(RevisionedMixin):
    """
    Forms the basis for a Species and Communities record.

    Has a:
    - ConservationStatus
    - GroupType
    - SpeciesDocument
    - ConservationThreat
    - ConservationPlan
    - Taxonomy
    - Distribution
    - ConservationAttributes
    Used by:
    - Communities
    Is:
    - Table
    """

    PROCESSING_STATUS_DRAFT = "draft"
    PROCESSING_STATUS_ACTIVE = "active"
    PROCESSING_STATUS_HISTORICAL = "historical"
    PROCESSING_STATUS_TO_BE_SPLIT = "to_be_split"
    PROCESSING_STATUS_TO_BE_COMBINED = "to_be_combined"
    PROCESSING_STATUS_TO_BE_RENAMED = "to_be_renamed"
    PROCESSING_STATUS_CHOICES = (
        (PROCESSING_STATUS_DRAFT, "Draft"),
        (PROCESSING_STATUS_ACTIVE, "Active"),
        (PROCESSING_STATUS_HISTORICAL, "Historical"),
        (PROCESSING_STATUS_TO_BE_SPLIT, "To Be Split"),
        (PROCESSING_STATUS_TO_BE_COMBINED, "To Be Combined"),
        (PROCESSING_STATUS_TO_BE_RENAMED, "To Be Renamed"),
    )
    RELATED_ITEM_CHOICES = [
        ("species", "species"),
        ("conservation_status", "Conservation Status"),
    ]

    species_number = models.CharField(max_length=9, blank=True, default="")
    group_type = models.ForeignKey(GroupType, on_delete=models.CASCADE)

<<<<<<< HEAD
=======
    # TODO currently, if a species profile is forever in draft or made historical,
    # the taxonomy becomes unusable in other profile while assigned
>>>>>>> bf0534b4
    taxonomy = models.OneToOneField(
        Taxonomy, on_delete=models.SET_NULL, null=True, blank=True
    )

    image_doc = models.ForeignKey(
        "SpeciesDocument",
        default=None,
        on_delete=models.CASCADE,
        null=True,
        blank=True,
        related_name="species_image",
    )
    region = models.ForeignKey(
        Region, default=None, on_delete=models.CASCADE, null=True, blank=True
    )
    district = models.ForeignKey(
        District, default=None, on_delete=models.CASCADE, null=True, blank=True
    )
    last_data_curration_date = models.DateField(blank=True, null=True)
    conservation_plan_exists = models.BooleanField(default=False)
    conservation_plan_reference = models.CharField(
        max_length=500, null=True, blank=True
    )
    processing_status = models.CharField(
        "Processing Status",
        max_length=30,
        choices=PROCESSING_STATUS_CHOICES,
        default=PROCESSING_STATUS_CHOICES[0][0],
        null=True,
        blank=True,
    )
    prev_processing_status = models.CharField(max_length=30, blank=True, null=True)
    lodgement_date = models.DateTimeField(blank=True, null=True)
    submitter = models.IntegerField(null=True, blank=True)  # EmailUserRO
    # parents will the original species  from the split/combine functionality
    parent_species = models.ManyToManyField("self", blank=True, related_name="parent")
    comment = models.CharField(max_length=500, null=True, blank=True)

    class Meta:
        app_label = "boranga"
        verbose_name = "Species"
        verbose_name_plural = "Species"

    def __str__(self):
        return f"{self.species_number}"

    def save(self, *args, **kwargs):
        cache.delete("get_species_data")
        self.full_clean()
        # Prefix "S" char to species_number.
        if self.species_number == "":
            force_insert = kwargs.pop("force_insert", False)
            super().save(no_revision=True, force_insert=force_insert)
            new_species_id = f"S{str(self.pk)}"
            self.species_number = new_species_id
            self.save(*args, **kwargs)
        else:
            super().save(*args, **kwargs)
<<<<<<< HEAD
=======
            if self.taxonomy:
                for i in self.taxonomy.occurrence_reports.all().union(
                    self.occurrence_report.all()
                ):
                    i.save(no_revision=True)
                for i in self.taxonomy.occurrences.all().union(self.occurrences.all()):
                    i.save(no_revision=True)
>>>>>>> bf0534b4

    @property
    def reference(self):
        return f"{self.species_number}-{self.species_number}"
        # TODO : the second parameter is lodgement.sequence no. don't know yet what for species it should be

    @property
    def applicant(self):
        if self.submitter:
            email_user = retrieve_email_user(self.submitter)
            return f"{email_user.first_name} {email_user.last_name}"

    @property
    def applicant_email(self):
        if self.submitter:
            return self.email_user.email

    @property
    def applicant_details(self):
        if self.submitter:
            email_user = retrieve_email_user(self.submitter)
            return "{} {}".format(
                email_user.first_name,
                email_user.last_name,
            )

    @property
    def applicant_address(self):
        if self.submitter:
            email_user = retrieve_email_user(self.submitter)
            return email_user.residential_address

    @property
    def applicant_id(self):
        if self.submitter:
            return self.email_user.id

    @property
    def applicant_type(self):
        if self.submitter:
            # return self.APPLICANT_TYPE_SUBMITTER
            return "SUB"

    @property
    def applicant_field(self):
        # if self.org_applicant:
        #     return 'org_applicant'
        # elif self.proxy_applicant:
        #     return 'proxy_applicant'
        # else:
        #     return 'submitter'
        return "submitter"

    @property
    def can_user_edit(self):
        """
        :return: True if the application is in one of the editable status.
        """
        user_editable_state = [
            "draft",
        ]
        return self.processing_status in user_editable_state

    @property
    def can_user_view(self):
        """
        :return: True if the application is in one of the approved status.
        """
        # return self.customer_status in self.CUSTOMER_EDITABLE_STATE
        user_viewable_state = ["active", "historical"]
        return self.processing_status in user_viewable_state

    @property
    def can_user_action(self):
        """
        :return: True if the application is in one of the processable status for Assessor(species) role.
        """
        officer_view_state = ["draft", "historical"]
        if self.processing_status in officer_view_state:
            return False
        else:
            return True

    @property
    def is_discardable(self):
        """
        An application can be discarded by a customer if:
        1 - It is a draft
        2- or if the application has been pushed back to the user
        """
        # return self.customer_status == 'draft' or self.processing_status == 'awaiting_applicant_response'
        return self.processing_status == "draft"

    @property
    def is_deletable(self):
        """
        An application can be deleted only if it is a draft and it hasn't been lodged yet
        :return:
        """
        # return self.customer_status == 'draft' and not self.species_number
        return self.processing_status == "draft" and not self.species_number

    @property
    def is_flora_application(self):
        if self.group_type.name == GroupType.GROUP_TYPE_FLORA:
            return True
        return False

    @property
    def is_fauna_application(self):
        if self.group_type.name == GroupType.GROUP_TYPE_FAUNA:
            return True
        return False

    # used in split email template
    @property
    def child_species(self):
        child_species = Species.objects.filter(parent_species=self)
        return child_species

    # used in split/combine email template
    @property
    def parent_species_list(self):
        parent_species = self.parent_species.all()
        return parent_species

    def get_approver_group(self):
        return SystemGroup.objects.get(name=GROUP_NAME_SPECIES_COMMUNITIES_APPROVER)

    @property
    def approver_recipients(self):
        recipients = []
        group_ids = member_ids(GROUP_NAME_SPECIES_COMMUNITIES_APPROVER)
        for id in group_ids:
            logger.info(id)
            recipients.append(EmailUser.objects.get(id=id).email)
        return recipients

    @property
    def status_without_assessor(self):
        status_without_assessor = [
            "with_approver",
            "approved",
            "closed",
            "declined",
            "draft",
            "with_referral",
        ]
        if self.processing_status in status_without_assessor:
            return True
        return False

    def has_user_edit_mode(self, request):
        officer_view_state = ["draft", "historical"]
        if self.processing_status in officer_view_state:
            return False

        return is_species_communities_approver(request)

    def get_related_items(self, filter_type, **kwargs):
        return_list = []
        if filter_type == "all":
            related_field_names = [
                "parent_species",
                "conservation_status",
            ]
        else:
            related_field_names = [
                filter_type,
            ]
        all_fields = self._meta.get_fields()
        for a_field in all_fields:
            if a_field.name in related_field_names:
                field_objects = []
                if a_field.is_relation:
                    if a_field.many_to_many:
                        field_objects = a_field.related_model.objects.filter(
                            **{a_field.remote_field.name: self}
                        )
                    elif a_field.many_to_one:  # foreign key
                        field_objects = [
                            getattr(self, a_field.name),
                        ]
                    elif a_field.one_to_many:  # reverse foreign key
                        field_objects = a_field.related_model.objects.filter(
                            **{a_field.remote_field.name: self}
                        )
                    elif a_field.one_to_one:
                        if hasattr(self, a_field.name):
                            field_objects = [
                                getattr(self, a_field.name),
                            ]
                for field_object in field_objects:
                    if field_object:
                        related_item = field_object.as_related_item
                        return_list.append(related_item)

        # serializer = RelatedItemsSerializer(return_list, many=True)
        # return serializer.data
        return return_list

    @property
    def as_related_item(self):
        related_item = RelatedItem(
            identifier=self.related_item_identifier,
            model_name=self._meta.verbose_name,
            descriptor=self.related_item_descriptor,
            status=self.related_item_status,
            action_url=(
                f"<a href=/internal/species_communities/{self.id}"
                f'?group_type_name={self.group_type.name} target="_blank">View</a>',
            ),
        )
        return related_item

    @property
    def related_item_identifier(self):
        return self.species_number

    @property
    def related_item_descriptor(self):
        if self.taxonomy and self.taxonomy.scientific_name:
            return self.taxonomy.scientific_name
        return "Descriptor not available"

    @property
    def related_item_status(self):
        return self.get_processing_status_display

    @property
    def submitter_user(self):
        email_user = retrieve_email_user(self.submitter)

        return email_user

    def log_user_action(self, action, request):
        return SpeciesUserAction.log_action(self, action, request.user.id)

    def upload_image(self, request):
        with transaction.atomic():
            document = SpeciesDocument(
                _file=request.data.dict()["image2"], species=self
            )
            document.save()
            self.image_doc = document
            self.save()

    def clone_documents(self, request):
        with transaction.atomic():
            # clone documents from original species to new species
            original_species_documents = request.data["documents"]
            for doc_id in original_species_documents:
                new_species_doc = SpeciesDocument.objects.get(id=doc_id)
                original_species = new_species_doc.species
                new_species_doc.species = self
                new_species_doc.id = None
                new_species_doc.document_number = ""
                new_species_doc._file.name = f"boranga/species/{self.id}/species_documents/{new_species_doc.name}"
                new_species_doc.can_delete = True
                new_species_doc.save()
                new_species_doc.species.log_user_action(
                    SpeciesUserAction.ACTION_ADD_DOCUMENT.format(
                        new_species_doc.document_number,
                        new_species_doc.species.species_number,
                    ),
                    request,
                )

                check_path = os.path.exists(
                    f"private-media/boranga/species/{self.id}/species_documents/"
                )
                if check_path:
                    # copy documents on file system
                    subprocess.call(
                        f"cp -p private-media/boranga/species/{original_species.id}"
                        f"/species_documents/{new_species_doc.name} "
                        f"private-media/boranga/species/{self.id}/species_documents/",
                        shell=True,
                    )
                else:
                    # create new directory
                    os.makedirs(
                        f"private-media/boranga/species/{self.id}/species_documents/",
                        mode=0o777,
                    )
                    # then copy documents on file system
                    subprocess.call(
                        f"cp -p private-media/boranga/species/{original_species.id}"
                        f"/species_documents/{new_species_doc.name} "
                        f"private-media/boranga/species/{self.id}/species_documents/",
                        shell=True,
                    )

    def clone_threats(self, request):
        with transaction.atomic():
            # clone threats from original species to new species
            original_species_threats = request.data["threats"]
            for threat_id in original_species_threats:
                new_species_threat = ConservationThreat.objects.get(id=threat_id)
                new_species_threat.species = self
                new_species_threat.id = None
                new_species_threat.threat_number = ""
                new_species_threat.save()
                new_species_threat.species.log_user_action(
                    SpeciesUserAction.ACTION_ADD_THREAT.format(
                        new_species_threat.threat_number,
                        new_species_threat.species.species_number,
                    ),
                    request,
                )


class SpeciesLogDocument(Document):
    log_entry = models.ForeignKey(
        "SpeciesLogEntry", related_name="documents", on_delete=models.CASCADE
    )
    _file = models.FileField(
        upload_to=update_species_comms_log_filename,
        max_length=512,
        storage=private_storage,
    )

    class Meta:
        app_label = "boranga"


class SpeciesLogEntry(CommunicationsLogEntry):
    species = models.ForeignKey(
        Species, related_name="comms_logs", on_delete=models.CASCADE
    )

    def __str__(self):
        return f"{self.reference} - {self.subject}"

    class Meta:
        app_label = "boranga"

    def save(self, **kwargs):
        # save the application reference if the reference not provided
        if not self.reference:
            self.reference = self.species.reference
        super().save(**kwargs)


class SpeciesUserAction(UserAction):

    ACTION_EDIT_SPECIES = "Edit Species {}"
    ACTION_CREATE_SPECIES = "Create new species {}"
    ACTION_SAVE_SPECIES = "Save Species {}"
    ACTION_IMAGE_UPDATE = "Species Image document updated for Species {}"
    ACTION_IMAGE_DELETE = "Species Image document deleted for Species {}"

    # Document
    ACTION_ADD_DOCUMENT = "Document {} added for Species {}"
    ACTION_UPDATE_DOCUMENT = "Document {} updated for Species {}"
    ACTION_DISCARD_DOCUMENT = "Document {} discarded for Species {}"
    ACTION_REINSTATE_DOCUMENT = "Document {} reinstated for Species {}"

    # Threat
    ACTION_ADD_THREAT = "Threat {} added for Species {}"
    ACTION_UPDATE_THREAT = "Threat {} updated for Species {}"
    ACTION_DISCARD_THREAT = "Threat {} discarded for Species {}"
    ACTION_REINSTATE_THREAT = "Threat {} reinstated for Species {}"

    ACTION_CLOSE_CONSERVATIONSTATUS = "De list species {}"
    ACTION_DISCARD_PROPOSAL = "Discard species proposal {}"

    class Meta:
        app_label = "boranga"
        ordering = ("-when",)

    @classmethod
    def log_action(cls, species, action, user):
        return cls.objects.create(species=species, who=user, what=str(action))

    species = models.ForeignKey(
        Species, related_name="action_logs", on_delete=models.CASCADE
    )


class SpeciesDistribution(models.Model):
    """
    All the different locations where this species can be found.

    Used by:
    - Species
    Is:
    - Table
    """

    department_file_numbers = models.CharField(
        max_length=512, null=True, blank=True
    )  # objective, legacy, list of things
    number_of_occurrences = models.IntegerField(null=True, blank=True)
    noo_auto = models.BooleanField(
        default=True
    )  # to check auto or manual entry of number_of_occurrences
    extent_of_occurrences = models.IntegerField(null=True, blank=True)
    eoo_auto = models.BooleanField(
        default=True
    )  # extra boolean field to check auto or manual entry of extent_of_occurrences
    area_of_occupancy = models.IntegerField(null=True, blank=True)
    aoo_auto = models.BooleanField(
        default=True
    )  # to check auto or manual entry of area_of_occupancy
    area_of_occupancy_actual = models.DecimalField(
        max_digits=15, decimal_places=5, null=True, blank=True
    )
    aoo_actual_auto = models.BooleanField(
        default=True
    )  # to check auto or manual entry of area_of_occupancy_actual
    number_of_iucn_locations = models.IntegerField(null=True, blank=True)
    number_of_iucn_subpopulations = models.IntegerField(null=True, blank=True)
    species = models.OneToOneField(
        Species,
        on_delete=models.CASCADE,
        null=True,
        related_name="species_distribution",
    )
    distribution = models.CharField(max_length=512, null=True, blank=True)

    class Meta:
        app_label = "boranga"

    def __str__(self):
        return str(self.id)  # TODO: is the most appropriate?


class Community(RevisionedMixin):
    """
    A collection of 2 or more Species within a specific location.

    Has a:
    - GroupType
    - Species
    Used by:
    - N/A
    Is:
    - Table
    """

    PROCESSING_STATUS_DRAFT = "draft"
    PROCESSING_STATUS_ACTIVE = "active"
    PROCESSING_STATUS_HISTORICAL = "historical"
    PROCESSING_STATUS_TO_BE_SPLIT = "to_be_split"
    PROCESSING_STATUS_TO_BE_COMBINED = "to_be_combined"
    PROCESSING_STATUS_TO_BE_RENAMED = "to_be_renamed"
    PROCESSING_STATUS_CHOICES = (
        (PROCESSING_STATUS_DRAFT, "Draft"),
        (PROCESSING_STATUS_ACTIVE, "Active"),
        (PROCESSING_STATUS_HISTORICAL, "Historical"),
        (PROCESSING_STATUS_TO_BE_SPLIT, "To Be Split"),
        (PROCESSING_STATUS_TO_BE_COMBINED, "To Be Combined"),
        (PROCESSING_STATUS_TO_BE_RENAMED, "To Be Renamed"),
    )
    # RELATED_ITEM_CHOICES = [('species', 'Species'), ('conservation_status', 'Conservation Status')]
    RELATED_ITEM_CHOICES = [("conservation_status", "Conservation Status")]

    community_number = models.CharField(max_length=9, blank=True, default="")
    group_type = models.ForeignKey(GroupType, on_delete=models.CASCADE)
    # TODO the species is noy required as per the new requirements
    species = models.ManyToManyField(Species, blank=True)
    # taxonomy = models.ForeignKey(CommunityTaxonomy, on_delete=models.SET_NULL, unique=True, null=True, blank=True)
    region = models.ForeignKey(
        Region, default=None, on_delete=models.CASCADE, null=True, blank=True
    )
    district = models.ForeignKey(
        District, default=None, on_delete=models.CASCADE, null=True, blank=True
    )
    last_data_curration_date = models.DateField(blank=True, null=True)
    conservation_plan_exists = models.BooleanField(default=False)
    conservation_plan_reference = models.CharField(
        max_length=500, null=True, blank=True
    )
    submitter = models.IntegerField(null=True)  # EmailUserRO
    image_doc = models.ForeignKey(
        "CommunityDocument",
        default=None,
        on_delete=models.CASCADE,
        null=True,
        blank=True,
        related_name="community_image",
    )
    processing_status = models.CharField(
        "Processing Status",
        max_length=30,
        choices=PROCESSING_STATUS_CHOICES,
        default=PROCESSING_STATUS_CHOICES[0][0],
    )
    prev_processing_status = models.CharField(max_length=30, blank=True, null=True)
    lodgement_date = models.DateTimeField(
        blank=True, null=True
    )  # TODO confirm if proposed date is the same or different
    # TODO not be used as the taxonomy will be editable for community
    comment = models.CharField(max_length=500, null=True, blank=True)

    class Meta:
        app_label = "boranga"

    def __str__(self):
        return f"{self.community_number}"

    def save(self, *args, **kwargs):
        # Prefix "C" char to community_number.
        if self.community_number == "":
            force_insert = kwargs.pop("force_insert", False)
            super().save(no_revision=True, force_insert=force_insert)
            new_community_id = f"C{str(self.pk)}"
            self.community_number = new_community_id
            self.save(*args, **kwargs)
        else:
            super().save(*args, **kwargs)

    @property
    def applicant(self):
        if self.submitter:
            email_user = retrieve_email_user(self.submitter)
            return f"{email_user.first_name} {email_user.last_name}"

    @property
    def applicant_email(self):
        if self.submitter:
            return self.email_user.email

    @property
    def applicant_details(self):
        if self.submitter:
            email_user = retrieve_email_user(self.submitter)
            return "{} {}".format(
                email_user.first_name,
                email_user.last_name,
                # commented below to resolve the Uppercase context error for community submit
                # email_user.addresses.all().first()
            )

    @property
    def applicant_address(self):
        if self.submitter:
            email_user = retrieve_email_user(self.submitter)
            return email_user.residential_address

    @property
    def applicant_id(self):
        if self.submitter:
            return self.email_user.id

    @property
    def applicant_type(self):
        if self.submitter:
            # return self.APPLICANT_TYPE_SUBMITTER
            return "SUB"

    @property
    def applicant_field(self):
        # if self.org_applicant:
        #     return 'org_applicant'
        # elif self.proxy_applicant:
        #     return 'proxy_applicant'
        # else:
        #     return 'submitter'
        return "submitter"

    @property
    def can_user_edit(self):
        """
        :return: True if the application is in one of the editable status.
        """
        # return self.customer_status in self.CUSTOMER_EDITABLE_STATE
        user_editable_state = [
            "draft",
        ]
        return self.processing_status in user_editable_state

    @property
    def can_user_view(self):
        """
        :return: True if the application is in one of the approved status.
        """
        # return self.customer_status in self.CUSTOMER_EDITABLE_STATE
        user_viewable_state = ["active", "historical"]
        return self.processing_status in user_viewable_state

    @property
    def can_user_action(self):
        """
        :return: True if the application is in one of the processable status for Assessor(species) role.
        """
        officer_view_state = ["draft", "historical"]
        if self.processing_status in officer_view_state:
            return False
        else:
            return True

    @property
    def is_discardable(self):
        """
        An application can be discarded by a customer if:
        1 - It is a draft
        2- or if the application has been pushed back to the user
        """
        # return self.customer_status == 'draft' or self.processing_status == 'awaiting_applicant_response'
        return self.processing_status == "draft"

    @property
    def is_deletable(self):
        """
        An application can be deleted only if it is a draft and it hasn't been lodged yet
        :return:
        """
        # return self.customer_status == 'draft' and not self.community_number
        return self.processing_status == "draft" and not self.community_number

    @property
    def is_community_application(self):
        if self.group_type.name == GroupType.GROUP_TYPE_COMMUNITY:
            return True
        return False

    def get_approver_group(self):
        return SystemGroup.objects.get(name=GROUP_NAME_SPECIES_COMMUNITIES_APPROVER)

    @property
    def approver_recipients(self):
        recipients = []
        group_ids = member_ids(GROUP_NAME_SPECIES_COMMUNITIES_APPROVER)
        for id in group_ids:
            logger.info(id)
            recipients.append(EmailUser.objects.get(id=id).email)
        return recipients

    @property
    def status_without_assessor(self):
        status_without_assessor = [
            "with_approver",
            "approved",
            "closed",
            "declined",
            "draft",
            "with_referral",
        ]
        if self.processing_status in status_without_assessor:
            return True
        return False

    def has_user_edit_mode(self, request):
        officer_view_state = ["draft", "historical"]
        if self.processing_status in officer_view_state:
            return False

        return is_species_communities_approver(request)

    @property
    def reference(self):
        return f"{self.community_number}-{self.community_number}"

    def get_related_items(self, filter_type, **kwargs):
        return_list = []
        if filter_type == "all":
            related_field_names = [
                "species",
                "conservation_status",
            ]
        else:
            related_field_names = [
                filter_type,
            ]
        all_fields = self._meta.get_fields()
        for a_field in all_fields:
            if a_field.name in related_field_names:
                field_objects = []
                if a_field.is_relation:
                    if a_field.many_to_many:
                        field_objects = a_field.related_model.objects.filter(
                            **{a_field.remote_field.name: self}
                        )
                    elif a_field.many_to_one:  # foreign key
                        field_objects = [
                            getattr(self, a_field.name),
                        ]
                    elif a_field.one_to_many:  # reverse foreign key
                        field_objects = a_field.related_model.objects.filter(
                            **{a_field.remote_field.name: self}
                        )
                    elif a_field.one_to_one:
                        if hasattr(self, a_field.name):
                            field_objects = [
                                getattr(self, a_field.name),
                            ]
                for field_object in field_objects:
                    if field_object:
                        related_item = field_object.as_related_item
                        return_list.append(related_item)

        # serializer = RelatedItemsSerializer(return_list, many=True)
        # return serializer.data
        return return_list

    @property
    def as_related_item(self):
        related_item = RelatedItem(
            identifier=self.related_item_identifier,
            model_name=self._meta.verbose_name,
            descriptor=self.related_item_descriptor,
            status=self.related_item_status,
            action_url=f'<a href=/internal/species_communities/{self.id} target="_blank">Open</a>',
        )
        return related_item

    @property
    def related_item_identifier(self):
        return self.community_number

    @property
    def related_item_descriptor(self):
        return CommunityTaxonomy.objects.get(community=self).community_name

    @property
    def related_item_status(self):
        return self.processing_status

    def log_user_action(self, action, request):
        return CommunityUserAction.log_action(self, action, request.user.id)

    def upload_image(self, request):
        with transaction.atomic():
            document = CommunityDocument(
                _file=request.data.dict()["image2"], community=self
            )
            document.save()
            self.image_doc = document
            self.save()


class CommunityTaxonomy(models.Model):
    """
    Description from wacensus, to get the main name then fill in everything else

    Has a:
    Used by:
    - Community
    Is:
    - Table
    """

    community = models.OneToOneField(
        Community, on_delete=models.CASCADE, null=True, related_name="taxonomy"
    )
    community_migrated_id = models.CharField(
        max_length=200, null=True, blank=True, unique=True
    )
    community_name = models.CharField(
        max_length=512, null=True, blank=True, unique=True
    )
    community_description = models.CharField(max_length=2048, null=True, blank=True)
    name_currency = models.CharField(
        max_length=16, null=True, blank=True
    )  # is it the is_current name? true or false
    previous_name = models.CharField(max_length=512, null=True, blank=True)
    name_authority = models.CharField(max_length=500, null=True, blank=True)
    name_comments = models.CharField(max_length=500, null=True, blank=True)

    class Meta:
        app_label = "boranga"
        ordering = ["community_name"]

    def __str__(self):
        return str(self.community_name)  # TODO: is the most appropriate?


class CommunityLogDocument(Document):
    log_entry = models.ForeignKey(
        "CommunityLogEntry", related_name="documents", on_delete=models.CASCADE
    )
    _file = models.FileField(
        upload_to=update_community_comms_log_filename,
        max_length=512,
        storage=private_storage,
    )

    class Meta:
        app_label = "boranga"


class CommunityLogEntry(CommunicationsLogEntry):
    community = models.ForeignKey(
        Community, related_name="comms_logs", on_delete=models.CASCADE
    )

    def __str__(self):
        return f"{self.reference} - {self.subject}"

    class Meta:
        app_label = "boranga"

    def save(self, **kwargs):
        # save the application reference if the reference not provided
        if not self.reference:
            self.reference = self.community.reference
        super().save(**kwargs)


class CommunityUserAction(UserAction):

    ACTION_EDIT_COMMUNITY = "Edit Community {}"
    ACTION_CREATE_COMMUNITY = "Create new community {}"
    ACTION_SAVE_COMMUNITY = "Save Community {}"
    ACTION_IMAGE_UPDATE = "Community Image document updated for Community {}"
    ACTION_IMAGE_DELETE = "Community Image document deleted for Community {}"

    # Document
    ACTION_ADD_DOCUMENT = "Document {} uploaded for Community {}"
    ACTION_UPDATE_DOCUMENT = "Document {} updated for Community {}"
    ACTION_DISCARD_DOCUMENT = "Document {} discarded for Community {}"
    ACTION_REINSTATE_DOCUMENT = "Document {} reinstated for Community {}"

    # Threat
    ACTION_ADD_THREAT = "Threat {} added for Community {}"
    ACTION_UPDATE_THREAT = "Threat {} updated for Community {}"
    ACTION_DISCARD_THREAT = "Threat {} discarded for Community {}"
    ACTION_REINSTATE_THREAT = "Threat {} reinstated for Community {}"

    class Meta:
        app_label = "boranga"
        ordering = ("-when",)

    @classmethod
    def log_action(cls, community, action, user):
        return cls.objects.create(community=community, who=user, what=str(action))

    community = models.ForeignKey(
        Community, related_name="action_logs", on_delete=models.CASCADE
    )


class CommunityDistribution(models.Model):
    """
    All the different locations where this community can be found.

    Used by:
    - Communities
    Is:
    - Table
    """

    department_file_numbers = models.CharField(
        max_length=512, null=True, blank=True
    )  # objective, legacy, list of things
    number_of_occurrences = models.IntegerField(null=True, blank=True)
    noo_auto = models.BooleanField(
        default=True
    )  # to check auto or manual entry of number_of_occurrences
    extent_of_occurrences = models.IntegerField(null=True, blank=True)
    eoo_auto = models.BooleanField(
        default=True
    )  # extra boolean field to check auto or manual entry of extent_of_occurrences
    area_of_occupancy = models.IntegerField(null=True, blank=True)
    aoo_auto = models.BooleanField(
        default=True
    )  # to check auto or manual entry of area_of_occupancy
    area_of_occupancy_actual = models.DecimalField(
        max_digits=15, decimal_places=5, null=True, blank=True
    )
    aoo_actual_auto = models.BooleanField(
        default=True
    )  # to check auto or manual entry of area_of_occupancy_actual
    number_of_iucn_locations = models.IntegerField(null=True, blank=True)
    # Community Ecological Attributes
    community_original_area = models.IntegerField(null=True, blank=True)
    community_original_area_accuracy = models.DecimalField(
        max_digits=15, decimal_places=5, null=True, blank=True
    )
    community_original_area_reference = models.CharField(
        max_length=512, null=True, blank=True
    )
    community = models.OneToOneField(
        Community,
        on_delete=models.CASCADE,
        null=True,
        related_name="community_distribution",
    )
    distribution = models.CharField(max_length=512, null=True, blank=True)

    class Meta:
        app_label = "boranga"

    def __str__(self):
        return str(self.id)  # TODO: is the most appropriate?


class DocumentCategory(models.Model):
    """
    This is particularly useful for organisation of documents e.g. preventing inappropriate documents being added
    to certain tables.

    Used by:
    - DocumentSubCategory
    - SpeciesDocument
    - CommunityDocument
    -ConservationStatusDocument
    Is:
    - Table
    """

    document_category_name = models.CharField(max_length=128, unique=True)

    class Meta:
        app_label = "boranga"
        verbose_name = "Document Category"
        verbose_name_plural = "Document Categories"
        ordering = ["document_category_name"]

    def __str__(self):
        return str(self.document_category_name)


class DocumentSubCategory(models.Model):
    """
    This is particularly useful for organisation of sub documents e.g. preventing inappropriate documents being added
    to certain tables.

    Used by:
    - SpeciesDocument
    - CommunityDocument
    -ConservationStatusDocument
    Is:
    - Table
    """

    document_category = models.ForeignKey(
        DocumentCategory,
        on_delete=models.CASCADE,
        related_name="document_sub_categories",
    )
    document_sub_category_name = models.CharField(
        max_length=128,
        unique=True,
    )

    class Meta:
        app_label = "boranga"
        verbose_name = "Document Sub Category"
        verbose_name_plural = "Document Sub Categories"
        ordering = ["document_sub_category_name"]

    def __str__(self):
        return str(self.document_sub_category_name)


class SpeciesDocument(Document):
    """
    Meta-data associated with a document relevant to a Species.

    Has a:
    - Species
    - DocumentCategory
    - DocumentSubCategoty
    Used for:
    - Species
    Is:
    - Table
    """

    document_number = models.CharField(max_length=9, blank=True, default="")
    _file = models.FileField(
        upload_to=update_species_doc_filename,
        max_length=512,
        default="None",
        storage=private_storage,
    )
    input_name = models.CharField(max_length=255, null=True, blank=True)
    can_delete = models.BooleanField(
        default=True
    )  # after initial submit prevent document from being deleted
    visible = models.BooleanField(
        default=True
    )  # to prevent deletion on file system, hidden and still be available in history
    document_category = models.ForeignKey(
        DocumentCategory, null=True, blank=True, on_delete=models.SET_NULL
    )
    document_sub_category = models.ForeignKey(
        DocumentSubCategory, null=True, blank=True, on_delete=models.SET_NULL
    )
    species = models.ForeignKey(
        Species,
        blank=False,
        default=None,
        on_delete=models.CASCADE,
        related_name="species_documents",
    )

    class Meta:
        app_label = "boranga"
        verbose_name = "Species Document"

    def save(self, *args, **kwargs):
        # Prefix "D" char to document_number.
        if self.document_number == "":
            force_insert = kwargs.pop("force_insert", False)
            super().save(no_revision=True, force_insert=force_insert)
            new_document_id = f"D{str(self.pk)}"
            self.document_number = new_document_id
            self.save(*args, **kwargs)
        else:
            super().save(*args, **kwargs)

    @transaction.atomic
    def add_documents(self, request, *args, **kwargs):
        # save the files
        data = json.loads(request.data.get("data"))
        # if not data.get('update'):
        #     documents_qs = self.filter(input_name='species_doc', visible=True)
        #     documents_qs.delete()
        for idx in range(data["num_files"]):
            _file = request.data.get("file-" + str(idx))
            self._file = _file
            self.name = _file.name
            self.input_name = data["input_name"]
            self.can_delete = True
            self.save(no_revision=True)  # no need to have multiple revisions
        # end save documents
        self.save(*args, **kwargs)

    # TODO: review - may not need this (?)
    @property
    def reversion_ids(self):
        current_revision_id = Version.objects.get_for_object(self).first().revision_id
        versions = (
            Version.objects.get_for_object(self)
            .select_related("revision__user")
            .filter(
                Q(revision__comment__icontains="status")
                | Q(revision_id=current_revision_id)
            )
        )
        version_ids = [[i.id, i.revision.date_created] for i in versions]
        return [
            dict(
                cur_version_id=version_ids[0][0],
                prev_version_id=version_ids[i + 1][0],
                created=version_ids[i][1],
            )
            for i in range(len(version_ids) - 1)
        ]


class CommunityDocument(Document):
    """
    Meta-data associated with a document relevant to a Community.

    Has a:
    - Community
    - DocumentCategory
    - DocumentSubCategory
    Used for:
    - Community:
    Is:
    - Table
    """

    document_number = models.CharField(max_length=9, blank=True, default="")
    _file = models.FileField(
        upload_to=update_community_doc_filename,
        max_length=512,
        default="None",
        storage=private_storage,
    )
    input_name = models.CharField(max_length=255, null=True, blank=True)
    can_delete = models.BooleanField(
        default=True
    )  # after initial submit prevent document from being deleted
    visible = models.BooleanField(
        default=True
    )  # to prevent deletion on file system, hidden and still be available in history
    document_category = models.ForeignKey(
        DocumentCategory, null=True, blank=True, on_delete=models.SET_NULL
    )
    document_sub_category = models.ForeignKey(
        DocumentSubCategory, null=True, blank=True, on_delete=models.SET_NULL
    )
    community = models.ForeignKey(
        Community,
        blank=False,
        default=None,
        on_delete=models.CASCADE,
        related_name="community_documents",
    )

    class Meta:
        app_label = "boranga"
        verbose_name = "Community Document"

    def save(self, *args, **kwargs):
        # Prefix "D" char to document_number.
        if self.document_number == "":
            force_insert = kwargs.pop("force_insert", False)
            super().save(no_revision=True, force_insert=force_insert)
            new_document_id = f"D{str(self.pk)}"
            self.document_number = new_document_id
            self.save(*args, **kwargs)
        else:
            super().save(*args, **kwargs)

    @transaction.atomic
    def add_documents(self, request, *args, **kwargs):
        # save the files
        data = json.loads(request.data.get("data"))
        # if not data.get('update'):
        #     documents_qs = self.filter(input_name='species_doc', visible=True)
        #     documents_qs.delete()
        for idx in range(data["num_files"]):
            _file = request.data.get("file-" + str(idx))
            self._file = _file
            self.name = _file.name
            self.input_name = data["input_name"]
            self.can_delete = True
            self.save(no_revision=True)
        # end save documents
        self.save(*args, **kwargs)


class ThreatCategory(models.Model):
    """
    # e.g. mechnical disturbance
    """

    name = models.CharField(max_length=128, blank=False, unique=True)

    class Meta:
        app_label = "boranga"
        verbose_name = "Threat Category"
        verbose_name_plural = "Threat Categories"

    def __str__(self):
        return str(self.name)


class CurrentImpact(models.Model):
    """
    # don't know the data yet

    Used by:
    - ConservationThreat

    """

    name = models.CharField(max_length=100, blank=False, unique=True)

    class Meta:
        app_label = "boranga"
        verbose_name = "Current Impact"
        verbose_name_plural = "Current Impacts"

    def __str__(self):
        return str(self.name)


class PotentialImpact(models.Model):
    """
    # don't know the data yet

    Used by:
    - ConservationThreat

    """

    name = models.CharField(max_length=100, blank=False, unique=True)

    class Meta:
        app_label = "boranga"
        verbose_name = "Potential Impact"
        verbose_name_plural = "Potential Impacts"

    def __str__(self):
        return str(self.name)


class PotentialThreatOnset(models.Model):
    """
    # don't know the data yet

    Used by:
    - ConservationThreat

    """

    name = models.CharField(max_length=100, blank=False, unique=True)

    class Meta:
        app_label = "boranga"
        verbose_name = "Potential Threat Onset"
        verbose_name_plural = "Potential Threat Onsets"

    def __str__(self):
        return str(self.name)


class ThreatAgent(models.Model):
    """
    Used by:
    - ConservationThreat

    """

    name = models.CharField(max_length=100, blank=False, unique=True)

    class Meta:
        app_label = "boranga"
        verbose_name = "Threat Agent"
        verbose_name_plural = "Threat Agents"

    def __str__(self):
        return str(self.name)


class ConservationThreat(RevisionedMixin):
    """
    Threat for a species and community in a particular location.

    NB: Maybe make many to many

    Has a:
    - species
    - community
    Used for:
    - Species
    - Community
    Is:
    - Table
    """

    species = models.ForeignKey(
        Species,
        on_delete=models.CASCADE,
        null=True,
        blank=True,
        related_name="species_threats",
    )
    community = models.ForeignKey(
        Community,
        on_delete=models.CASCADE,
        null=True,
        blank=True,
        related_name="community_threats",
    )
    threat_number = models.CharField(max_length=9, blank=True, default="")
    threat_category = models.ForeignKey(
        ThreatCategory, on_delete=models.CASCADE, default=None, null=True, blank=True
    )
    threat_agent = models.ForeignKey(
        ThreatAgent, on_delete=models.SET_NULL, default=None, null=True, blank=True
    )
    current_impact = models.ForeignKey(
        CurrentImpact, on_delete=models.SET_NULL, default=None, null=True, blank=True
    )
    potential_impact = models.ForeignKey(
        PotentialImpact, on_delete=models.SET_NULL, default=None, null=True, blank=True
    )
    potential_threat_onset = models.ForeignKey(
        PotentialThreatOnset,
        on_delete=models.SET_NULL,
        default=None,
        null=True,
        blank=True,
    )
    comment = models.CharField(max_length=512, blank=True, null=True)
    date_observed = models.DateField(blank=True, null=True)
    visible = models.BooleanField(
        default=True
    )  # to prevent deletion, hidden and still be available in history

    class Meta:
        app_label = "boranga"

    def __str__(self):
        return str(self.id)  # TODO: is the most appropriate?

    def save(self, *args, **kwargs):
        if self.threat_number == "":
            force_insert = kwargs.pop("force_insert", False)
            super().save(no_revision=True, force_insert=force_insert)
            new_threat_id = f"T{str(self.pk)}"
            self.threat_number = new_threat_id
            self.save(*args, **kwargs)
        else:
            super().save(*args, **kwargs)

    @property
    def source(self):
        if self.species:
            return self.species.species_number
        elif self.community:
            return self.community.community_number


class SpeciesPublishingStatus(models.Model):
    """
    The public publishing status of a species instance and its sections.

    Has a:
    - species
    Used for:
    - Species
    Is:
    - Table
    """

    species = models.OneToOneField(
        Species,
        on_delete=models.CASCADE,
        null=True,
        related_name="species_publishing_status",
    )

    species_public = models.BooleanField(default=False)

    distribution_public = models.BooleanField(default=False)
    conservation_status_public = models.BooleanField(default=False)
    conservation_attributes_public = models.BooleanField(default=False)
    threats_public = models.BooleanField(default=False)

    class Meta:
        app_label = "boranga"

    def __str__(self):
        return str(self.species)


class CommunityPublishingStatus(models.Model):
    """
    The public publishing status of a community instance and its sections.

    Has a:
    - community
    Used for:
    - Community
    Is:
    - Table
    """

    community = models.OneToOneField(
        Community,
        on_delete=models.CASCADE,
        null=True,
        related_name="community_publishing_status",
    )

    community_public = models.BooleanField(default=False)

    distribution_public = models.BooleanField(default=False)
    conservation_status_public = models.BooleanField(default=False)
    conservation_attributes_public = models.BooleanField(default=False)
    threats_public = models.BooleanField(default=False)

    class Meta:
        app_label = "boranga"

    def __str__(self):
        return str(self.community)


class FloraRecruitmentType(models.Model):
    """
    # list derived from WACensus

    Used by:
    - SpeciesConservationAttributes

    """

    recruitment_type = models.CharField(max_length=200, blank=False, unique=True)

    class Meta:
        app_label = "boranga"
        verbose_name = "Flora Recruitment Type"
        verbose_name_plural = "Flora Recruitment Types"
        ordering = ["recruitment_type"]

    def __str__(self):
        return str(self.recruitment_type)


class RootMorphology(models.Model):
    """
    # list derived from WACensus

    Used by:
    - SpeciesConservationAttributes

    """

    name = models.CharField(max_length=200, blank=False, unique=True)

    class Meta:
        app_label = "boranga"
        verbose_name = "Root Morphology"
        verbose_name_plural = "Root Morphologies"
        ordering = ["name"]

    def __str__(self):
        return str(self.name)


class PostFireHabitatInteraction(models.Model):
    """
    # list derived from WACensus

    Used by:
    - SpeciesConservationAttributes

    """

    name = models.CharField(max_length=200, blank=False, unique=True)

    class Meta:
        app_label = "boranga"
        verbose_name = "Post Fire Habitat Interaction"
        verbose_name_plural = "Post Fire Habitat Interactions"
        ordering = ["name"]

    def __str__(self):
        return str(self.name)


class SpeciesConservationAttributes(models.Model):
    """
    Species conservation attributes data.

    Used for:
    - Species
    Is:
    - Table
    """

    PERIOD_CHOICES = (
        (1, "January"),
        (2, "February"),
        (3, "March"),
        (4, "April"),
        (5, "May"),
        (6, "June"),
        (7, "July"),
        (8, "August"),
        (9, "September"),
        (10, "October"),
        (11, "November"),
        (12, "December"),
    )
    INTERVAL_CHOICES = ((1, "year/s"), (2, "month/s"))

    species = models.OneToOneField(
        Species,
        on_delete=models.CASCADE,
        null=True,
        related_name="species_conservation_attributes",
    )

    # flora related attributes
    flowering_period = MultiSelectField(
        max_length=250, blank=True, choices=PERIOD_CHOICES, null=True
    )
    fruiting_period = MultiSelectField(
        max_length=250, blank=True, choices=PERIOD_CHOICES, null=True
    )
    flora_recruitment_type = models.ForeignKey(
        FloraRecruitmentType, on_delete=models.SET_NULL, null=True, blank=True
    )
    flora_recruitment_notes = models.CharField(max_length=1000, null=True, blank=True)
    seed_viability_germination_info = models.CharField(
        max_length=1000, null=True, blank=True
    )
    root_morphology = models.ForeignKey(
        RootMorphology, on_delete=models.SET_NULL, null=True, blank=True
    )
    pollinator_information = models.CharField(max_length=1000, null=True, blank=True)
    response_to_dieback = models.CharField(max_length=1500, null=True, blank=True)

    # fauna related attributes
    breeding_period = MultiSelectField(
        max_length=250, blank=True, choices=PERIOD_CHOICES, null=True
    )
    fauna_breeding = models.CharField(max_length=2000, null=True, blank=True)
    fauna_reproductive_capacity = models.CharField(
        max_length=200, null=True, blank=True
    )
    diet_and_food_source = models.CharField(max_length=500, null=True, blank=True)
    home_range = models.CharField(max_length=1000, null=True, blank=True)

    # flora and fauna common attributes
    habitat_growth_form = models.CharField(max_length=200, null=True, blank=True)
    time_to_maturity_from = models.IntegerField(null=True, blank=True)
    time_to_maturity_to = models.IntegerField(null=True, blank=True)
    time_to_maturity_choice = models.CharField(
        max_length=10, choices=INTERVAL_CHOICES, null=True, blank=True
    )
    generation_length_from = models.IntegerField(null=True, blank=True)
    generation_length_to = models.IntegerField(null=True, blank=True)
    generation_length_choice = models.CharField(
        max_length=10, choices=INTERVAL_CHOICES, null=True, blank=True
    )
    average_lifespan_from = models.IntegerField(null=True, blank=True)
    average_lifespan_to = models.IntegerField(null=True, blank=True)
    average_lifespan_choice = models.CharField(
        max_length=10, choices=INTERVAL_CHOICES, null=True, blank=True
    )
    minimum_fire_interval_from = models.IntegerField(null=True, blank=True)
    minimum_fire_interval_to = models.IntegerField(null=True, blank=True)
    minimum_fire_interval_choice = models.CharField(
        max_length=10, choices=INTERVAL_CHOICES, null=True, blank=True
    )
    response_to_fire = models.CharField(max_length=200, null=True, blank=True)
    post_fire_habitat_interaction = models.ForeignKey(
        PostFireHabitatInteraction, on_delete=models.SET_NULL, null=True, blank=True
    )
    # TODO Remove the response to dist field
    response_to_disturbance = models.CharField(max_length=500, null=True, blank=True)
    habitat = models.CharField(max_length=1000, null=True, blank=True)
    hydrology = models.CharField(max_length=200, null=True, blank=True)
    research_requirements = models.CharField(max_length=1500, null=True, blank=True)
    other_relevant_diseases = models.CharField(max_length=1500, null=True, blank=True)

    class Meta:
        app_label = "boranga"

    def __str__(self):
        return str(self.species)  # TODO: is the most appropriate?


class CommunityConservationAttributes(models.Model):
    """
    Community conservation attributes data.

    Used for:
    - Community
    Is:
    - Table
    """

    community = models.OneToOneField(
        Community,
        on_delete=models.CASCADE,
        null=True,
        related_name="community_conservation_attributes",
    )

    # habitat_growth_form = models.CharField(max_length=200,null=True, blank=True)
    pollinator_information = models.CharField(max_length=1000, null=True, blank=True)
    minimum_fire_interval_from = models.IntegerField(null=True, blank=True)
    minimum_fire_interval_to = models.IntegerField(null=True, blank=True)
    minimum_fire_interval_choice = models.CharField(
        max_length=10,
        choices=SpeciesConservationAttributes.INTERVAL_CHOICES,
        null=True,
        blank=True,
    )
    response_to_fire = models.CharField(max_length=200, null=True, blank=True)
    post_fire_habitat_interaction = models.ForeignKey(
        PostFireHabitatInteraction, on_delete=models.SET_NULL, null=True, blank=True
    )
    hydrology = models.CharField(max_length=200, null=True, blank=True)
    ecological_and_biological_information = models.CharField(
        max_length=500, null=True, blank=True
    )
    research_requirements = models.CharField(max_length=500, null=True, blank=True)
    response_to_dieback = models.CharField(max_length=500, null=True, blank=True)
    other_relevant_diseases = models.CharField(max_length=500, null=True, blank=True)

    class Meta:
        app_label = "boranga"

    def __str__(self):
        return str(self.community)  # TODO: is the most appropriate?


# Species Document History
reversion.register(SpeciesDocument)
# reversion.register(DocumentCategory)

# Species History
reversion.register(
    Species,
    follow=[
        "taxonomy",
        "species_distribution",
        "species_conservation_attributes",
        "species_publishing_status",
    ],
)
reversion.register(Taxonomy, follow=["taxon_previous_queryset", "vernaculars"])
# reversion.register(CrossReference, follow=["old_taxonomy"])
reversion.register(TaxonPreviousName)
reversion.register(SpeciesDistribution)
reversion.register(SpeciesConservationAttributes)
reversion.register(TaxonVernacular)
reversion.register(SpeciesPublishingStatus)

# Community Document
reversion.register(CommunityDocument)

# Community History
reversion.register(
    Community,
    follow=[
        "taxonomy",
        "community_distribution",
        "community_conservation_attributes",
        "community_publishing_status",
    ],
)
reversion.register(CommunityTaxonomy)
reversion.register(CommunityDistribution)
reversion.register(CommunityConservationAttributes)
reversion.register(CommunityPublishingStatus)

# Conservation Threat
reversion.register(ConservationThreat)<|MERGE_RESOLUTION|>--- conflicted
+++ resolved
@@ -484,11 +484,6 @@
     species_number = models.CharField(max_length=9, blank=True, default="")
     group_type = models.ForeignKey(GroupType, on_delete=models.CASCADE)
 
-<<<<<<< HEAD
-=======
-    # TODO currently, if a species profile is forever in draft or made historical,
-    # the taxonomy becomes unusable in other profile while assigned
->>>>>>> bf0534b4
     taxonomy = models.OneToOneField(
         Taxonomy, on_delete=models.SET_NULL, null=True, blank=True
     )
@@ -547,16 +542,6 @@
             self.save(*args, **kwargs)
         else:
             super().save(*args, **kwargs)
-<<<<<<< HEAD
-=======
-            if self.taxonomy:
-                for i in self.taxonomy.occurrence_reports.all().union(
-                    self.occurrence_report.all()
-                ):
-                    i.save(no_revision=True)
-                for i in self.taxonomy.occurrences.all().union(self.occurrences.all()):
-                    i.save(no_revision=True)
->>>>>>> bf0534b4
 
     @property
     def reference(self):
