--- conflicted
+++ resolved
@@ -1181,11 +1181,8 @@
         return recipients
 
     def is_approver(self, user):
-<<<<<<< HEAD
-=======
         if user.is_superuser:
             return True
->>>>>>> 2ce38f2c
         return user.id in self.get_approver_group().get_system_group_member_ids()
 
     @property
@@ -1207,6 +1204,7 @@
         if self.processing_status in officer_view_state:
             return False
         else:
+            return self.is_approver(user)
             return self.is_approver(user)
 
     @property
