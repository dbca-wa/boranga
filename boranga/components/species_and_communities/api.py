--- conflicted
+++ resolved
@@ -65,12 +65,9 @@
     CommunityDocumentSerializer,
     SaveSpeciesDocumentSerializer,
     SaveCommunityDocumentSerializer,
-<<<<<<< HEAD
     SpeciesLogEntrySerializer,
-=======
     ConservationThreatSerializer,
     SaveConservationThreatSerializer,
->>>>>>> 87ab0b52
 )
 
 import logging
