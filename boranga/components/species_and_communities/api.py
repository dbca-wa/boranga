--- conflicted
+++ resolved
@@ -17,10 +17,6 @@
     Community,
     Region,
     District,
-<<<<<<< HEAD
-=======
-    DocumentCategory,
->>>>>>> c8d76466
     SpeciesDocument,
 )
 from boranga.components.species_and_communities.serializers import (
@@ -331,7 +327,6 @@
         return self.paginator.get_paginated_response(serializer.data)
 
 
-<<<<<<< HEAD
 class SpeciesViewSet(viewsets.ModelViewSet):
     queryset = Species.objects.none()
     serializer_class = InternalSpeciesSerializer
@@ -414,34 +409,4 @@
         species = request.GET.get('species_id')
 
         qs = self.get_queryset(request)
-        return Response("DUUUUUDDDDDDDDDDDDDDDDDDDDDDDD")
-=======
-class SpeciesDocumentsViewSet(viewsets.ModelViewSet):
-    filter_backends = (SpeciesFilterBackend,)
-    pagination_class = DatatablesPageNumberPagination
-    renderer_classes = (SpeciesRenderer,)
-    queryset = Species.objects.none()
-    serializer_class = ListSpeciesSerializer
-    page_size = 10
-
-    def get_queryset(self):
-        #request_user = self.request.user
-        qs = Species.objects.none()
-
-        if is_internal(self.request):
-            qs = Species.objects.all()
-
-        # return qs
-        return "HERE I AM !!!!!"
-
-    # @list_route(methods=['GET',], detail=False)
-    # def species_internal(self, request, *args, **kwargs):
-    #     qs = self.get_queryset()
-    #     qs = self.filter_queryset(qs)
-
-    #     self.paginator.page_size = qs.count()
-    #     result_page = self.paginator.paginate_queryset(qs, request)
-    #     serializer = ListSpeciesSerializer(result_page, context={'request': request}, many=True)
-    #     return self.paginator.get_paginated_response(serializer.data)
-        
->>>>>>> c8d76466
+        return Response("DUUUUUDDDDDDDDDDDDDDDDDDDDDDDD")