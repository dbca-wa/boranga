import json
import logging

import reversion
from django.conf import settings
from django.contrib.gis.db import models as gis_models
from django.contrib.gis.db.models.functions import Area
from django.contrib.gis.geos import GEOSGeometry, Polygon
from django.core.exceptions import ValidationError
from django.core.files.storage import FileSystemStorage
from django.core.validators import MaxValueValidator, MinValueValidator
from django.db import models, transaction
from django.db.models import Count
from django.db.models.functions import Cast
from ledger_api_client.ledger_models import EmailUserRO as EmailUser
from ledger_api_client.managed_models import SystemGroup
from multiselectfield import MultiSelectField

from boranga import exceptions
from boranga.components.conservation_status.models import ProposalAmendmentReason
from boranga.components.main.models import (
    CommunicationsLogEntry,
    Document,
    RevisionedMixin,
    UserAction,
)
from boranga.components.occurrence.email import (
    send_approve_email_notification,
    send_approver_approve_email_notification,
    send_approver_back_to_assessor_email_notification,
    send_approver_decline_email_notification,
    send_decline_email_notification,
    send_occurrence_report_amendment_email_notification,
    send_occurrence_report_referral_complete_email_notification,
    send_occurrence_report_referral_email_notification,
    send_occurrence_report_referral_recall_email_notification,
)
from boranga.components.species_and_communities.models import (
    Community,
    CurrentImpact,
    District,
    DocumentCategory,
    DocumentSubCategory,
    GroupType,
    PotentialImpact,
    PotentialThreatOnset,
    Region,
    Species,
    ThreatAgent,
    ThreatCategory,
<<<<<<< HEAD
    District,
    Region,
    Taxonomy,
=======
>>>>>>> e3d58e17
)
from boranga.helpers import (
    clone_model,
    email_in_dept_domains,
    is_occurrence_approver,
    is_occurrence_assessor,
)
from boranga.ledger_api_utils import retrieve_email_user
from boranga.settings import (
    GROUP_NAME_OCCURRENCE_APPROVER,
    GROUP_NAME_OCCURRENCE_ASSESSOR,
)

logger = logging.getLogger(__name__)

private_storage = FileSystemStorage(
    location=settings.BASE_DIR + "/private-media/", base_url="/private-media/"
)


def update_occurrence_report_comms_log_filename(instance, filename):
    return (
        f"{settings.MEDIA_APP_DIR}/occurrence_report/"
        f"{instance.log_entry.occurrence_report.id}/communications/{filename}"
    )


def update_occurrence_report_doc_filename(instance, filename):
    return f"{settings.MEDIA_APP_DIR}/occurrence_report/{instance.occurrence_report.id}/documents/{filename}"


def update_occurrence_doc_filename(instance, filename):
    return f"{settings.MEDIA_APP_DIR}/occurrence/{instance.occurrence.id}/documents/{filename}"


class OccurrenceReport(RevisionedMixin):
    """
    Occurrence Report for any particular species or community

    Used by:
    - Occurrence
    """

    CUSTOMER_STATUS_DRAFT = "draft"
    CUSTOMER_STATUS_WITH_ASSESSOR = "with_assessor"
    CUSTOMER_STATUS_WITH_APPROVER = "with_approver"
    CUSTOMER_STATUS_AMENDMENT_REQUIRED = "amendment_required"
    CUSTOMER_STATUS_APPROVED = "approved"
    CUSTOMER_STATUS_DECLINED = "declined"
    CUSTOMER_STATUS_DISCARDED = "discarded"
    CUSTOMER_STATUS_CLOSED = "closed"
    CUSTOMER_STATUS_PARTIALLY_APPROVED = "partially_approved"
    CUSTOMER_STATUS_PARTIALLY_DECLINED = "partially_declined"
    CUSTOMER_STATUS_CHOICES = (
        (CUSTOMER_STATUS_DRAFT, "Draft"),
        (CUSTOMER_STATUS_WITH_ASSESSOR, "Under Review"),
        (CUSTOMER_STATUS_WITH_APPROVER, "Under Review"),
        (CUSTOMER_STATUS_AMENDMENT_REQUIRED, "Amendment Required"),
        (CUSTOMER_STATUS_APPROVED, "Approved"),
        (CUSTOMER_STATUS_DECLINED, "Declined"),
        (CUSTOMER_STATUS_DISCARDED, "Discarded"),
        (CUSTOMER_STATUS_CLOSED, "DeListed"),
        (CUSTOMER_STATUS_PARTIALLY_APPROVED, "Partially Approved"),
        (CUSTOMER_STATUS_PARTIALLY_DECLINED, "Partially Declined"),
    )

    # List of statuses from above that allow a customer to edit an occurrence report.
    CUSTOMER_EDITABLE_STATE = [
        "draft",
        "amendment_required",
    ]

    # List of statuses from above that allow a customer to view an occurrence report (read-only)
    CUSTOMER_VIEWABLE_STATE = [
        "with_assessor",
        "with_approver",
        "under_review",
        "approved",
        "declined",
        "closed",
        "partially_approved",
        "partially_declined",
    ]

    PROCESSING_STATUS_TEMP = "temp"
    PROCESSING_STATUS_DRAFT = "draft"
    PROCESSING_STATUS_WITH_ASSESSOR = "with_assessor"
    PROCESSING_STATUS_WITH_REFERRAL = "with_referral"
    PROCESSING_STATUS_WITH_APPROVER = "with_approver"
    PROCESSING_STATUS_AWAITING_APPLICANT_RESPONSE = "awaiting_applicant_respone"
    PROCESSING_STATUS_AWAITING_ASSESSOR_RESPONSE = "awaiting_assessor_response"
    PROCESSING_STATUS_AWAITING_RESPONSES = "awaiting_responses"
    PROCESSING_STATUS_APPROVED = "approved"
    PROCESSING_STATUS_DECLINED = "declined"
    PROCESSING_STATUS_UNLOCKED = "unlocked"
    PROCESSING_STATUS_DISCARDED = "discarded"
    PROCESSING_STATUS_CLOSED = "closed"
    PROCESSING_STATUS_PARTIALLY_APPROVED = "partially_approved"
    PROCESSING_STATUS_PARTIALLY_DECLINED = "partially_declined"
    PROCESSING_STATUS_CHOICES = (
        (PROCESSING_STATUS_DRAFT, "Draft"),
        (PROCESSING_STATUS_WITH_ASSESSOR, "With Assessor"),
        (PROCESSING_STATUS_WITH_REFERRAL, "With Referral"),
        (PROCESSING_STATUS_WITH_APPROVER, "With Approver"),
        (PROCESSING_STATUS_AWAITING_APPLICANT_RESPONSE, "Awaiting Applicant Response"),
        (PROCESSING_STATUS_AWAITING_ASSESSOR_RESPONSE, "Awaiting Assessor Response"),
        (PROCESSING_STATUS_AWAITING_RESPONSES, "Awaiting Responses"),
        (PROCESSING_STATUS_APPROVED, "Approved"),
        (PROCESSING_STATUS_DECLINED, "Declined"),
        (PROCESSING_STATUS_UNLOCKED, "Unlocked"),
        (PROCESSING_STATUS_DISCARDED, "Discarded"),
        (PROCESSING_STATUS_CLOSED, "DeListed"),
        (PROCESSING_STATUS_PARTIALLY_APPROVED, "Partially Approved"),
        (PROCESSING_STATUS_PARTIALLY_DECLINED, "Partially Declined"),
    )

    FINALISED_STATUSES = [
        PROCESSING_STATUS_APPROVED,
        PROCESSING_STATUS_DECLINED,
        PROCESSING_STATUS_DISCARDED,
        PROCESSING_STATUS_CLOSED,
    ]

    REVIEW_STATUS_CHOICES = (
        ("not_reviewed", "Not Reviewed"),
        ("awaiting_amendments", "Awaiting Amendments"),
        ("amended", "Amended"),
        ("accepted", "Accepted"),
    )
    customer_status = models.CharField(
        "Customer Status",
        max_length=40,
        choices=CUSTOMER_STATUS_CHOICES,
        default=CUSTOMER_STATUS_CHOICES[0][0],
    )

    APPLICATION_TYPE_CHOICES = (
        ("new_proposal", "New Application"),
        ("amendment", "Amendment"),
        ("renewal", "Renewal"),
        ("external", "External"),
    )

    RELATED_ITEM_CHOICES = [
        ("species", "Species"),
        ("community", "Community"),
        ("agendaitem", "Meeting Agenda Item"),
    ]

    # group_type of report
    group_type = models.ForeignKey(
        GroupType, on_delete=models.SET_NULL, blank=True, null=True
    )
    #
    proposal_type = models.CharField(
        "Application Status Type",
        max_length=40,
        choices=APPLICATION_TYPE_CHOICES,
        default=APPLICATION_TYPE_CHOICES[0][0],
    )

    species_taxonomy = models.ForeignKey(
        Taxonomy, on_delete=models.PROTECT, null=True, blank=True
    )

    # species related occurrence
    species = models.ForeignKey(
        Species,
        on_delete=models.CASCADE,
        related_name="occurrence_report",
        null=True,
        blank=True,
    )

    # communties related occurrence
    community = models.ForeignKey(
        Community,
        on_delete=models.CASCADE,
        related_name="occurrence_report",
        null=True,
        blank=True,
    )

    occurrence = models.ForeignKey(
        "Occurrence",
        on_delete=models.PROTECT,
        related_name="occurrence_reports",
        null=True,
        blank=True,
    )

    occurrence_report_number = models.CharField(max_length=9, blank=True, default="")

    observation_date = models.DateTimeField(null=True, blank=True)
    reported_date = models.DateTimeField(auto_now_add=True, null=False, blank=False)
    effective_from = models.DateTimeField(null=True, blank=True)
    effective_to = models.DateTimeField(null=True, blank=True)
    submitter = models.IntegerField(null=True)  # EmailUserRO
    lodgement_date = models.DateTimeField(
        blank=True, null=True
    )  # TODO confirm if proposed date is the same or different

    assigned_officer = models.IntegerField(null=True)  # EmailUserRO
    assigned_approver = models.IntegerField(null=True)  # EmailUserRO
    approved_by = models.IntegerField(null=True)  # EmailUserRO
    # internal user who edits the approved conservation status(only specific fields)
    # modified_by = models.IntegerField(null=True) #EmailUserRO
    processing_status = models.CharField(
        "Processing Status",
        max_length=30,
        choices=PROCESSING_STATUS_CHOICES,
        default=PROCESSING_STATUS_CHOICES[0][0],
    )
    prev_processing_status = models.CharField(max_length=30, blank=True, null=True)

    review_due_date = models.DateField(null=True, blank=True)
    review_date = models.DateField(null=True, blank=True)
    reviewed_by = models.IntegerField(null=True)  # EmailUserRO
    review_status = models.CharField(
        "Review Status",
        max_length=30,
        choices=REVIEW_STATUS_CHOICES,
        default=REVIEW_STATUS_CHOICES[0][0],
    )

    proposed_decline_status = models.BooleanField(default=False)
    deficiency_data = models.TextField(null=True, blank=True)  # deficiency comment
    assessor_data = models.TextField(null=True, blank=True)  # assessor comment
    approver_comment = models.TextField(blank=True)
    internal_application = models.BooleanField(default=False)
    site = models.TextField(null=True, blank=True)

    class Meta:
        app_label = "boranga"

    def __str__(self):
        return str(self.occurrence_report_number)  # TODO: is the most appropriate?

    def save(self, *args, **kwargs):
        if self.occurrence_report_number == "":
            force_insert = kwargs.pop("force_insert", False)
            super().save(no_revision=True, force_insert=force_insert)
            new_occurrence_report_id = f"OCR{str(self.pk)}"
            self.occurrence_report_number = new_occurrence_report_id
            self.save(*args, **kwargs)
        else:
            super().save(*args, **kwargs)

    @property
    def reference(self):
        # TODO : the second parameter is lodgement.sequence no. don't know yet what for species it should be
        return f"{self.occurrence_report_number}-{self.occurrence_report_number}"

    @property
    def applicant(self):
        if self.submitter:
            email_user = retrieve_email_user(self.submitter)
            return f"{email_user.first_name} {email_user.last_name}"

    @property
    def applicant_email(self):
        if self.submitter:
            email_user = retrieve_email_user(self.submitter)
            return email_user.email

    @property
    def applicant_details(self):
        if self.submitter:
            email_user = retrieve_email_user(self.submitter)
            print(email_user)
            return f"{email_user.first_name} {email_user.last_name}"
            # Priya commented the below as gives error on UAT and Dev only on external side
            # email_user.addresses.all().first())

    @property
    def applicant_address(self):
        if self.submitter:
            email_user = retrieve_email_user(self.submitter)
            return email_user.residential_address

    @property
    def applicant_id(self):
        if self.submitter:
            email_user = retrieve_email_user(self.submitter)
            return email_user.id

    @property
    def applicant_type(self):
        if self.submitter:
            # return self.APPLICANT_TYPE_SUBMITTER
            return "SUB"

    @property
    def applicant_field(self):
        # if self.org_applicant:
        #     return 'org_applicant'
        # elif self.proxy_applicant:
        #     return 'proxy_applicant'
        # else:
        #     return 'submitter'
        return "submitter"

    def log_user_action(self, action, request):
        return OccurrenceReportUserAction.log_action(self, action, request.user.id)

    @property
    def can_user_edit(self):
        """
        :return: True if the occurrence report is in one of the editable status.
        """
        return self.customer_status in self.CUSTOMER_EDITABLE_STATE

    @property
    def can_user_view(self):
        """
        :return: True if the occurrence report is in one of the approved status.
        """
        return self.customer_status in self.CUSTOMER_VIEWABLE_STATE

    @property
    def is_discardable(self):
        """
        An occurrence report can be discarded by a customer if:
        1 - It is a draft
        2- or if the occurrence report has been pushed back to the user
        """
        return (
            self.customer_status == "draft"
            or self.processing_status == "awaiting_applicant_response"
        )

    @property
    def is_flora_application(self):
        if self.group_type.name == GroupType.GROUP_TYPE_FLORA:
            return True
        return False

    @property
    def is_fauna_application(self):
        if self.group_type.name == GroupType.GROUP_TYPE_FAUNA:
            return True
        return False

    @property
    def is_community_application(self):
        if self.group_type.name == GroupType.GROUP_TYPE_COMMUNITY:
            return True
        return False

    @property
    def finalised(self):
        return self.processing_status in self.FINALISED_STATUSES

    @property
    def allowed_assessors(self):
        group = None
        if self.processing_status in [
            OccurrenceReport.PROCESSING_STATUS_WITH_APPROVER,
        ]:
            group = self.get_approver_group()
            users = (
                list(
                    map(
                        lambda id: retrieve_email_user(id),
                        group.get_system_group_member_ids(),
                    )
                )
                if group
                else []
            )
            return users
        elif self.processing_status in [
            OccurrenceReport.PROCESSING_STATUS_WITH_REFERRAL,
            OccurrenceReport.PROCESSING_STATUS_WITH_ASSESSOR,
            OccurrenceReport.PROCESSING_STATUS_UNLOCKED,
        ]:
            users = []
            group = self.get_assessor_group()
            users = (
                users
                + list(
                    map(
                        lambda id: retrieve_email_user(id),
                        group.get_system_group_member_ids(),
                    )
                )
                if group
                else []
            )

            group = self.get_approver_group()
            users = (
                users
                + list(
                    map(
                        lambda id: retrieve_email_user(id),
                        group.get_system_group_member_ids(),
                    )
                )
                if group
                else []
            )

            return list(set(users))
        else:
            return []

    def has_assessor_mode(self, request):
        status_with_assessor = [
            "with_assessor",
            "with_referral",
        ]
        if self.processing_status not in status_with_assessor:
            return False

        if not self.assigned_officer:
            return False

        if not self.assigned_officer == request.user.id:
            return False

        return is_occurrence_assessor(request)

    def has_approver_mode(self, request):
        status_with_approver = [
            "with_approver",
        ]
        if self.processing_status not in status_with_approver:
            return False

        if not self.assigned_pprover:
            return False

        if not self.assigned_pprover == request.user.id:
            return False

        return is_occurrence_approver(request)

    def has_unlocked_mode(self, request):
        status_with_assessor = [
            "unlocked",
        ]
        if self.processing_status not in status_with_assessor:
            return False

        if not self.assigned_officer:
            return False

        if not self.assigned_officer == request.user.id:
            return False

        return is_occurrence_assessor(request) or is_occurrence_approver(request)

    def get_assessor_group(self):
        return SystemGroup.objects.get(name=GROUP_NAME_OCCURRENCE_ASSESSOR)

    def get_approver_group(self):
        return SystemGroup.objects.get(name=GROUP_NAME_OCCURRENCE_APPROVER)

    @property
    def assessor_recipients(self):
        logger.info("assessor_recipients")
        recipients = []
        group_ids = list(
            set(
                self.get_assessor_group().get_system_group_member_ids()
                + self.get_assessor_group().get_system_group_member_ids()
            )
        )
        for id in group_ids:
            logger.info(id)
            recipients.append(EmailUser.objects.get(id=id).email)
        return recipients

    @property
    def approver_recipients(self):
        logger.info("approver_recipients")
        recipients = []
        group_ids = self.get_approver_group().get_system_group_member_ids()
        for id in group_ids:
            logger.info(id)
            recipients.append(EmailUser.objects.get(id=id).email)
        return recipients

    def can_assess(self, request):
        if self.processing_status in [
            OccurrenceReport.PROCESSING_STATUS_WITH_ASSESSOR,
            OccurrenceReport.PROCESSING_STATUS_WITH_REFERRAL,
            OccurrenceReport.PROCESSING_STATUS_UNLOCKED,
        ]:
            return is_occurrence_assessor(request) or is_occurrence_approver(request)

        elif self.processing_status == OccurrenceReport.PROCESSING_STATUS_WITH_APPROVER:
            return is_occurrence_approver(request)

        return False

    def can_change_lock(self, request):
        if self.processing_status in [
            OccurrenceReport.PROCESSING_STATUS_UNLOCKED,
            OccurrenceReport.PROCESSING_STATUS_APPROVED,
        ]:
            # TODO: current requirment task allows assessors to unlock, is this too permissive?
            # Good question
            return is_occurrence_assessor(request) or is_occurrence_approver(request)

    @transaction.atomic
    def assign_officer(self, request, officer):
        if not self.can_assess(request.user):
            raise exceptions.OccurrenceReportNotAuthorized()

        if not self.can_assess(officer):
            raise ValidationError(
                "The selected person is not authorised to be assigned to this proposal"
            )

        if self.processing_status == OccurrenceReport.PROCESSING_STATUS_WITH_APPROVER:
            if officer.id != self.assigned_approver:
                self.assigned_approver = officer.id
                self.save(version_user=request.user)

                # Create a log entry for the proposal
                self.log_user_action(
                    OccurrenceReportUserAction.ACTION_ASSIGN_TO_APPROVER.format(
                        self.occurrence_report_number,
                        f"{officer.get_full_name()}({officer.email})",
                    ),
                    request,
                )
        else:
            if officer.id != self.assigned_officer:
                self.assigned_officer = officer.id
                self.save(version_user=request.user)

                # Create a log entry for the proposal
                self.log_user_action(
                    OccurrenceReportUserAction.ACTION_ASSIGN_TO_ASSESSOR.format(
                        self.occurrence_report_number,
                        f"{officer.get_full_name()}({officer.email})",
                    ),
                    request,
                )

    def unassign(self, request):
        if not self.can_assess(request.user):
            raise exceptions.OccurrenceReportNotAuthorized()

        if self.processing_status == OccurrenceReport.PROCESSING_STATUS_WITH_APPROVER:
            if self.assigned_approver:
                self.assigned_approver = None
                self.save(version_user=request.user)

                # Create a log entry for the proposal
                self.log_user_action(
                    OccurrenceReportUserAction.ACTION_UNASSIGN_APPROVER.format(
                        self.occurrence_report_number
                    ),
                    request,
                )
        else:
            if self.assigned_officer:
                self.assigned_officer = None
                self.save(version_user=request.user)

                # Create a log entry for the proposal
                self.log_user_action(
                    OccurrenceReportUserAction.ACTION_UNASSIGN_ASSESSOR.format(
                        self.occurrence_report_number
                    ),
                    request,
                )

    @property
    def amendment_requests(self):
        return OccurrenceReportAmendmentRequest.objects.filter(occurrence_report=self)

    @transaction.atomic
    def propose_decline(self, request, details):
        if not self.can_assess(request.user):
            raise exceptions.OccurrenceReportNotAuthorized()

        if self.processing_status != OccurrenceReport.PROCESSING_STATUS_WITH_ASSESSOR:
            raise ValidationError(
                f"You cannot propose to decline Occurrence Report {self} as the processing status is not "
                f"{OccurrenceReport.PROCESSING_STATUS_WITH_ASSESSOR}"
            )

        reason = details.get("reason")
        OccurrenceReportDeclinedDetails.objects.update_or_create(
            occurrence_report=self,
            defaults={
                "officer": request.user.id,
                "reason": reason,
            },
        )

        self.proposed_decline_status = True
        self.approver_comment = ""
        OccurrenceReportApprovalDetails.objects.filter(occurrence_report=self).delete()
        self.processing_status = OccurrenceReport.PROCESSING_STATUS_WITH_APPROVER
        self.save(version_user=request.user)

        # Log proposal action
        self.log_user_action(
            OccurrenceReportUserAction.ACTION_PROPOSED_DECLINE.format(
                self.occurrence_report_number
            ),
            request,
        )

        send_approver_decline_email_notification(reason, request, self)

    @transaction.atomic
    def decline(self, request, details):
        if not self.can_assess(request.user):
            raise exceptions.OccurrenceReportNotAuthorized()

        if self.processing_status != OccurrenceReport.PROCESSING_STATUS_WITH_APPROVER:
            raise ValidationError(
                f"You cannot decline Occurrence Report {self} as the processing status is not "
                f"{OccurrenceReport.PROCESSING_STATUS_WITH_APPROVER}"
            )

        reason = details.get("reason")

        self.processing_status = OccurrenceReport.PROCESSING_STATUS_DECLINED
        self.customer_status = OccurrenceReport.CUSTOMER_STATUS_DECLINED
        self.occurrence = None
        self.save(version_user=request.user)

        # Log proposal action
        self.log_user_action(
            OccurrenceReportUserAction.ACTION_DECLINE.format(
                self.occurrence_report_number,
                reason,
            ),
            request,
        )

        send_decline_email_notification(reason, request, self)

    @transaction.atomic
    def propose_approve(self, request, validated_data):
        if not self.can_assess(request.user):
            raise exceptions.OccurrenceReportNotAuthorized()

        if self.processing_status != OccurrenceReport.PROCESSING_STATUS_WITH_ASSESSOR:
            raise ValidationError(
                f"You cannot propose to decline Occurrence Report {self} as the processing status is not "
                f"{OccurrenceReport.PROCESSING_STATUS_WITH_ASSESSOR}"
            )

        occurrence = None
        occurrence_id = validated_data.get("occurrence_id", None)
        if occurrence_id:
            try:
                occurrence = Occurrence.objects.get(id=occurrence_id)
            except Occurrence.DoesNotExist:
                raise ValidationError(
                    f"Occurrence with id {occurrence_id} does not exist"
                )

        details = validated_data.get("details", None)
        new_occurrence_name = validated_data.get("new_occurrence_name", None)
        effective_from_date = validated_data.get("effective_from_date")
        effective_to_date = validated_data.get("effective_to_date")
        OccurrenceReportApprovalDetails.objects.update_or_create(
            occurrence_report=self,
            defaults={
                "officer": request.user.id,
                "occurrence": occurrence,
                "new_occurrence_name": new_occurrence_name,
                "effective_from_date": effective_from_date,
                "effective_to_date": effective_to_date,
                "details": details,
            },
        )

        self.approver_comment = ""
        self.proposed_decline_status = False
        OccurrenceReportDeclinedDetails.objects.filter(occurrence_report=self).delete()
        self.processing_status = OccurrenceReport.PROCESSING_STATUS_WITH_APPROVER
        self.save(version_user=request.user)

        # Log proposal action
        self.log_user_action(
            OccurrenceReportUserAction.ACTION_PROPOSED_APPROVAL.format(
                self.occurrence_report_number
            ),
            request,
        )

        send_approver_approve_email_notification(request, self)

    @transaction.atomic
    def approve(self, request):
        if not self.can_assess(request.user):
            raise exceptions.OccurrenceReportNotAuthorized()

        if self.processing_status != OccurrenceReport.PROCESSING_STATUS_WITH_APPROVER:
            raise ValidationError(
                f"You cannot approve Occurrence Report {self} as the processing status is not "
                f"{OccurrenceReport.PROCESSING_STATUS_WITH_APPROVER}"
            )

        if not self.approval_details:
            raise ValidationError(
                f"Approval details are required to approve Occurrence Report {self}"
            )

        self.processing_status = OccurrenceReport.PROCESSING_STATUS_APPROVED
        self.customer_status = OccurrenceReport.CUSTOMER_STATUS_APPROVED

        if self.approval_details.occurrence:
            occurrence = self.approval_details.occurrence
        else:
            if not self.approval_details.new_occurrence_name:
                raise ValidationError(
                    "New occurrence name is required to approve Occurrence Report"
                )
            occurrence = Occurrence.clone_from_occurrence_report(self)
            occurrence.occurrence_name = self.approval_details.new_occurrence_name
            occurrence.save(version_user=request.user)

        self.occurrence = occurrence
        self.save(version_user=request.user)

        # Log proposal action
        self.log_user_action(
            OccurrenceReportUserAction.ACTION_APPROVE.format(
                self.occurrence_report_number,
                request.user.get_full_name(),
            ),
            request,
        )

        send_approve_email_notification(request, self)

    @transaction.atomic
    def back_to_assessor(self, request, validated_data):
        if not self.can_assess(request.user) or self.processing_status not in [
            OccurrenceReport.PROCESSING_STATUS_WITH_APPROVER,
            OccurrenceReport.PROCESSING_STATUS_UNLOCKED,
        ]:
            raise exceptions.OccurrenceReportNotAuthorized()

        self.processing_status = OccurrenceReport.PROCESSING_STATUS_WITH_ASSESSOR
        self.save(version_user=request.user)

        reason = validated_data.get("reason", "")

        # Create a log entry for the proposal
        self.log_user_action(
            OccurrenceReportUserAction.ACTION_BACK_TO_ASSESSOR.format(
                self.occurrence_report_number,
                reason,
            ),
            request,
        )

        send_approver_back_to_assessor_email_notification(request, self, reason)

    def lock(self, request):
        if (
            self.can_change_lock(request)
            and self.processing_status == OccurrenceReport.PROCESSING_STATUS_UNLOCKED
        ):
            self.processing_status = OccurrenceReport.PROCESSING_STATUS_APPROVED
            self.save(version_user=request.user)

    def unlock(self, request):
        if (
            self.can_change_lock(request)
            and self.processing_status == OccurrenceReport.PROCESSING_STATUS_APPROVED
        ):
            self.processing_status = OccurrenceReport.PROCESSING_STATUS_UNLOCKED
            self.save(version_user=request.user)

    @property
    def latest_referrals(self):
        return self.referrals.all()[: settings.RECENT_REFERRAL_COUNT]

    @transaction.atomic
    def send_referral(self, request, referral_email, referral_text):
        referral_email = referral_email.lower()
        if self.processing_status not in [
            OccurrenceReport.PROCESSING_STATUS_WITH_ASSESSOR,
            OccurrenceReport.PROCESSING_STATUS_WITH_REFERRAL,
        ]:
            raise exceptions.OccurrenceReportReferralCannotBeSent()

        if (
            not self.processing_status
            == OccurrenceReport.PROCESSING_STATUS_WITH_REFERRAL
        ):
            self.processing_status = OccurrenceReport.PROCESSING_STATUS_WITH_REFERRAL
            self.save(version_user=request.user)

        referral = None

        # Check if the user is in ledger
        try:
            referee = EmailUser.objects.get(email__icontains=referral_email)
        except EmailUser.DoesNotExist:
            raise ValidationError(
                "The user you want to send the referral to does not exist in the ledger database"
            )

        # Validate if it is a deparment user
        if not email_in_dept_domains(referral_email):
            raise ValidationError(
                "The user you want to send the referral to is not a member of the department"
            )

        # Check if the referral has already been sent to this user
        if OccurrenceReportReferral.objects.filter(
            referral=referee.id, occurrence_report=self
        ).exists():
            raise ValidationError("A referral has already been sent to this user")

        # Check if the user sending the referral is a referee themselves
        sent_from = OccurrenceReportReferral.SENT_CHOICE_FROM_ASSESSOR
        if OccurrenceReportReferral.objects.filter(
            occurrence_report=self,
            referral=request.user.id,
        ).exists():
            sent_from = OccurrenceReportReferral.SENT_CHOICE_FROM_REFERRAL

        # Create Referral
        referral = OccurrenceReportReferral.objects.create(
            occurrence_report=self,
            referral=referee.id,
            sent_by=request.user.id,
            sent_from=sent_from,
            text=referral_text,
            assigned_officer=request.user.id,  # TODO should'nt use assigned officer as per das
        )

        # Create a log entry for the proposal
        self.log_user_action(
            OccurrenceReportUserAction.ACTION_SEND_REFERRAL_TO.format(
                referral.id,
                self.occurrence_report_number,
                f"{referee.get_full_name()}({referee.email})",
            ),
            request,
        )

        # send email
        send_occurrence_report_referral_email_notification(referral, request)


class OccurrenceReportDeclinedDetails(models.Model):
    occurrence_report = models.OneToOneField(
        OccurrenceReport, on_delete=models.CASCADE, related_name="declined_details"
    )
    officer = models.IntegerField()  # EmailUserRO
    reason = models.TextField(blank=True)
    cc_email = models.TextField(null=True)

    class Meta:
        app_label = "boranga"


class OccurrenceReportApprovalDetails(models.Model):
    occurrence_report = models.OneToOneField(
        OccurrenceReport, on_delete=models.CASCADE, related_name="approval_details"
    )
    occurrence = models.ForeignKey(
        "Occurrence", on_delete=models.PROTECT, null=True, blank=True
    )  # If being added to an existing occurrence
    new_occurrence_name = models.CharField(max_length=200, null=True, blank=True)
    officer = models.IntegerField()  # EmailUserRO
    effective_from_date = models.DateField(null=True, blank=True)
    effective_to_date = models.DateField(null=True, blank=True)
    details = models.TextField(blank=True)

    class Meta:
        app_label = "boranga"

    @property
    def officer_name(self):
        if not self.officer:
            return None

        return retrieve_email_user(self.officer).get_full_name()


class OccurrenceReportLogEntry(CommunicationsLogEntry):
    occurrence_report = models.ForeignKey(
        OccurrenceReport, related_name="comms_logs", on_delete=models.CASCADE
    )

    def __str__(self):
        return f"{self.reference} - {self.subject}"

    class Meta:
        app_label = "boranga"

    def save(self, **kwargs):
        # save the application reference if the reference not provided
        if not self.reference:
            self.reference = self.occurrence_report.reference
        super().save(**kwargs)


class OccurrenceReportLogDocument(Document):
    log_entry = models.ForeignKey(
        "OccurrenceReportLogEntry", related_name="documents", on_delete=models.CASCADE
    )
    _file = models.FileField(
        upload_to=update_occurrence_report_comms_log_filename,
        max_length=512,
        storage=private_storage,
    )

    class Meta:
        app_label = "boranga"


class OccurrenceReportUserAction(UserAction):
    # OccurrenceReport Proposal
    ACTION_EDIT_OCCURRENCE_REPORT = "Edit occurrence report {}"
    ACTION_LODGE_PROPOSAL = "Lodge occurrence report {}"
    ACTION_SAVE_APPLICATION = "Save occurrence report {}"
    ACTION_EDIT_APPLICATION = "Edit occurrence report {}"
    ACTION_ASSIGN_TO_ASSESSOR = "Assign occurrence report {} to {} as the assessor"
    ACTION_UNASSIGN_ASSESSOR = "Unassign assessor from occurrence report {}"
    ACTION_ASSIGN_TO_APPROVER = "Assign occurrence report {} to {} as the approver"
    ACTION_UNASSIGN_APPROVER = "Unassign approver from occurrence report {}"
    ACTION_DECLINE = "Occurrence Report {} has been declined. Reason: {}"
    ACTION_APPROVE = "Occurrence Report {} has been approved by {}"
    ACTION_CLOSE_OccurrenceReport = "De list occurrence report {}"
    ACTION_DISCARD_PROPOSAL = "Discard occurrence report {}"
    ACTION_APPROVAL_LEVEL_DOCUMENT = "Assign Approval level document {}"

    # Amendment
    ACTION_ID_REQUEST_AMENDMENTS = "Request amendments"

    # Assessors
    ACTION_SAVE_ASSESSMENT_ = "Save assessment {}"
    ACTION_CONCLUDE_ASSESSMENT_ = "Conclude assessment {}"
    ACTION_PROPOSED_READY_FOR_AGENDA = (
        "Occurrence report {} has been proposed as 'ready for agenda'"
    )
    ACTION_PROPOSED_APPROVAL = (
        "Occurrence report {} has been proposed as 'for approval'"
    )
    ACTION_PROPOSED_DECLINE = "Occurrence report {} has been proposed as 'for decline'"

    # Referrals
    ACTION_SEND_REFERRAL_TO = "Send referral {} for occurrence report {} to {}"
    ACTION_RESEND_REFERRAL_TO = "Resend referral {} for occurrence report {} to {}"
    ACTION_REMIND_REFERRAL = (
        "Send reminder for referral {} for occurrence report {} to {}"
    )
    ACTION_BACK_TO_ASSESSOR = "{} sent back to assessor. Reason: {}"
    RECALL_REFERRAL = "Referral {} for occurrence report {} has been recalled by {}"
    COMMENT_REFERRAL = "Referral {} for occurrence report {} has been commented by {}"
    CONCLUDE_REFERRAL = "Referral {} for occurrence report {} has been concluded by {}"

    # Document
    ACTION_ADD_DOCUMENT = "Document {} added for occurrence report {}"
    ACTION_UPDATE_DOCUMENT = "Document {} updated for occurrence report {}"
    ACTION_DISCARD_DOCUMENT = "Document {} discarded for occurrence report {}"
    ACTION_REINSTATE_DOCUMENT = "Document {} reinstated for occurrence report {}"

    # Threat
    ACTION_ADD_THREAT = "Threat {} added for occurrence report {}"
    ACTION_UPDATE_THREAT = "Threat {} updated for occurrence report {}"
    ACTION_DISCARD_THREAT = "Threat {} discarded for occurrence report {}"
    ACTION_REINSTATE_THREAT = "Threat {} reinstated for occurrence report {}"

    class Meta:
        app_label = "boranga"
        ordering = ("-when",)

    @classmethod
    def log_action(cls, occurrence_report, action, user):
        return cls.objects.create(
            occurrence_report=occurrence_report, who=user, what=str(action)
        )

    occurrence_report = models.ForeignKey(
        OccurrenceReport, related_name="action_logs", on_delete=models.CASCADE
    )


def update_occurrence_report_referral_doc_filename(instance, filename):
    return "{}/occurrence_report/{}/referral/{}".format(
        settings.MEDIA_APP_DIR, instance.referral.occurrence_report.id, filename
    )


class OccurrenceReportProposalRequest(models.Model):
    occurrence_report = models.ForeignKey(OccurrenceReport, on_delete=models.CASCADE)
    subject = models.CharField(max_length=200, blank=True)
    text = models.TextField(blank=True)
    officer = models.IntegerField(null=True)  # EmailUserRO

    class Meta:
        app_label = "boranga"
        ordering = ["id"]


class OccurrenceReportAmendmentRequest(OccurrenceReportProposalRequest):
    STATUS_CHOICE_REQUESTED = "requested"
    STATUS_CHOICE_AMENDED = "amended"

    STATUS_CHOICES = (
        (STATUS_CHOICE_REQUESTED, "Requested"),
        (STATUS_CHOICE_AMENDED, "Amended"),
    )

    status = models.CharField(
        "Status", max_length=30, choices=STATUS_CHOICES, default=STATUS_CHOICES[0][0]
    )
    reason = models.ForeignKey(
        ProposalAmendmentReason, blank=True, null=True, on_delete=models.SET_NULL
    )

    class Meta:
        app_label = "boranga"
        ordering = ["id"]

    @transaction.atomic
    def generate_amendment(self, request):
        if not self.occurrence_report.can_assess(request.user):
            raise exceptions.ProposalNotAuthorized()

        if self.status == "requested":
            occurrence_report = self.occurrence_report
            if occurrence_report.processing_status != "draft":
                occurrence_report.processing_status = "draft"
                occurrence_report.customer_status = "draft"
                occurrence_report.save(version_user=request.user)

            # Create a log entry for the occurrence report
            occurrence_report.log_user_action(
                OccurrenceReportUserAction.ACTION_ID_REQUEST_AMENDMENTS, request
            )

            # Create a log entry for the organisation
            # if occurrence_report.applicant:
            #     occurrence_report.applicant.log_user_action
            # (OccurrenceReportUserAction.ACTION_ID_REQUEST_AMENDMENTS, request)

            # send email
            send_occurrence_report_amendment_email_notification(
                self, request, occurrence_report
            )

        self.save()

    @transaction.atomic
    def add_documents(self, request):
        # save the files
        data = json.loads(request.data.get("data"))

        if not data.get("update"):
            documents_qs = self.amendment_request_documents.filter(
                input_name="amendment_request_doc", visible=True
            )
            documents_qs.delete()

        for idx in range(data["num_files"]):
            _file = request.data.get("file-" + str(idx))
            document = self.amendment_request_documents.create(
                _file=_file, name=_file.name
            )
            document.input_name = data["input_name"]
            document.can_delete = True
            document.save()

        # end save documents
        self.save()


def update_occurrence_report_amendment_request_doc_filename(instance, filename):
    return "occurrence_report/{}/amendment_request_documents/{}".format(
        instance.occurrence_report_amendment_request.occurrence_report.id, filename
    )


class OccurrenceReportAmendmentRequestDocument(Document):
    occurrence_report_amendment_request = models.ForeignKey(
        "OccurrenceReportAmendmentRequest",
        related_name="amendment_request_documents",
        on_delete=models.CASCADE,
    )
    _file = models.FileField(
        upload_to=update_occurrence_report_amendment_request_doc_filename,
        max_length=500,
        storage=private_storage,
    )
    input_name = models.CharField(max_length=255, null=True, blank=True)
    can_delete = models.BooleanField(
        default=True
    )  # after initial submit prevent document from being deleted
    visible = models.BooleanField(
        default=True
    )  # to prevent deletion on file system, hidden and still be available in history

    def delete(self):
        if self.can_delete:
            return super().delete()


class OccurrenceReportReferralDocument(Document):
    referral = models.ForeignKey(
        "OccurrenceReportReferral",
        related_name="referral_documents",
        on_delete=models.CASCADE,
    )
    _file = models.FileField(
        upload_to=update_occurrence_report_referral_doc_filename,
        max_length=512,
        storage=private_storage,
    )
    input_name = models.CharField(max_length=255, null=True, blank=True)
    can_delete = models.BooleanField(
        default=True
    )  # after initial submit prevent document from being deleted

    def delete(self):
        if self.can_delete:
            if self._file:
                self._file.delete()
            return super().delete()
        logger.info(
            "Cannot delete existing document object after occurrence report referral has been submitted: {}".format(
                self.name
            )
        )

    class Meta:
        app_label = "boranga"


class OccurrenceReportReferral(models.Model):
    SENT_CHOICE_FROM_ASSESSOR = 1
    SENT_CHOICE_FROM_REFERRAL = 2

    SENT_CHOICES = (
        (SENT_CHOICE_FROM_ASSESSOR, "Sent From Assessor"),
        (SENT_CHOICE_FROM_REFERRAL, "Sent From Referral"),
    )
    PROCESSING_STATUS_WITH_REFERRAL = "with_referral"
    PROCESSING_STATUS_RECALLED = "recalled"
    PROCESSING_STATUS_COMPLETED = "completed"
    PROCESSING_STATUS_CHOICES = (
        (PROCESSING_STATUS_WITH_REFERRAL, "Awaiting"),
        (PROCESSING_STATUS_RECALLED, "Recalled"),
        (PROCESSING_STATUS_COMPLETED, "Completed"),
    )
    lodged_on = models.DateTimeField(auto_now_add=True)
    occurrence_report = models.ForeignKey(
        OccurrenceReport, related_name="referrals", on_delete=models.CASCADE
    )
    sent_by = models.IntegerField()  # EmailUserRO
    referral = models.IntegerField()  # EmailUserRO
    linked = models.BooleanField(default=False)
    sent_from = models.SmallIntegerField(
        choices=SENT_CHOICES, default=SENT_CHOICES[0][0]
    )
    processing_status = models.CharField(
        "Processing Status",
        max_length=30,
        choices=PROCESSING_STATUS_CHOICES,
        default=PROCESSING_STATUS_CHOICES[0][0],
    )
    text = models.TextField(blank=True)  # Assessor text when send_referral
    referral_text = models.TextField(
        blank=True
    )  # used in other projects for complete referral comment but not used in boranga
    referral_comment = models.TextField(blank=True, null=True)  # Referral Comment
    document = models.ForeignKey(
        OccurrenceReportReferralDocument,
        blank=True,
        null=True,
        related_name="referral_document",
        on_delete=models.SET_NULL,
    )
    assigned_officer = models.IntegerField(null=True)  # EmailUserRO

    class Meta:
        app_label = "boranga"
        ordering = ("-lodged_on",)

    def __str__(self):
        return "Occurrence Report {} - Referral {}".format(
            self.occurrence_report.id, self.id
        )

    @property
    def can_be_completed(self):
        # Referral cannot be completed until second level referral sent by referral has been completed/recalled
        return not OccurrenceReportReferral.objects.filter(
            sent_by=self.referral,
            occurrence_report=self.occurrence_report,
            processing_status=OccurrenceReportReferral.PROCESSING_STATUS_WITH_REFERRAL,
        ).exists()

    def can_process(self, user):
        return True  # TODO: implement

    @property
    def referral_as_email_user(self):
        return retrieve_email_user(self.referral)

    @transaction.atomic
    def remind(self, request):
        if not self.occurrence_report.can_assess(request.user):
            raise exceptions.OccurrenceReportNotAuthorized()

        # Create a log entry for the proposal
        self.occurrence_report.log_user_action(
            OccurrenceReportUserAction.ACTION_REMIND_REFERRAL.format(
                self.id,
                self.occurrence_report.occurrence_report_number,
                f"{self.referral_as_email_user.get_full_name()}",
            ),
            request,
        )

        # Create a log entry for the submitter
        if self.occurrence_report.submitter:
            submitter = retrieve_email_user(self.occurrence_report.submitter)
            submitter.log_user_action(
                OccurrenceReportUserAction.ACTION_REMIND_REFERRAL.format(
                    self.id,
                    self.occurrence_report.occurrence_report_number,
                    f"{submitter.get_full_name()}",
                ),
                request,
            )

        # send email
        send_occurrence_report_referral_email_notification(
            self,
            request,
            reminder=True,
        )

    @transaction.atomic
    def recall(self, request):
        if not self.occurrence_report.can_assess(request.user):
            raise exceptions.OccurrenceReportNotAuthorized()

        self.processing_status = self.PROCESSING_STATUS_RECALLED
        self.save()

        send_occurrence_report_referral_recall_email_notification(self, request)

        # Create a log entry for the occurrence report
        self.occurrence_report.log_user_action(
            OccurrenceReportUserAction.RECALL_REFERRAL.format(
                self.id,
                self.occurrence_report.occurrence_report_number,
                request.user.get_full_name(),
            ),
            request,
        )

        # Create a log entry for the submitter
        if self.occurrence_report.submitter:
            submitter = retrieve_email_user(self.occurrence_report.submitter)
            submitter.log_user_action(
                OccurrenceReportUserAction.RECALL_REFERRAL.format(
                    self.id,
                    self.occurrence_report.occurrence_report_number,
                    request.user.get_full_name(),
                ),
                request,
            )

    @transaction.atomic
    def resend(self, request):
        if not self.occurrence_report.can_assess(request.user):
            raise exceptions.OccurrenceReportNotAuthorized()

        self.processing_status = self.PROCESSING_STATUS_WITH_REFERRAL
        self.occurrence_report.processing_status = self.PROCESSING_STATUS_WITH_REFERRAL
        self.occurrence_report.save()

        self.save()

        # Create a log entry for the occurrence report
        self.occurrence_report.log_user_action(
            OccurrenceReportUserAction.ACTION_RESEND_REFERRAL_TO.format(
                self.id,
                self.occurrence_report.occurrence_report_number,
                "{}({})".format(
                    self.referral_as_email_user.get_full_name(),
                    self.referral_as_email_user.email,
                ),
            ),
            request,
        )

        # Create a log entry for the submitter
        if self.occurrence_report.submitter:
            submitter = retrieve_email_user(self.occurrence_report.submitter)
            submitter.log_user_action(
                OccurrenceReportUserAction.ACTION_RESEND_REFERRAL_TO.format(
                    self.id,
                    self.occurrence_report.occurrence_report_number,
                    "{}({})".format(
                        self.referral_as_email_user.get_full_name(),
                        self.referral_as_email_user.email,
                    ),
                ),
                request,
            )

        # send email
        send_occurrence_report_referral_email_notification(self, request)

    @transaction.atomic
    def complete(self, request):
        if request.user.id != self.referral:
            raise exceptions.ReferralNotAuthorized()

        self.processing_status = self.PROCESSING_STATUS_COMPLETED
        self.save()

        outstanding = self.occurrence_report.referrals.filter(
            processing_status=self.PROCESSING_STATUS_WITH_REFERRAL
        )
        if len(outstanding) == 0:
            self.occurrence_report.processing_status = (
                OccurrenceReport.PROCESSING_STATUS_WITH_ASSESSOR
            )
            self.occurrence_report.save()

        # Create a log entry for the occurrence report
        self.occurrence_report.log_user_action(
            OccurrenceReportUserAction.CONCLUDE_REFERRAL.format(
                self.id,
                self.occurrence_report.occurrence_report_number,
                "{}({})".format(
                    self.referral_as_email_user.get_full_name(),
                    self.referral_as_email_user.email,
                ),
            ),
            request,
        )

        # Create a log entry for the submitter
        if self.occurrence_report.submitter:
            submitter = retrieve_email_user(self.occurrence_report.submitter)
            submitter.log_user_action(
                OccurrenceReportUserAction.CONCLUDE_REFERRAL.format(
                    self.id,
                    self.occurrence_report.occurrence_report_number,
                    "{}({})".format(
                        submitter.get_full_name(),
                        submitter.email,
                    ),
                ),
                request,
            )

        send_occurrence_report_referral_complete_email_notification(self, request)

    def can_assess_referral(self, user):
        return self.processing_status == self.PROCESSING_STATUS_WITH_REFERRAL

    @property
    def can_be_processed(self):
        return self.processing_status == self.PROCESSING_STATUS_WITH_REFERRAL


class Datum(models.Model):
    """
    # Admin List

    Used by:
    - OCRLocation
    - OCCLocation

    """

    name = models.CharField(max_length=250, blank=False, null=False, unique=True)

    class Meta:
        app_label = "boranga"
        ordering = ["name"]

    def __str__(self):
        return str(self.name)


class CoordinationSource(models.Model):
    """
    # Admin List

    Used by:
    - OCRLocation
    - OCCLocation

    """

    name = models.CharField(max_length=250, blank=False, null=False, unique=True)

    class Meta:
        app_label = "boranga"
        verbose_name = "Coordination Source"
        verbose_name_plural = "Coordination Sources"
        ordering = ["name"]

    def __str__(self):
        return str(self.name)


class LocationAccuracy(models.Model):
    """
    # Admin List

    Used by:
    - OCRLocation
    - OCCLocation

    """

    name = models.CharField(max_length=250, blank=False, null=False, unique=True)

    class Meta:
        app_label = "boranga"
        verbose_name = "Location Accuracy"
        verbose_name_plural = "Location Accuracy"
        ordering = ["name"]

    def __str__(self):
        return str(self.name)


<<<<<<< HEAD
class OCRLocation(models.Model):
=======
# TODO eventually rename this to apply to OCR specifically when we make the OCC specific equivalent
class Location(models.Model):
>>>>>>> e3d58e17
    """
    Location data  for occurrence report

    Used for:
    - Occurrence Report
    Is:
    - Table
    """

    occurrence_report = models.OneToOneField(
        OccurrenceReport, on_delete=models.CASCADE, null=True, related_name="location"
    )
    location_description = models.TextField(null=True, blank=True)
    boundary_description = models.TextField(null=True, blank=True)
    new_occurrence = models.BooleanField(null=True, blank=True)
    boundary = models.IntegerField(null=True, blank=True, default=0)
    mapped_boundary = models.BooleanField(null=True, blank=True)
    buffer_radius = models.IntegerField(null=True, blank=True, default=0)
    datum = models.ForeignKey(Datum, on_delete=models.SET_NULL, null=True, blank=True)
    epsg_code = models.IntegerField(null=False, blank=False, default=4326)
    coordination_source = models.ForeignKey(
        CoordinationSource, on_delete=models.SET_NULL, null=True, blank=True
    )
    location_accuracy = models.ForeignKey(
        LocationAccuracy, on_delete=models.SET_NULL, null=True, blank=True
    )
    geojson_point = gis_models.PointField(srid=4326, blank=True, null=True)
    geojson_polygon = gis_models.PolygonField(srid=4326, blank=True, null=True)

    region = models.ForeignKey(
        Region, default=None, on_delete=models.CASCADE, null=True, blank=True
    )
    district = models.ForeignKey(
        District, default=None, on_delete=models.CASCADE, null=True, blank=True
    )
<<<<<<< HEAD
=======
    # TODO either keep as free text or have a foreign model similar to district and region
>>>>>>> e3d58e17
    locality = models.TextField(default=None, null=True, blank=True)

    class Meta:
        app_label = "boranga"

    def __str__(self):
        return str(self.occurrence_report)  # TODO: is the most appropriate?


class OccurrenceReportGeometryManager(models.Manager):
    def get_queryset(self):
        qs = super().get_queryset()
        polygon_ids = qs.extra(
            where=["geometrytype(geometry) LIKE 'POLYGON'"]
        ).values_list("id", flat=True)
        return qs.annotate(
            area=models.Case(
                models.When(
                    models.Q(geometry__isnull=False) & models.Q(id__in=polygon_ids),
                    then=Area(
                        Cast("geometry", gis_models.PolygonField(geography=True))
                    ),
                ),
                default=None,
            )
        )


class OccurrenceReportGeometry(models.Model):
    objects = OccurrenceReportGeometryManager()

    EXTENT = (112.5, -35.5, 129.0, -13.5)

    occurrence_report = models.ForeignKey(
        OccurrenceReport,
        on_delete=models.CASCADE,
        null=True,
        related_name="ocr_geometry",
    )
    # Extents of WA
    geometry = gis_models.GeometryField(extent=EXTENT, blank=True, null=True)
    original_geometry_ewkb = models.BinaryField(
        blank=True, null=True, editable=True
    )  # original geometry as uploaded by the user in EWKB format (keeps the srid)
    intersects = models.BooleanField(default=False)
    copied_from = models.ForeignKey(
        "self", on_delete=models.SET_NULL, blank=True, null=True
    )
    drawn_by = models.IntegerField(blank=True, null=True)  # EmailUserRO
    locked = models.BooleanField(default=False)

    class Meta:
        app_label = "boranga"

    def __str__(self):
        return str(self.occurrence_report)  # TODO: is the most appropriate?

    def save(self, *args, **kwargs):
        if (
            self.occurrence_report.group_type.name == GroupType.GROUP_TYPE_FAUNA
            and type(self.geometry).__name__ in ["Polygon", "MultiPolygon"]
        ):
            raise ValidationError("Fauna occurrence reports cannot have polygons")

        if not self.geometry.within(
            GEOSGeometry(Polygon.from_bbox(self.EXTENT), srid=4326)
        ):
            raise ValidationError(
                "A geometry is not within the extent of Western Australia"
            )

        super().save(*args, **kwargs)

    @property
    def area_sqm(self):
        if not hasattr(self, "area") or not self.area:
            return None
        return self.area.sq_m

    @property
    def area_sqhm(self):
        if not hasattr(self, "area") or not self.area:
            return None
        return self.area.sq_m / 10000

    @property
    def original_geometry_srid(self):
        if self.original_geometry_ewkb:
            return GEOSGeometry(self.original_geometry_ewkb).srid
        return None


class OCRObserverDetail(models.Model):
    """
    Observer data  for occurrence report

    Used for:
    - Occurrence Report
    Is:
    - Table
    """

    occurrence_report = models.ForeignKey(
        OccurrenceReport,
        on_delete=models.CASCADE,
        null=True,
        related_name="observer_detail",
    )
    observer_name = models.CharField(max_length=250, blank=True, null=True)
    role = models.CharField(max_length=250, blank=True, null=True)
    contact = models.CharField(max_length=250, blank=True, null=True)
    organisation = models.CharField(max_length=250, blank=True, null=True)
    main_observer = models.BooleanField(null=True, blank=True)
    visible = models.BooleanField(default=True)

    class Meta:
        app_label = "boranga"
        unique_together = (
            "observer_name",
            "occurrence_report",
        )

    def __str__(self):
        return str(self.occurrence_report)  # TODO: is the most appropriate?


# Is used in HabitatComposition for multiple selection
class LandForm(models.Model):
    """
    # Admin List

    Used by:
    - HabitatComposition

    """

    name = models.CharField(max_length=250, blank=False, null=False, unique=True)

    class Meta:
        app_label = "boranga"
        verbose_name = "Land Form"
        verbose_name_plural = "Land Forms"
        ordering = ["name"]

    def __str__(self):
        return str(self.name)


class RockType(models.Model):
    """
    # Admin List

    Used by:
    - HabitatComposition

    """

    name = models.CharField(max_length=250, blank=False, null=False, unique=True)

    class Meta:
        app_label = "boranga"
        verbose_name = "Rock Type"
        verbose_name_plural = "Rock Types"
        ordering = ["name"]

    def __str__(self):
        return str(self.name)


class SoilType(models.Model):
    """
    # Admin List

    Used by:
    - HabitatComposition

    """

    name = models.CharField(max_length=250, blank=False, null=False, unique=True)

    class Meta:
        app_label = "boranga"
        verbose_name = "Soil Type"
        verbose_name_plural = "Soil Types"
        ordering = ["name"]

    def __str__(self):
        return str(self.name)


class SoilColour(models.Model):
    """
    # Admin List

    Used by:
    - HabitatComposition

    """

    name = models.CharField(max_length=250, blank=False, null=False, unique=True)

    class Meta:
        app_label = "boranga"
        verbose_name = "Soil Colour"
        verbose_name_plural = "Soil Colours"
        ordering = ["name"]

    def __str__(self):
        return str(self.name)


class Drainage(models.Model):
    """
    # Admin List

    Used by:
    - HabitatComposition

    """

    name = models.CharField(max_length=250, blank=False, null=False, unique=True)

    class Meta:
        app_label = "boranga"
        verbose_name = "Drainage"
        verbose_name_plural = "Drainages"
        ordering = ["name"]

    def __str__(self):
        return str(self.name)


class SoilCondition(models.Model):
    """
    # Admin List

    Used by:
    - HabitatComposition

    """

    name = models.CharField(max_length=250, blank=False, null=False, unique=True)

    class Meta:
        app_label = "boranga"
        verbose_name = "Soil Condition"
        verbose_name_plural = "Soil Conditions"
        ordering = ["name"]

    def __str__(self):
        return str(self.name)


class OCRHabitatComposition(models.Model):
    """
    Habitat data  for occurrence report

    Used for:
    - Occurrence Report
    Is:
    - Table
    """

    occurrence_report = models.OneToOneField(
        OccurrenceReport,
        on_delete=models.CASCADE,
        null=True,
        related_name="habitat_composition",
    )
    land_form = MultiSelectField(max_length=250, blank=True, choices=[], null=True)
    rock_type = models.ForeignKey(
        RockType, on_delete=models.SET_NULL, null=True, blank=True
    )
    loose_rock_percent = models.IntegerField(
        null=True, blank=True, validators=[MinValueValidator(1), MaxValueValidator(100)]
    )
    soil_type = models.ForeignKey(
        SoilType, on_delete=models.SET_NULL, null=True, blank=True
    )
    soil_colour = models.ForeignKey(
        SoilColour, on_delete=models.SET_NULL, null=True, blank=True
    )
    soil_condition = models.ForeignKey(
        SoilCondition, on_delete=models.SET_NULL, null=True, blank=True
    )
    drainage = models.ForeignKey(
        Drainage, on_delete=models.SET_NULL, null=True, blank=True
    )
    water_quality = models.CharField(max_length=500, null=True, blank=True)
    habitat_notes = models.CharField(max_length=1000, null=True, blank=True)

    class Meta:
        app_label = "boranga"

    def __str__(self):
        return str(self.occurrence_report)  # TODO: is the most appropriate?\


class OCRHabitatCondition(models.Model):
    """
    Habitat Condition data for occurrence report

    Used for:
    - Occurrence Report
    Is:
    - Table
    """

    occurrence_report = models.OneToOneField(
        OccurrenceReport,
        on_delete=models.CASCADE,
        null=True,
        related_name="habitat_condition",
    )
    pristine = models.IntegerField(
        null=True,
        blank=True,
        default=0,
        validators=[MinValueValidator(0), MaxValueValidator(100)],
    )
    excellent = models.IntegerField(
        null=True,
        blank=True,
        default=0,
        validators=[MinValueValidator(0), MaxValueValidator(100)],
    )
    very_good = models.IntegerField(
        null=True,
        blank=True,
        default=0,
        validators=[MinValueValidator(0), MaxValueValidator(100)],
    )
    good = models.IntegerField(
        null=True,
        blank=True,
        default=0,
        validators=[MinValueValidator(0), MaxValueValidator(100)],
    )
    degraded = models.IntegerField(
        null=True,
        blank=True,
        default=0,
        validators=[MinValueValidator(0), MaxValueValidator(100)],
    )
    completely_degraded = models.IntegerField(
        null=True,
        blank=True,
        default=0,
        validators=[MinValueValidator(0), MaxValueValidator(100)],
    )

    class Meta:
        app_label = "boranga"

    def __str__(self):
        return str(self.occurrence_report)


class OCRVegetationStructure(models.Model):
    """
    Vegetation Structure data for occurrence report

    Used for:
    - Occurrence Report
    Is:
    - Table
    """

    occurrence_report = models.OneToOneField(
        OccurrenceReport,
        on_delete=models.CASCADE,
        null=True,
        related_name="vegetation_structure",
    )

    free_text_field_one = models.TextField(null=True, blank=True)
    free_text_field_two = models.TextField(null=True, blank=True)
    free_text_field_three = models.TextField(null=True, blank=True)
    free_text_field_four = models.TextField(null=True, blank=True)

    class Meta:
        app_label = "boranga"

    def __str__(self):
        return str(self.occurrence_report)


class Intensity(models.Model):
    """
    # Admin List

    Used by:
    - FireHistory

    """

    name = models.CharField(max_length=250, blank=False, null=False, unique=True)

    class Meta:
        app_label = "boranga"
        verbose_name = "Intensity"
        verbose_name_plural = "Intensities"
        ordering = ["name"]

    def __str__(self):
        return str(self.name)


class OCRFireHistory(models.Model):
    """
    Fire History data for occurrence report

    Used for:
    - Occurrence Report
    Is:
    - Table
    """

    occurrence_report = models.OneToOneField(
        OccurrenceReport,
        on_delete=models.CASCADE,
        null=True,
        related_name="fire_history",
    )
    last_fire_estimate = models.DateField(null=True, blank=True)
    intensity = models.ForeignKey(
        Intensity, on_delete=models.SET_NULL, null=True, blank=True
    )
    comment = models.CharField(max_length=1000, null=True, blank=True)

    class Meta:
        app_label = "boranga"

    def __str__(self):
        return str(self.occurrence_report)


class OCRAssociatedSpecies(models.Model):
    """
    Associated Species data for occurrence report

    Used for:
    - Occurrence Report
    Is:
    - Table
    """

    occurrence_report = models.OneToOneField(
        OccurrenceReport,
        on_delete=models.CASCADE,
        null=True,
        related_name="associated_species",
    )
    related_species = models.TextField(blank=True)

    class Meta:
        app_label = "boranga"

    def __str__(self):
        return str(self.occurrence_report)


class ObservationMethod(models.Model):
    """
    # Admin List

    Used by:
    - ObservationDetail

    """

    name = models.CharField(max_length=250, blank=False, null=False, unique=True)

    class Meta:
        app_label = "boranga"
        verbose_name = "Observation Method"
        verbose_name_plural = "Observation Methods"
        ordering = ["name"]

    def __str__(self):
        return str(self.name)


class OCRObservationDetail(models.Model):
    """
    Observation Details data for occurrence report

    Used for:
    - Occurrence Report
    Is:
    - Table
    """

    occurrence_report = models.OneToOneField(
        OccurrenceReport,
        on_delete=models.CASCADE,
        null=True,
        related_name="observation_detail",
    )
    observation_method = models.ForeignKey(
        ObservationMethod, on_delete=models.SET_NULL, null=True, blank=True
    )
    area_surveyed = models.IntegerField(null=True, blank=True, default=0)
    survey_duration = models.IntegerField(null=True, blank=True, default=0)

    class Meta:
        app_label = "boranga"

    def __str__(self):
        return str(self.occurrence_report)


class PlantCountMethod(models.Model):
    """
    # Admin List

    Used by:
    - PlantCount

    """

    name = models.CharField(max_length=250, blank=False, null=False, unique=True)

    class Meta:
        app_label = "boranga"
        verbose_name = "Plant Count Method"
        verbose_name_plural = "Plant Count Methods"
        ordering = ["name"]

    def __str__(self):
        return str(self.name)


class PlantCountAccuracy(models.Model):
    """
    # Admin List

    Used by:
    - PlantCount

    """

    name = models.CharField(max_length=250, blank=False, null=False, unique=True)

    class Meta:
        app_label = "boranga"
        verbose_name = "Plant Count Accuracy"
        verbose_name_plural = "Plant Count Accuracies"
        ordering = ["name"]

    def __str__(self):
        return str(self.name)


class CountedSubject(models.Model):
    """
    # Admin List

    Used by:
    - PlantCount

    """

    name = models.CharField(max_length=250, blank=False, null=False, unique=True)

    class Meta:
        app_label = "boranga"
        verbose_name = "Counted Subject"
        verbose_name_plural = "Counted Subjects"
        ordering = ["name"]

    def __str__(self):
        return str(self.name)


class PlantCondition(models.Model):
    """
    # Admin List

    Used by:
    - PlantCount

    """

    name = models.CharField(max_length=250, blank=False, null=False, unique=True)

    class Meta:
        app_label = "boranga"
        verbose_name = "Plant Condition"
        verbose_name_plural = "Plant Conditions"
        ordering = ["name"]

    def __str__(self):
        return str(self.name)


class OCRPlantCount(models.Model):
    """
    Plant Count data for occurrence report

    Used for:
    - Occurrence Report
    Is:
    - Table
    """

    occurrence_report = models.OneToOneField(
        OccurrenceReport,
        on_delete=models.CASCADE,
        null=True,
        related_name="plant_count",
    )
    plant_count_method = models.ForeignKey(
        PlantCountMethod, on_delete=models.SET_NULL, null=True, blank=True
    )
    plant_count_accuracy = models.ForeignKey(
        PlantCountAccuracy, on_delete=models.SET_NULL, null=True, blank=True
    )
    counted_subject = models.ForeignKey(
        CountedSubject, on_delete=models.SET_NULL, null=True, blank=True
    )
    plant_condition = models.ForeignKey(
        PlantCondition, on_delete=models.SET_NULL, null=True, blank=True
    )
    estimated_population_area = models.IntegerField(null=True, blank=True, default=0)

    detailed_alive_mature = models.IntegerField(null=True, blank=True, default=0)
    detailed_dead_mature = models.IntegerField(null=True, blank=True, default=0)
    detailed_alive_juvenile = models.IntegerField(null=True, blank=True, default=0)
    detailed_dead_juvenile = models.IntegerField(null=True, blank=True, default=0)
    detailed_alive_seedling = models.IntegerField(null=True, blank=True, default=0)
    detailed_dead_seedling = models.IntegerField(null=True, blank=True, default=0)
    detailed_alive_unknown = models.IntegerField(null=True, blank=True, default=0)
    detailed_dead_unknown = models.IntegerField(null=True, blank=True, default=0)

    simple_alive = models.IntegerField(null=True, blank=True, default=0)
    simple_dead = models.IntegerField(null=True, blank=True, default=0)

    quadrats_present = models.BooleanField(null=True, blank=True)
    quadrats_data_attached = models.BooleanField(null=True, blank=True)
    quadrats_surveyed = models.IntegerField(null=True, blank=True, default=0)
    individual_quadrat_area = models.IntegerField(null=True, blank=True, default=0)
    total_quadrat_area = models.IntegerField(null=True, blank=True, default=0)
    flowering_plants_per = models.IntegerField(
        null=True,
        blank=True,
        default=0,
        validators=[MinValueValidator(0), MaxValueValidator(100)],
    )

    clonal_reproduction_present = models.BooleanField(null=True, blank=True)
    vegetative_state_present = models.BooleanField(null=True, blank=True)
    flower_bud_present = models.BooleanField(null=True, blank=True)
    flower_present = models.BooleanField(null=True, blank=True)
    immature_fruit_present = models.BooleanField(null=True, blank=True)
    ripe_fruit_present = models.BooleanField(null=True, blank=True)
    dehisced_fruit_present = models.BooleanField(null=True, blank=True)
    pollinator_observation = models.CharField(max_length=1000, null=True, blank=True)
    comment = models.CharField(max_length=1000, null=True, blank=True)

    class Meta:
        app_label = "boranga"

    def __str__(self):
        return str(self.occurrence_report)


# used for Animal Observation(MultipleSelect)
class PrimaryDetectionMethod(models.Model):
    """
    # Admin List

    Used by:
    - AnimalObservation (MultipleSelect)

    """

    name = models.CharField(max_length=250, blank=False, null=False, unique=True)

    class Meta:
        app_label = "boranga"
        ordering = ["name"]

    def __str__(self):
        return str(self.name)


# used for Animal Observation(MultipleSelect)
class ReproductiveMaturity(models.Model):
    """
    # Admin List

    Used by:
    - AnimalObservation (MultipleSelect)

    """

    name = models.CharField(max_length=250, blank=False, null=False, unique=True)

    class Meta:
        app_label = "boranga"
        verbose_name = "Reproductive Maturity"
        verbose_name_plural = "Reproductive Maturities"
        ordering = ["name"]

    def __str__(self):
        return str(self.name)


class AnimalHealth(models.Model):
    """
    # Admin List

    Used by:
    - AnimalObservation

    """

    name = models.CharField(max_length=250, blank=False, null=False, unique=True)

    class Meta:
        app_label = "boranga"
        verbose_name = "Animal Health"
        verbose_name_plural = "Animal Health"
        ordering = ["name"]

    def __str__(self):
        return str(self.name)


class DeathReason(models.Model):
    """
    # Admin List

    Used by:
    - AnimalObservation

    """

    name = models.CharField(max_length=250, blank=False, null=False, unique=True)

    class Meta:
        app_label = "boranga"
        ordering = ["name"]

    def __str__(self):
        return str(self.name)


# sed for Animal Observation(MultipleSelect)
class SecondarySign(models.Model):
    """
    # Admin List

    Used by:
    - AnimalObservation (MultipleSelect)

    """

    name = models.CharField(max_length=250, blank=False, null=False, unique=True)

    class Meta:
        app_label = "boranga"
        ordering = ["name"]

    def __str__(self):
        return str(self.name)


class OCRAnimalObservation(models.Model):
    """
    Animal Observation data for occurrence report

    Used for:
    - Occurrence Report
    Is:
    - Table
    """

    occurrence_report = models.OneToOneField(
        OccurrenceReport,
        on_delete=models.CASCADE,
        null=True,
        related_name="animal_observation",
    )
    primary_detection_method = MultiSelectField(
        max_length=250, blank=True, choices=[], null=True
    )
    reproductive_maturity = MultiSelectField(
        max_length=250, blank=True, choices=[], null=True
    )
    animal_health = models.ForeignKey(
        AnimalHealth, on_delete=models.SET_NULL, null=True, blank=True
    )
    death_reason = models.ForeignKey(
        DeathReason, on_delete=models.SET_NULL, null=True, blank=True
    )
    secondary_sign = MultiSelectField(max_length=250, blank=True, choices=[], null=True)

    total_count = models.IntegerField(null=True, blank=True, default=0)
    distinctive_feature = models.CharField(max_length=1000, null=True, blank=True)
    action_taken = models.CharField(max_length=1000, null=True, blank=True)
    action_required = models.CharField(max_length=1000, null=True, blank=True)
    observation_detail_comment = models.CharField(
        max_length=1000, null=True, blank=True
    )

    alive_adult = models.IntegerField(null=True, blank=True, default=0)
    dead_adult = models.IntegerField(null=True, blank=True, default=0)
    alive_juvenile = models.IntegerField(null=True, blank=True, default=0)
    dead_juvenile = models.IntegerField(null=True, blank=True, default=0)
    alive_pouch_young = models.IntegerField(null=True, blank=True, default=0)
    dead_pouch_young = models.IntegerField(null=True, blank=True, default=0)
    alive_unsure = models.IntegerField(null=True, blank=True, default=0)
    dead_unsure = models.IntegerField(null=True, blank=True, default=0)

    class Meta:
        app_label = "boranga"

    def __str__(self):
        return str(self.occurrence_report)


class IdentificationCertainty(models.Model):
    """
    # Admin List
    May be a mandatory field that assessor needs to complete

    Used by:
    - Identification

    """

    name = models.CharField(max_length=250, blank=False, null=False, unique=True)

    class Meta:
        app_label = "boranga"
        verbose_name = "Identification Certainty"
        verbose_name_plural = "Identification Certainties"
        ordering = ["name"]

    def __str__(self):
        return str(self.name)


class SampleType(models.Model):
    """
    # Admin List

    Used by:
    - Identification

    """

    name = models.CharField(max_length=250, blank=False, null=False)
    group_type = models.ForeignKey(
        GroupType, on_delete=models.SET_NULL, null=True, blank=True
    )

    class Meta:
        app_label = "boranga"
        ordering = ["name"]

    def __str__(self):
        return str(self.name)


class SampleDestination(models.Model):
    """
    # Admin List

    Used by:
    - Identification

    """

    name = models.CharField(max_length=250, blank=False, null=False)

    class Meta:
        app_label = "boranga"
        ordering = ["name"]

    def __str__(self):
        return str(self.name)


class PermitType(models.Model):
    """
    # Admin List

    Used by:
    - Identification

    """

    name = models.CharField(max_length=250, blank=False, null=False)
    group_type = models.ForeignKey(
        GroupType, on_delete=models.SET_NULL, null=True, blank=True
    )

    class Meta:
        app_label = "boranga"
        ordering = ["name"]

    def __str__(self):
        return str(self.name)


class OCRIdentification(models.Model):
    """
    Identification data for occurrence report

    Used for:
    - Occurrence Report
    Is:
    - Table
    """

    occurrence_report = models.OneToOneField(
        OccurrenceReport,
        on_delete=models.CASCADE,
        null=True,
        related_name="identification",
    )
    id_confirmed_by = models.CharField(max_length=1000, null=True, blank=True)
    identification_certainty = models.ForeignKey(
        IdentificationCertainty, on_delete=models.SET_NULL, null=True, blank=True
    )
    sample_type = models.ForeignKey(
        SampleType, on_delete=models.SET_NULL, null=True, blank=True
    )
    sample_destination = models.ForeignKey(
        SampleDestination, on_delete=models.SET_NULL, null=True, blank=True
    )
    permit_type = models.ForeignKey(
        PermitType, on_delete=models.SET_NULL, null=True, blank=True
    )
    permit_id = models.CharField(max_length=500, null=True, blank=True)
    collector_number = models.CharField(max_length=500, null=True, blank=True)
    barcode_number = models.CharField(max_length=500, null=True, blank=True)
    identification_comment = models.TextField(null=True, blank=True)

    class Meta:
        app_label = "boranga"

    def __str__(self):
        return str(self.occurrence_report)


class OccurrenceReportDocument(Document):
    document_number = models.CharField(max_length=9, blank=True, default="")
    occurrence_report = models.ForeignKey(
        "OccurrenceReport", related_name="documents", on_delete=models.CASCADE
    )
    _file = models.FileField(
        upload_to=update_occurrence_report_doc_filename,
        max_length=512,
        storage=private_storage,
    )
    input_name = models.CharField(max_length=255, null=True, blank=True)
    can_delete = models.BooleanField(
        default=True
    )  # after initial submit prevent document from being deleted
    can_hide = models.BooleanField(
        default=False
    )  # after initial submit, document cannot be deleted but can be hidden
    hidden = models.BooleanField(default=False)
    # after initial submit prevent document from being deleted
    # Priya alternatively used below visible field in boranga
    visible = models.BooleanField(
        default=True
    )  # to prevent deletion on file system, hidden and still be available in history
    document_category = models.ForeignKey(
        DocumentCategory, null=True, blank=True, on_delete=models.SET_NULL
    )
    document_sub_category = models.ForeignKey(
        DocumentSubCategory, null=True, blank=True, on_delete=models.SET_NULL
    )
    uploaded_by = models.IntegerField(null=True)  # EmailUserRO

    class Meta:
        app_label = "boranga"
        verbose_name = "Occurrence Report Document"

    def save(self, *args, **kwargs):
        # Prefix "D" char to document_number.
        if self.document_number == "":
            force_insert = kwargs.pop("force_insert", False)
            super().save(no_revision=True, force_insert=force_insert)
            new_document_id = f"D{str(self.pk)}"
            self.document_number = new_document_id
            self.save(*args, **kwargs)
        else:
            super().save(*args, **kwargs)

    @transaction.atomic
    def add_documents(self, request, *args, **kwargs):
        # save the files
        data = json.loads(request.data.get("data"))
        # if not data.get('update'):
        #     documents_qs = self.filter(input_name='species_doc', visible=True)
        #     documents_qs.delete()
        for idx in range(data["num_files"]):
            _file = request.data.get("file-" + str(idx))
            self._file = _file
            self.name = _file.name
            self.input_name = data["input_name"]
            self.can_delete = True
            self.save(no_revision=True)
        # end save documents
        self.save(*args, **kwargs)


class ShapefileDocumentQueryset(models.QuerySet):
    """Using a custom manager to make sure shapfiles are removed when a bulk .delete is called
    as having multiple files with the shapefile extensions in the same folder causes issues.
    """

    def delete(self):
        for obj in self:
            obj._file.delete()
        super().delete()


class OccurrenceReportShapefileDocument(Document):
    objects = ShapefileDocumentQueryset.as_manager()
    occurrence_report = models.ForeignKey(
        "OccurrenceReport", related_name="shapefile_documents", on_delete=models.CASCADE
    )
    _file = models.FileField(
        upload_to=update_occurrence_report_doc_filename,
        max_length=512,
        storage=private_storage,
    )
    input_name = models.CharField(max_length=255, null=True, blank=True)
    can_delete = models.BooleanField(
        default=True
    )  # after initial submit prevent document from being deleted
    can_hide = models.BooleanField(
        default=False
    )  # after initial submit, document cannot be deleted but can be hidden
    hidden = models.BooleanField(
        default=False
    )  # after initial submit prevent document from being deleted

    def delete(self):
        if self.can_delete:
            self._file.delete()
            return super().delete()
        logger.info(
            "Cannot delete existing document object after Occurrence Report has been submitted "
            "(including document submitted before Occurrence Report pushback to status Draft): {}".format(
                self.name
            )
        )

    class Meta:
        app_label = "boranga"


class OCRConservationThreat(RevisionedMixin):
    """
    Threat for a occurrence_report in a particular location.

    NB: Maybe make many to many

    Has a:
    - occurrence_report
    Used for:
    - OccurrenceReport
    Is:
    - Table
    """

    occurrence_report = models.ForeignKey(
        OccurrenceReport,
        on_delete=models.CASCADE,
        null=True,
        blank=True,
        related_name="ocr_threats",
    )
    threat_number = models.CharField(max_length=9, blank=True, default="")
    threat_category = models.ForeignKey(
        ThreatCategory, on_delete=models.CASCADE, default=None, null=True, blank=True
    )
    threat_agent = models.ForeignKey(
        ThreatAgent, on_delete=models.SET_NULL, default=None, null=True, blank=True
    )
    current_impact = models.ForeignKey(
        CurrentImpact, on_delete=models.SET_NULL, default=None, null=True, blank=True
    )
    potential_impact = models.ForeignKey(
        PotentialImpact, on_delete=models.SET_NULL, default=None, null=True, blank=True
    )
    potential_threat_onset = models.ForeignKey(
        PotentialThreatOnset,
        on_delete=models.SET_NULL,
        default=None,
        null=True,
        blank=True,
    )
    comment = models.CharField(max_length=512, blank=True, null=True)
    date_observed = models.DateField(blank=True, null=True)
    visible = models.BooleanField(
        default=True
    )  # to prevent deletion, hidden and still be available in history

    class Meta:
        app_label = "boranga"

    def __str__(self):
        return str(self.id)  # TODO: is the most appropriate?

    def save(self, *args, **kwargs):
        if self.threat_number == "":
            force_insert = kwargs.pop("force_insert", False)
            super().save(no_revision=True, force_insert=force_insert)
            new_threat_id = f"T{str(self.pk)}"
            self.threat_number = new_threat_id
            self.save(*args, **kwargs)
        else:
            super().save(*args, **kwargs)

    @property
    def source(self):
        return self.occurrence_report.occurrence_report_number


class WildStatus(models.Model):
    name = models.CharField(max_length=250, blank=False, null=False, unique=True)

    class Meta:
        app_label = "boranga"
        verbose_name = "Wild Status"
        verbose_name_plural = "Wild Statuses"
        ordering = ["name"]

    def __str__(self):
        return str(self.name)


class OccurrenceSource(models.Model):
    name = models.CharField(max_length=250, blank=False, null=False, unique=True)

    class Meta:
        app_label = "boranga"
        verbose_name = "Occurrence Source"
        verbose_name_plural = "Occurrence Sources"
        ordering = ["name"]

    def __str__(self):
        return str(self.name)


class OccurrenceManager(models.Manager):
    def get_queryset(self):
        return (
            super()
            .get_queryset()
            .select_related("group_type", "species")
            .annotate(occurrence_report_count=Count("occurrence_reports"))
        )


class Occurrence(RevisionedMixin):

    RELATED_ITEM_CHOICES = [
        ("species", "Species"),
        ("community", "Community"),
        ("occurrence_report", "Occurrence Report"),
    ]

    objects = OccurrenceManager()
    occurrence_number = models.CharField(max_length=9, blank=True, default="")
    occurrence_name = models.CharField(
        max_length=250, blank=True, null=True, unique=True
    )
    group_type = models.ForeignKey(
        GroupType, on_delete=models.PROTECT, null=True, blank=True
    )

    species_taxonomy = models.ForeignKey(
        Taxonomy, on_delete=models.PROTECT, null=True, blank=True
    )

    species = models.ForeignKey(
        Species,
        on_delete=models.PROTECT,
        null=True,
        blank=True,
        related_name="occurrences",
    )
    community = models.ForeignKey(
        Community,
        on_delete=models.PROTECT,
        null=True,
        blank=True,
        related_name="occurrences",
    )
    effective_from = models.DateTimeField(null=True, blank=True)
    effective_to = models.DateTimeField(null=True, blank=True)
    submitter = models.IntegerField(null=True)  # EmailUserRO
    wild_status = models.ForeignKey(
        WildStatus, on_delete=models.PROTECT, null=True, blank=True
    )
    occurrence_source = models.ForeignKey(
        OccurrenceSource, on_delete=models.PROTECT, null=True, blank=True
    )

    comment = models.TextField(null=True, blank=True)

    review_due_date = models.DateField(null=True, blank=True)
    review_date = models.DateField(null=True, blank=True)
    reviewed_by = models.IntegerField(null=True)  # EmailUserRO
    review_status = models.CharField(
        "Review Status",
        max_length=30,
        choices=OccurrenceReport.REVIEW_STATUS_CHOICES,
        default=OccurrenceReport.REVIEW_STATUS_CHOICES[0][0],
    )

    created_date = models.DateTimeField(auto_now_add=True, null=False, blank=False)
    updated_date = models.DateTimeField(auto_now=True, null=False, blank=False)

    PROCESSING_STATUS_ACTIVE = "active"
    PROCESSING_STATUS_LOCKED = "locked"
    PROCESSING_STATUS_SPLIT = "split"
    PROCESSING_STATUS_COMBINE = "combine"
    PROCESSING_STATUS_HISTORICAL = "historical"
    PROCESSING_STATUS_DISCARDED = "discarded"
    PROCESSING_STATUS_CHOICES = (
        (PROCESSING_STATUS_ACTIVE, "Active"),
        (PROCESSING_STATUS_LOCKED, "Locked"),
        (PROCESSING_STATUS_SPLIT, "Split"),
        (PROCESSING_STATUS_COMBINE, "Combine"),
        (PROCESSING_STATUS_HISTORICAL, "Historical"),
        (PROCESSING_STATUS_DISCARDED, "Discarded"),
    )
    processing_status = models.CharField(
        "Processing Status",
        max_length=30,
        choices=PROCESSING_STATUS_CHOICES,
        default=PROCESSING_STATUS_ACTIVE,
    )

    class Meta:
        indexes = [
            models.Index(fields=["group_type"]),
            models.Index(fields=["species"]),
            models.Index(fields=["community"]),
        ]
        app_label = "boranga"

    def save(self, *args, **kwargs):
        if self.occurrence_number == "":
            force_insert = kwargs.pop("force_insert", False)
            super().save(no_revision=True, force_insert=force_insert)
            self.occurrence_number = f"OCC{str(self.pk)}"
            self.save(*args, **kwargs)
        else:
            super().save(*args, **kwargs)

    def __str__(self):
        if self.species:
            return f"{self.occurrence_number} - {self.species} ({self.group_type})"
        elif self.community:
            return f"{self.occurrence_number} - {self.community} ({self.group_type})"
        else:
            return f"{self.occurrence_number} - {self.group_type}"

    @property
    def number_of_reports(self):
        return self.occurrence_report_count

    def lock(self, request):
        if (
            is_occurrence_approver(request)
            and self.processing_status == Occurrence.PROCESSING_STATUS_ACTIVE
        ):
            self.processing_status = Occurrence.PROCESSING_STATUS_LOCKED
            self.save(version_user=request.user)

    def unlock(self, request):
        if (
            is_occurrence_approver(request)
            and self.processing_status == Occurrence.PROCESSING_STATUS_LOCKED
        ):
            self.processing_status = Occurrence.PROCESSING_STATUS_ACTIVE
            self.save(version_user=request.user)

    def close(self, request):
        if (
            is_occurrence_approver(request)
            and self.processing_status == Occurrence.PROCESSING_STATUS_ACTIVE
        ):
            self.processing_status = Occurrence.PROCESSING_STATUS_HISTORICAL
            self.save(version_user=request.user)

    # if this function is called and the OCC has no associated OCRs, discard it
    def check_ocr_count_for_discard(self, request):
        discardable = [
            Occurrence.PROCESSING_STATUS_ACTIVE,
            Occurrence.PROCESSING_STATUS_LOCKED,
        ]
        if (
            self.processing_status in discardable
            and is_occurrence_assessor(request)
            or is_occurrence_approver(request)
            and OccurrenceReport.objects.filter(occurrence=self).count() < 1
        ):
            self.processing_status = Occurrence.PROCESSING_STATUS_DISCARDED
            self.save(version_user=request.user)

    def can_user_edit(self, request):
        user_editable_state = [
            "active",
        ]
        if self.processing_status not in user_editable_state:
            return False

        return is_occurrence_approver(request)

    def log_user_action(self, action, request):
        return OccurrenceUserAction.log_action(self, action, request.user.id)

    def get_related_occurrence_reports(self, **kwargs):

        return OccurrenceReport.objects.filter(occurrence=self)

    def get_related_items(self, filter_type, **kwargs):
        return_list = []
        if filter_type == "all":
            related_field_names = ["species", "community", "occurrence_report"]
        else:
            related_field_names = [
                filter_type,
            ]
        all_fields = self._meta.get_fields()
        for a_field in all_fields:
            if a_field.name in related_field_names:
                field_objects = []
                if a_field.is_relation:
                    if a_field.many_to_many:
                        field_objects = a_field.related_model.objects.filter(
                            **{a_field.remote_field.name: self}
                        )
                    elif a_field.many_to_one:  # foreign key
                        field_objects = [
                            getattr(self, a_field.name),
                        ]
                    elif a_field.one_to_many:  # reverse foreign key
                        field_objects = a_field.related_model.objects.filter(
                            **{a_field.remote_field.name: self}
                        )
                    elif a_field.one_to_one:
                        if hasattr(self, a_field.name):
                            field_objects = [
                                getattr(self, a_field.name),
                            ]
                for field_object in field_objects:
                    if field_object:
                        related_item = field_object.as_related_item
                        return_list.append(related_item)

        # serializer = RelatedItemsSerializer(return_list, many=True)
        # return serializer.data
        return return_list

    @classmethod
    @transaction.atomic
    def clone_from_occurrence_report(self, occurrence_report):
        occurrence = Occurrence()

        occurrence.group_type = occurrence_report.group_type

        occurrence.species = occurrence_report.species
        occurrence.community = occurrence_report.community

        occurrence.effective_from = occurrence_report.effective_from
        occurrence.effective_to = occurrence_report.effective_to

        occurrence.review_due_date = occurrence_report.review_due_date
        occurrence.review_date = occurrence_report.review_date
        occurrence.reviewed_by = occurrence_report.reviewed_by
        occurrence.review_status = occurrence_report.review_status

        occurrence.save(no_revision=True)

        # Clone all the associated models

        location = clone_model(
            OCRLocation,
            OCCLocation,
            occurrence_report.location,
        )
        if location:
            location.occurrence = occurrence
            location.save()

        habitat_composition = clone_model(
            OCRHabitatComposition,
            OCCHabitatComposition,
            occurrence_report.habitat_composition,
        )
        if habitat_composition:
            habitat_composition.occurrence = occurrence
            habitat_composition.save()

        habitat_condition = clone_model(
            OCRHabitatCondition,
            OCCHabitatCondition,
            occurrence_report.habitat_condition,
        )
        if habitat_condition:
            habitat_condition.occurrence = occurrence
            habitat_condition.save()

        vegetation_structure = clone_model(
            OCRVegetationStructure,
            OCCVegetationStructure,
            occurrence_report.vegetation_structure,
        )
        if vegetation_structure:
            vegetation_structure.occurrence = occurrence
            vegetation_structure.save()

        fire_history = clone_model(
            OCRFireHistory, OCCFireHistory, occurrence_report.fire_history
        )
        if fire_history:
            fire_history.occurrence = occurrence
            fire_history.save()

        associated_species = clone_model(
            OCRAssociatedSpecies,
            OCCAssociatedSpecies,
            occurrence_report.associated_species,
        )
        if associated_species:
            associated_species.occurrence = occurrence
            associated_species.save()

        observation_detail = clone_model(
            OCRObservationDetail,
            OCCObservationDetail,
            occurrence_report.observation_detail,
        )
        if observation_detail:
            observation_detail.occurrence = occurrence
            observation_detail.save()

        plant_count = clone_model(
            OCRPlantCount, OCCPlantCount, occurrence_report.plant_count
        )
        if plant_count:
            plant_count.occurrence = occurrence
            plant_count.save()

        animal_observation = clone_model(
            OCRAnimalObservation,
            OCCAnimalObservation,
            occurrence_report.animal_observation,
        )
        if animal_observation:
            animal_observation.occurrence = occurrence
            animal_observation.save()

        identification = clone_model(
            OCRIdentification, OCCIdentification, occurrence_report.identification
        )
        if identification:
            identification.occurrence = occurrence
            identification.save()

        # Clone the threats
        for threat in occurrence_report.ocr_threats.all():
            occ_threat = clone_model(
                OCRConservationThreat, OCCConservationThreat, threat
            )
            if occ_threat:
                occ_threat.occurrence = occurrence
                occ_threat.occurrence_report_threat = threat
                occ_threat.save()

        # Clone the documents
        for doc in occurrence_report.documents.all():
            occ_doc = clone_model(OccurrenceReportDocument, OccurrenceDocument, doc)
            if occ_doc:
                occ_doc.occurrence = occurrence
                occ_doc.save()

        # TODO: Once occurrence has it's own geometry field, clone the geometry here

        # TODO: Make sure everything else is cloned once OCR/OCC sections are finalised

        return occurrence


class OccurrenceLogEntry(CommunicationsLogEntry):
    occurrence = models.ForeignKey(
        Occurrence, related_name="comms_logs", on_delete=models.CASCADE
    )

    def __str__(self):
        return f"{self.reference} - {self.subject}"

    class Meta:
        app_label = "boranga"

    def save(self, **kwargs):
        # save the occurrence number as the reference if the reference not provided
        if not self.reference:
            self.reference = self.occurrence.occurrence_number
        super().save(**kwargs)


def update_occurrence_comms_log_filename(instance, filename):
    return "{}/occurrence/{}/communications/{}".format(
        settings.MEDIA_APP_DIR, instance.log_entry.occurrence.id, filename
    )


class OccurrenceLogDocument(Document):
    log_entry = models.ForeignKey(
        OccurrenceLogEntry, related_name="documents", on_delete=models.CASCADE
    )
    _file = models.FileField(
        upload_to=update_occurrence_comms_log_filename,
        max_length=512,
        storage=private_storage,
    )

    class Meta:
        app_label = "boranga"


class OccurrenceUserAction(UserAction):
    ACTION_VIEW_OCCURRENCE = "View occurrence {}"
    ACTION_SAVE_OCCURRENCE = "Save occurrence {}"
    ACTION_EDIT_OCCURRENCE = "Edit occurrence {}"

    # Document
    ACTION_ADD_DOCUMENT = "Document {} added for occurrence {}"
    ACTION_UPDATE_DOCUMENT = "Document {} updated for occurrence {}"
    ACTION_DISCARD_DOCUMENT = "Document {} discarded for occurrence {}"
    ACTION_REINSTATE_DOCUMENT = "Document {} reinstated for occurrence {}"

    # Threat
    ACTION_ADD_THREAT = "Threat {} added for occurrence {}"
    ACTION_UPDATE_THREAT = "Threat {} updated for occurrence {}"
    ACTION_DISCARD_THREAT = "Threat {} discarded for occurrence {}"
    ACTION_REINSTATE_THREAT = "Threat {} reinstated for occurrence {}"

    class Meta:
        app_label = "boranga"
        ordering = ("-when",)

    @classmethod
    def log_action(cls, occurrence, action, user):
        return cls.objects.create(occurrence=occurrence, who=user, what=str(action))

    occurrence = models.ForeignKey(
        Occurrence, related_name="action_logs", on_delete=models.CASCADE
    )


class OccurrenceDocument(Document):
    document_number = models.CharField(max_length=9, blank=True, default="")
    occurrence = models.ForeignKey(
        "Occurrence", related_name="documents", on_delete=models.CASCADE
    )
    _file = models.FileField(
        upload_to=update_occurrence_doc_filename,
        max_length=512,
        storage=private_storage,
    )
    input_name = models.CharField(max_length=255, null=True, blank=True)
    can_delete = models.BooleanField(
        default=True
    )  # after initial submit prevent document from being deleted
    can_hide = models.BooleanField(
        default=False
    )  # after initial submit, document cannot be deleted but can be hidden
    hidden = models.BooleanField(default=False)
    # after initial submit prevent document from being deleted
    # Priya alternatively used below visible field in boranga
    visible = models.BooleanField(
        default=True
    )  # to prevent deletion on file system, hidden and still be available in history
    document_category = models.ForeignKey(
        DocumentCategory, null=True, blank=True, on_delete=models.SET_NULL
    )
    document_sub_category = models.ForeignKey(
        DocumentSubCategory, null=True, blank=True, on_delete=models.SET_NULL
    )
    uploaded_by = models.IntegerField(null=True)  # EmailUserRO

    class Meta:
        app_label = "boranga"
        verbose_name = "Occurrence Document"

    def save(self, *args, **kwargs):
        # Prefix "D" char to document_number.
        if self.document_number == "":
            force_insert = kwargs.pop("force_insert", False)
            super().save(no_revision=True, force_insert=force_insert)
            new_document_id = f"D{str(self.pk)}"
            self.document_number = new_document_id
            self.save(*args, **kwargs)
        else:
            super().save(*args, **kwargs)

    @transaction.atomic
    def add_documents(self, request, *args, **kwargs):
        # save the files
        data = json.loads(request.data.get("data"))
        # if not data.get('update'):
        #     documents_qs = self.filter(input_name='species_doc', visible=True)
        #     documents_qs.delete()
        for idx in range(data["num_files"]):
            _file = request.data.get("file-" + str(idx))
            self._file = _file
            self.name = _file.name
            self.input_name = data["input_name"]
            self.can_delete = True
            self.save(no_revision=True)
        # end save documents
        self.save(*args, **kwargs)


class OCCLocation(models.Model):
    """
    Location data  for occurrence

    Used for:
    - Occurrence
    Is:
    - Table
    """

    occurrence = models.OneToOneField(
        Occurrence, on_delete=models.CASCADE, null=True, related_name="location"
    )
    location_description = models.TextField(null=True, blank=True)
    boundary_description = models.TextField(null=True, blank=True)

    boundary = models.IntegerField(null=True, blank=True, default=0)
    mapped_boundary = models.BooleanField(null=True, blank=True)
    buffer_radius = models.IntegerField(null=True, blank=True, default=0)
    datum = models.ForeignKey(Datum, on_delete=models.SET_NULL, null=True, blank=True)
    epsg_code = models.IntegerField(null=False, blank=False, default=4326)
    coordination_source = models.ForeignKey(
        CoordinationSource, on_delete=models.SET_NULL, null=True, blank=True
    )
    location_accuracy = models.ForeignKey(
        LocationAccuracy, on_delete=models.SET_NULL, null=True, blank=True
    )
    geojson_point = gis_models.PointField(srid=4326, blank=True, null=True)
    geojson_polygon = gis_models.PolygonField(srid=4326, blank=True, null=True)

    region = models.ForeignKey(
        Region, default=None, on_delete=models.CASCADE, null=True, blank=True
    )
    district = models.ForeignKey(
        District, default=None, on_delete=models.CASCADE, null=True, blank=True
    )
    locality = models.TextField(default=None, null=True, blank=True)

    class Meta:
        app_label = "boranga"

    def __str__(self):
        return str(self.occurrence)  # TODO: is the most appropriate?

#TODO do we need a separate model for OCC and OCR here?
class OccurrenceGeometryManager(models.Manager):
    def get_queryset(self):
        qs = super().get_queryset()
        polygon_ids = qs.extra(
            where=["geometrytype(geometry) LIKE 'POLYGON'"]
        ).values_list("id", flat=True)
        return qs.annotate(
            area=models.Case(
                models.When(
                    models.Q(geometry__isnull=False) & models.Q(id__in=polygon_ids),
                    then=Area(
                        Cast("geometry", gis_models.PolygonField(geography=True))
                    ),
                ),
                default=None,
            )
        )

class OccurrenceGeometry(models.Model):
    objects = OccurrenceGeometryManager()

    EXTENT = (112.5, -35.5, 129.0, -13.5)

    occurrence = models.ForeignKey(
        Occurrence,
        on_delete=models.CASCADE,
        null=True,
        related_name="occ_geometry",
    )
    # Extents of WA
    geometry = gis_models.GeometryField(extent=EXTENT, blank=True, null=True)
    original_geometry_ewkb = models.BinaryField(
        blank=True, null=True, editable=True
    )  # original geometry as uploaded by the user in EWKB format (keeps the srid)
    intersects = models.BooleanField(default=False)
    copied_from = models.ForeignKey(
        "self", on_delete=models.SET_NULL, blank=True, null=True
    )
    drawn_by = models.IntegerField(blank=True, null=True)  # EmailUserRO
    locked = models.BooleanField(default=False)

    class Meta:
        app_label = "boranga"

    def __str__(self):
        return str(self.occurrence)  # TODO: is the most appropriate?

    def save(self, *args, **kwargs):
        if (
            self.occurrence.group_type.name == GroupType.GROUP_TYPE_FAUNA
            and type(self.geometry).__name__ in ["Polygon", "MultiPolygon"]
        ):
            raise ValidationError("Fauna occurrences cannot have polygons")

        if not self.geometry.within(
            GEOSGeometry(Polygon.from_bbox(self.EXTENT), srid=4326)
        ):
            raise ValidationError(
                "A geometry is not within the extent of Western Australia"
            )

        super().save(*args, **kwargs)

    @property
    def area_sqm(self):
        if not hasattr(self, "area") or not self.area:
            return None
        return self.area.sq_m

    @property
    def area_sqhm(self):
        if not hasattr(self, "area") or not self.area:
            return None
        return self.area.sq_m / 10000

    @property
    def original_geometry_srid(self):
        if self.original_geometry_ewkb:
            return GEOSGeometry(self.original_geometry_ewkb).srid
        return None


class OCCObserverDetail(models.Model):
    """
    Observer data  for occurrence

    Used for:
    - Occurrence
    Is:
    - Table
    """

    occurrence = models.ForeignKey(
        Occurrence,
        on_delete=models.CASCADE,
        null=True,
        related_name="observer_detail",
    )
    observer_name = models.CharField(max_length=250, blank=True, null=True)
    role = models.CharField(max_length=250, blank=True, null=True)
    contact = models.CharField(max_length=250, blank=True, null=True)
    organisation = models.CharField(max_length=250, blank=True, null=True)
    main_observer = models.BooleanField(null=True, blank=True)

    class Meta:
        app_label = "boranga"
        unique_together = (
            "observer_name",
            "occurrence",
        )

    def __str__(self):
        return str(self.occurrence)  # TODO: is the most appropriate?


class OCCConservationThreat(RevisionedMixin):
    """
    Threat for an occurrence in a particular location.

    NB: Maybe make many to many

    Has a:
    - occurrence
    Used for:
    - Occurrence
    Is:
    - Table
    """

    occurrence = models.ForeignKey(
        Occurrence,
        on_delete=models.CASCADE,
        null=True,
        blank=True,
        related_name="occ_threats",
    )

    # original ocr, if any
    occurrence_report_threat = models.ForeignKey(
        OCRConservationThreat,
        on_delete=models.CASCADE,
        null=True,
        blank=True,
        related_name="original_report_threat",
    )

    threat_number = models.CharField(max_length=9, blank=True, default="")
    threat_category = models.ForeignKey(
        ThreatCategory, on_delete=models.CASCADE, default=None, null=True, blank=True
    )
    threat_agent = models.ForeignKey(
        ThreatAgent, on_delete=models.SET_NULL, default=None, null=True, blank=True
    )
    current_impact = models.ForeignKey(
        CurrentImpact, on_delete=models.SET_NULL, default=None, null=True, blank=True
    )
    potential_impact = models.ForeignKey(
        PotentialImpact, on_delete=models.SET_NULL, default=None, null=True, blank=True
    )
    potential_threat_onset = models.ForeignKey(
        PotentialThreatOnset,
        on_delete=models.SET_NULL,
        default=None,
        null=True,
        blank=True,
    )
    comment = models.CharField(max_length=512, blank=True, null=True)
    date_observed = models.DateField(blank=True, null=True)
    visible = models.BooleanField(
        default=True
    )  # to prevent deletion, hidden and still be available in history

    class Meta:
        app_label = "boranga"
        unique_together = (
            "occurrence",
            "occurrence_report_threat",
        )

    def __str__(self):
        return str(self.id)  # TODO: is the most appropriate?

    def save(self, *args, **kwargs):
        if self.threat_number == "":
            force_insert = kwargs.pop("force_insert", False)
            super().save(no_revision=True, force_insert=force_insert)
            new_threat_id = f"T{str(self.pk)}"
            self.threat_number = new_threat_id
            self.save(*args, **kwargs)
        else:
            super().save(*args, **kwargs)

    @property
    def source(self):
        if self.occurrence_report_threat:
            return (
                self.occurrence_report_threat.occurrence_report.occurrence_report_number
            )
        return self.occurrence.occurrence_number


class OCCHabitatComposition(models.Model):
    """
    Habitat data for occurrence

    Used for:
    - Occurrence
    Is:
    - Table
    """

    occurrence = models.OneToOneField(
        Occurrence,
        on_delete=models.CASCADE,
        null=True,
        related_name="habitat_composition",
    )
    land_form = MultiSelectField(max_length=250, blank=True, choices=[], null=True)
    rock_type = models.ForeignKey(
        RockType, on_delete=models.SET_NULL, null=True, blank=True
    )
    loose_rock_percent = models.IntegerField(
        null=True, blank=True, validators=[MinValueValidator(1), MaxValueValidator(100)]
    )
    soil_type = models.ForeignKey(
        SoilType, on_delete=models.SET_NULL, null=True, blank=True
    )
    soil_colour = models.ForeignKey(
        SoilColour, on_delete=models.SET_NULL, null=True, blank=True
    )
    soil_condition = models.ForeignKey(
        SoilCondition, on_delete=models.SET_NULL, null=True, blank=True
    )
    drainage = models.ForeignKey(
        Drainage, on_delete=models.SET_NULL, null=True, blank=True
    )
    water_quality = models.CharField(max_length=500, null=True, blank=True)
    habitat_notes = models.CharField(max_length=1000, null=True, blank=True)

    class Meta:
        app_label = "boranga"

    def __str__(self):
        return str(self.occurrence)  # TODO: is the most appropriate?\


class OCCHabitatCondition(models.Model):
    """
    Habitat Condition data for occurrence

    Used for:
    - Occurrence
    Is:
    - Table
    """

    occurrence = models.OneToOneField(
        Occurrence,
        on_delete=models.CASCADE,
        null=True,
        related_name="habitat_condition",
    )
    pristine = models.IntegerField(
        null=True,
        blank=True,
        default=0,
        validators=[MinValueValidator(0), MaxValueValidator(100)],
    )
    excellent = models.IntegerField(
        null=True,
        blank=True,
        default=0,
        validators=[MinValueValidator(0), MaxValueValidator(100)],
    )
    very_good = models.IntegerField(
        null=True,
        blank=True,
        default=0,
        validators=[MinValueValidator(0), MaxValueValidator(100)],
    )
    good = models.IntegerField(
        null=True,
        blank=True,
        default=0,
        validators=[MinValueValidator(0), MaxValueValidator(100)],
    )
    degraded = models.IntegerField(
        null=True,
        blank=True,
        default=0,
        validators=[MinValueValidator(0), MaxValueValidator(100)],
    )
    completely_degraded = models.IntegerField(
        null=True,
        blank=True,
        default=0,
        validators=[MinValueValidator(0), MaxValueValidator(100)],
    )

    class Meta:
        app_label = "boranga"

    def __str__(self):
        return str(self.occurrence)


class OCCVegetationStructure(models.Model):
    """
    Vegetation Structure data for occurrence

    Used for:
    - Occurrence
    Is:
    - Table
    """

    occurrence = models.OneToOneField(
        Occurrence,
        on_delete=models.CASCADE,
        null=True,
        related_name="vegetation_structure",
    )

    free_text_field_one = models.TextField(null=True, blank=True)
    free_text_field_two = models.TextField(null=True, blank=True)
    free_text_field_three = models.TextField(null=True, blank=True)
    free_text_field_four = models.TextField(null=True, blank=True)

    class Meta:
        app_label = "boranga"

    def __str__(self):
        return str(self.occurrence)


class OCCFireHistory(models.Model):
    """
    Fire History data for occurrence

    Used for:
    - Occurrence
    Is:
    - Table
    """

    occurrence = models.OneToOneField(
        Occurrence,
        on_delete=models.CASCADE,
        null=True,
        related_name="fire_history",
    )
    last_fire_estimate = models.DateField(null=True, blank=True)
    intensity = models.ForeignKey(
        Intensity, on_delete=models.SET_NULL, null=True, blank=True
    )
    comment = models.CharField(max_length=1000, null=True, blank=True)

    class Meta:
        app_label = "boranga"

    def __str__(self):
        return str(self.occurrence)


class OCCAssociatedSpecies(models.Model):
    """
    Associated Species data for occurrence

    Used for:
    - Occurrence
    Is:
    - Table
    """

    occurrence = models.OneToOneField(
        Occurrence,
        on_delete=models.CASCADE,
        null=True,
        related_name="associated_species",
    )
    related_species = models.TextField(blank=True)

    class Meta:
        app_label = "boranga"

    def __str__(self):
        return str(self.occurrence)


class OCCObservationDetail(models.Model):
    """
    Observation Details data for occurrence

    Used for:
    - Occurrence
    Is:
    - Table
    """

    occurrence = models.OneToOneField(
        Occurrence,
        on_delete=models.CASCADE,
        null=True,
        related_name="observation_detail",
    )
    observation_method = models.ForeignKey(
        ObservationMethod, on_delete=models.SET_NULL, null=True, blank=True
    )
    area_surveyed = models.IntegerField(null=True, blank=True, default=0)
    survey_duration = models.IntegerField(null=True, blank=True, default=0)

    class Meta:
        app_label = "boranga"

    def __str__(self):
        return str(self.occurrence)


class OCCPlantCount(models.Model):
    """
    Plant Count data for occurrence

    Used for:
    - Occurrence
    Is:
    - Table
    """

    occurrence = models.OneToOneField(
        Occurrence,
        on_delete=models.CASCADE,
        null=True,
        related_name="plant_count",
    )
    plant_count_method = models.ForeignKey(
        PlantCountMethod, on_delete=models.SET_NULL, null=True, blank=True
    )
    plant_count_accuracy = models.ForeignKey(
        PlantCountAccuracy, on_delete=models.SET_NULL, null=True, blank=True
    )
    counted_subject = models.ForeignKey(
        CountedSubject, on_delete=models.SET_NULL, null=True, blank=True
    )
    plant_condition = models.ForeignKey(
        PlantCondition, on_delete=models.SET_NULL, null=True, blank=True
    )
    estimated_population_area = models.IntegerField(null=True, blank=True, default=0)

    detailed_alive_mature = models.IntegerField(null=True, blank=True, default=0)
    detailed_dead_mature = models.IntegerField(null=True, blank=True, default=0)
    detailed_alive_juvenile = models.IntegerField(null=True, blank=True, default=0)
    detailed_dead_juvenile = models.IntegerField(null=True, blank=True, default=0)
    detailed_alive_seedling = models.IntegerField(null=True, blank=True, default=0)
    detailed_dead_seedling = models.IntegerField(null=True, blank=True, default=0)
    detailed_alive_unknown = models.IntegerField(null=True, blank=True, default=0)
    detailed_dead_unknown = models.IntegerField(null=True, blank=True, default=0)

    simple_alive = models.IntegerField(null=True, blank=True, default=0)
    simple_dead = models.IntegerField(null=True, blank=True, default=0)

    quadrats_present = models.BooleanField(null=True, blank=True)
    quadrats_data_attached = models.BooleanField(null=True, blank=True)
    quadrats_surveyed = models.IntegerField(null=True, blank=True, default=0)
    individual_quadrat_area = models.IntegerField(null=True, blank=True, default=0)
    total_quadrat_area = models.IntegerField(null=True, blank=True, default=0)
    flowering_plants_per = models.IntegerField(
        null=True,
        blank=True,
        default=0,
        validators=[MinValueValidator(0), MaxValueValidator(100)],
    )

    clonal_reproduction_present = models.BooleanField(null=True, blank=True)
    vegetative_state_present = models.BooleanField(null=True, blank=True)
    flower_bud_present = models.BooleanField(null=True, blank=True)
    flower_present = models.BooleanField(null=True, blank=True)
    immature_fruit_present = models.BooleanField(null=True, blank=True)
    ripe_fruit_present = models.BooleanField(null=True, blank=True)
    dehisced_fruit_present = models.BooleanField(null=True, blank=True)
    pollinator_observation = models.CharField(max_length=1000, null=True, blank=True)
    comment = models.CharField(max_length=1000, null=True, blank=True)

    class Meta:
        app_label = "boranga"

    def __str__(self):
        return str(self.occurrence)


class OCCAnimalObservation(models.Model):
    """
    Animal Observation data for occurrence

    Used for:
    - Occurrence
    Is:
    - Table
    """

    occurrence = models.OneToOneField(
        Occurrence,
        on_delete=models.CASCADE,
        null=True,
        related_name="animal_observation",
    )
    primary_detection_method = MultiSelectField(
        max_length=250, blank=True, choices=[], null=True
    )
    reproductive_maturity = MultiSelectField(
        max_length=250, blank=True, choices=[], null=True
    )
    animal_health = models.ForeignKey(
        AnimalHealth, on_delete=models.SET_NULL, null=True, blank=True
    )
    death_reason = models.ForeignKey(
        DeathReason, on_delete=models.SET_NULL, null=True, blank=True
    )
    secondary_sign = MultiSelectField(max_length=250, blank=True, choices=[], null=True)

    total_count = models.IntegerField(null=True, blank=True, default=0)
    distinctive_feature = models.CharField(max_length=1000, null=True, blank=True)
    action_taken = models.CharField(max_length=1000, null=True, blank=True)
    action_required = models.CharField(max_length=1000, null=True, blank=True)
    observation_detail_comment = models.CharField(
        max_length=1000, null=True, blank=True
    )

    alive_adult = models.IntegerField(null=True, blank=True, default=0)
    dead_adult = models.IntegerField(null=True, blank=True, default=0)
    alive_juvenile = models.IntegerField(null=True, blank=True, default=0)
    dead_juvenile = models.IntegerField(null=True, blank=True, default=0)
    alive_pouch_young = models.IntegerField(null=True, blank=True, default=0)
    dead_pouch_young = models.IntegerField(null=True, blank=True, default=0)
    alive_unsure = models.IntegerField(null=True, blank=True, default=0)
    dead_unsure = models.IntegerField(null=True, blank=True, default=0)

    class Meta:
        app_label = "boranga"

    def __str__(self):
        return str(self.occurrence)


class OCCIdentification(models.Model):
    """
    Identification data for occurrence

    Used for:
    - Occurrence
    Is:
    - Table
    """

    occurrence = models.OneToOneField(
        Occurrence,
        on_delete=models.CASCADE,
        null=True,
        related_name="identification",
    )
    id_confirmed_by = models.CharField(max_length=1000, null=True, blank=True)
    identification_certainty = models.ForeignKey(
        IdentificationCertainty, on_delete=models.SET_NULL, null=True, blank=True
    )
    sample_type = models.ForeignKey(
        SampleType, on_delete=models.SET_NULL, null=True, blank=True
    )
    sample_destination = models.ForeignKey(
        SampleDestination, on_delete=models.SET_NULL, null=True, blank=True
    )
    permit_type = models.ForeignKey(
        PermitType, on_delete=models.SET_NULL, null=True, blank=True
    )
    permit_id = models.CharField(max_length=500, null=True, blank=True)
    collector_number = models.CharField(max_length=500, null=True, blank=True)
    barcode_number = models.CharField(max_length=500, null=True, blank=True)
    identification_comment = models.TextField(null=True, blank=True)

    class Meta:
        app_label = "boranga"

    def __str__(self):
        return str(self.occurrence)


class OCRExternalRefereeInvite(models.Model):
    email = models.EmailField()
    first_name = models.CharField(max_length=100)
    last_name = models.CharField(max_length=100)
    datetime_sent = models.DateTimeField(null=True, blank=True)
    datetime_first_logged_in = models.DateTimeField(null=True, blank=True)
    occurrence_report = models.ForeignKey(
        OccurrenceReport,
        related_name="external_referee_invites",
        on_delete=models.CASCADE,
    )
    sent_by = models.IntegerField()
    invite_text = models.TextField(blank=True)
    archived = models.BooleanField(default=False)

    class Meta:
        app_label = "boranga"
        verbose_name = "External Occurrence Report Referral"
        verbose_name_plural = "External Occurrence Report Referrals"

    def __str__(self):
        return_str = f"{self.first_name} {self.last_name} ({self.email})"
        if self.archived:
            return_str += " - Archived"
        return return_str

    def full_name(self):
        return f"{self.first_name} {self.last_name}"


# Occurrence Report Document
reversion.register(OccurrenceReportDocument)

# Occurrence Report Threat
reversion.register(OCRConservationThreat)

# Occurrence Report
reversion.register(OccurrenceReport, follow=["species", "community"])

# Occurrence Document
reversion.register(OccurrenceDocument)

# Occurrence Threat
reversion.register(OCCConservationThreat)

# Occurrence
reversion.register(Occurrence, follow=["species", "community", "occurrence_reports"])<|MERGE_RESOLUTION|>--- conflicted
+++ resolved
@@ -48,12 +48,9 @@
     Species,
     ThreatAgent,
     ThreatCategory,
-<<<<<<< HEAD
     District,
     Region,
     Taxonomy,
-=======
->>>>>>> e3d58e17
 )
 from boranga.helpers import (
     clone_model,
@@ -1491,12 +1488,7 @@
         return str(self.name)
 
 
-<<<<<<< HEAD
 class OCRLocation(models.Model):
-=======
-# TODO eventually rename this to apply to OCR specifically when we make the OCC specific equivalent
-class Location(models.Model):
->>>>>>> e3d58e17
     """
     Location data  for occurrence report
 
@@ -1532,10 +1524,6 @@
     district = models.ForeignKey(
         District, default=None, on_delete=models.CASCADE, null=True, blank=True
     )
-<<<<<<< HEAD
-=======
-    # TODO either keep as free text or have a foreign model similar to district and region
->>>>>>> e3d58e17
     locality = models.TextField(default=None, null=True, blank=True)
 
     class Meta:
