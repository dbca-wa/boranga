import logging

from django.db import models
from django.urls import reverse
from rest_framework import serializers
from rest_framework_gis.serializers import GeoFeatureModelSerializer

from boranga.components.conservation_status.models import ConservationStatus
from boranga.components.main.serializers import (
    CommunicationLogEntrySerializer,
    EmailUserSerializer,
    LimitedEmailUserSerializer,
)
from boranga.components.main.utils import get_geometry_source
from boranga.components.occurrence.models import (
    BufferGeometry,
    Datum,
    GeometryType,
    OCCAnimalObservation,
    OCCAssociatedSpecies,
    OCCConservationThreat,
    OCCContactDetail,
    OCCFireHistory,
    OCCHabitatComposition,
    OCCHabitatCondition,
    OCCIdentification,
    OCCLocation,
    OCCObservationDetail,
    OCCPlantCount,
    Occurrence,
    OccurrenceDocument,
    OccurrenceGeometry,
    OccurrenceLogEntry,
    OccurrenceReport,
    OccurrenceReportAmendmentRequest,
    OccurrenceReportAmendmentRequestDocument,
    OccurrenceReportApprovalDetails,
    OccurrenceReportDeclinedDetails,
    OccurrenceReportDocument,
    OccurrenceReportGeometry,
    OccurrenceReportLogEntry,
    OccurrenceReportReferral,
    OccurrenceReportUserAction,
    OccurrenceSite,
    OccurrenceTenure,
    OccurrenceUserAction,
    OCCVegetationStructure,
    OCRAnimalObservation,
    OCRAssociatedSpecies,
    OCRConservationThreat,
    OCRExternalRefereeInvite,
    OCRFireHistory,
    OCRHabitatComposition,
    OCRHabitatCondition,
    OCRIdentification,
    OCRLocation,
    OCRObservationDetail,
    OCRObserverDetail,
    OCRPlantCount,
    OCRVegetationStructure,
)
from boranga.components.spatial.utils import wkb_to_geojson
from boranga.components.species_and_communities.models import (
    CommunityTaxonomy,
    GroupType,
)
from boranga.components.users.serializers import SubmitterInformationSerializer

from boranga.helpers import (
    is_conservation_status_approver,
    is_conservation_status_assessor,
    is_contributor,
    is_new_external_contributor,
    is_internal,
    is_species_communities_approver,
    is_occurrence_assessor,
    is_occurrence_approver,
)
from boranga.ledger_api_utils import retrieve_email_user

logger = logging.getLogger("boranga")


class OccurrenceSerializer(serializers.ModelSerializer):
    processing_status = serializers.CharField(source="get_processing_status_display")
    scientific_name = serializers.CharField(
        source="species.taxonomy.scientific_name", allow_null=True
    )
    community_name = serializers.CharField(source="community.name", allow_null=True)
    species_taxonomy_id = serializers.IntegerField(
        source="species.taxonomy.id", allow_null=True
    )
    community_id = serializers.IntegerField(source="community.id", allow_null=True)
    group_type = serializers.CharField(source="group_type.name", allow_null=True)
    group_type_id = serializers.CharField(source="group_type.id", allow_null=True)
    can_user_edit = serializers.SerializerMethodField()
    can_user_reopen = serializers.SerializerMethodField()
    submitter = serializers.SerializerMethodField()
    location = serializers.SerializerMethodField()
    habitat_composition = serializers.SerializerMethodField()
    habitat_condition = serializers.SerializerMethodField()
    vegetation_structure = serializers.SerializerMethodField()
    fire_history = serializers.SerializerMethodField()
    associated_species = serializers.SerializerMethodField()
    observation_detail = serializers.SerializerMethodField()
    plant_count = serializers.SerializerMethodField()
    animal_observation = serializers.SerializerMethodField()
    identification = serializers.SerializerMethodField()
    label = serializers.SerializerMethodField()
    model_name = serializers.SerializerMethodField()
    occurrence_reports = serializers.SerializerMethodField()
    occurrence_source = serializers.MultipleChoiceField(
        choices=Occurrence.OCCURRENCE_SOURCE_CHOICES,
        allow_null=True,
        allow_blank=True,
        required=False,
    )
    combined_occurrence_id = serializers.SerializerMethodField()
<<<<<<< HEAD
    wild_status_name = serializers.CharField(source="wild_status.name", allow_null=True)
=======
    can_add_log = serializers.SerializerMethodField()
>>>>>>> 9930e9dd

    class Meta:
        model = Occurrence
        fields = "__all__"

    def get_combined_occurrence_id(self, obj):
        if obj.combined_occurrence:
            return obj.combined_occurrence.id

    def get_processing_status(self, obj):
        return obj.get_processing_status_display()

    def get_can_add_log(self, obj):
        request = self.context["request"]
        return (is_conservation_status_assessor(request)
                or is_conservation_status_approver(request)
                or is_species_communities_approver(request)
                or is_occurrence_assessor(request)
                or is_occurrence_approver(request))

    def get_can_user_edit(self, obj):
        request = self.context["request"]
        return obj.can_user_edit(request)

    def get_can_user_reopen(self, obj):
        request = self.context["request"]
        return obj.can_user_reopen(request)

    def get_submitter(self, obj):
        if obj.submitter:
            email_user = retrieve_email_user(obj.submitter)
            return EmailUserSerializer(email_user).data
        else:
            return None

    def get_location(self, obj):
        try:
            qs = OCCLocation.objects.get(occurrence=obj)
            return OCCLocationSerializer(qs).data
        except OCCLocation.DoesNotExist:
            return OCCLocationSerializer().data

    def get_habitat_composition(self, obj):
        try:
            qs = OCCHabitatComposition.objects.get(occurrence=obj)
            return OCCHabitatCompositionSerializer(qs).data
        except OCCHabitatComposition.DoesNotExist:
            return OCCHabitatCompositionSerializer().data

    def get_habitat_condition(self, obj):
        try:
            qs = OCCHabitatCondition.objects.get(occurrence=obj)
            return OCCHabitatConditionSerializer(qs).data
        except OCCHabitatCondition.DoesNotExist:
            return OCCHabitatConditionSerializer().data

    def get_vegetation_structure(self, obj):
        try:
            qs = OCCVegetationStructure.objects.get(occurrence=obj)
            return OCCVegetationStructureSerializer(qs).data
        except OCCVegetationStructure.DoesNotExist:
            return OCCVegetationStructureSerializer().data

    def get_fire_history(self, obj):
        try:
            qs = OCCFireHistory.objects.get(occurrence=obj)
            return OCCFireHistorySerializer(qs).data
        except OCCFireHistory.DoesNotExist:
            return OCCFireHistorySerializer().data

    def get_associated_species(self, obj):
        try:
            qs = OCCAssociatedSpecies.objects.get(occurrence=obj)
            return OCCAssociatedSpeciesSerializer(qs).data
        except OCCAssociatedSpecies.DoesNotExist:
            return OCCAssociatedSpeciesSerializer().data

    def get_observation_detail(self, obj):
        try:
            qs = OCCObservationDetail.objects.get(occurrence=obj)
            return OCCObservationDetailSerializer(qs).data
        except OCCObservationDetail.DoesNotExist:
            return OCCObservationDetailSerializer().data

    def get_plant_count(self, obj):
        try:
            qs = OCCPlantCount.objects.get(occurrence=obj)
            return OCCPlantCountSerializer(qs).data
        except OCCPlantCount.DoesNotExist:
            return OCCPlantCountSerializer().data

    def get_animal_observation(self, obj):
        try:
            qs = OCCAnimalObservation.objects.get(occurrence=obj)
            return OCCAnimalObservationSerializer(qs).data
        except OCCAnimalObservation.DoesNotExist:
            return OCCAnimalObservationSerializer().data

    def get_identification(self, obj):
        try:
            qs = OCCIdentification.objects.get(occurrence=obj)
            return OCCIdentificationSerializer(qs).data
        except OCCIdentification.DoesNotExist:
            return OCCIdentificationSerializer().data

    def get_label(self, obj):
        return "Occurrence"

    def get_model_name(self, obj):
        return "occurrence"

    def get_occurrence_reports(self, obj):
        serializer = ListOccurrenceReportSerializer(
            obj.occurrence_reports.all(), many=True, context=self.context
        )
        return serializer.data


class ListOccurrenceReportSerializer(serializers.ModelSerializer):
    group_type = serializers.SerializerMethodField()
    scientific_name = serializers.SerializerMethodField()
    community_name = serializers.SerializerMethodField()
    customer_status = serializers.CharField(source="get_customer_status_display")
    observation_date = serializers.DateTimeField(
        format="%Y-%m-%d %H:%M:%S", allow_null=True
    )
    main_observer = serializers.SerializerMethodField()

    class Meta:
        model = OccurrenceReport
        fields = (
            "id",
            "occurrence_report_number",
            "group_type",
            "scientific_name",
            "community_name",
            "processing_status",
            "customer_status",
            "can_user_view",
            "can_user_edit",
            "observation_date",
            "main_observer",
        )
        datatables_always_serialize = (
            "id",
            "occurrence_report_number",
            "group_type",
            "scientific_name",
            "community_name",
            "processing_status",
            "customer_status",
            "can_user_view",
            "can_user_edit",
        )

    def get_group_type(self, obj):
        if obj.group_type:
            return obj.group_type.get_name_display()
        return ""

    def get_scientific_name(self, obj):
        if obj.species:
            if obj.species.taxonomy:
                return obj.species.taxonomy.scientific_name
        return ""

    def get_community_name(self, obj):
        if obj.community:
            try:
                taxonomy = CommunityTaxonomy.objects.get(community=obj.community)
                return taxonomy.community_name
            except CommunityTaxonomy.DoesNotExist:
                return ""
        return ""

    def get_main_observer(self, obj):
        if obj.observer_detail.filter(main_observer=True).exists():
            return obj.observer_detail.filter(main_observer=True).first().observer_name
        else:
            return ""


class ListInternalOccurrenceReportSerializer(serializers.ModelSerializer):
    scientific_name = serializers.SerializerMethodField()
    community_name = serializers.SerializerMethodField()
    submitter = serializers.SerializerMethodField()
    processing_status_display = serializers.CharField(
        source="get_processing_status_display"
    )
    reported_date = serializers.DateTimeField(format="%Y-%m-%d %H:%M:%S")
    lodgement_date = serializers.DateTimeField(format="%Y-%m-%d %H:%M:%S")
    assessor_edit = serializers.SerializerMethodField(read_only=True)
    internal_user_edit = serializers.SerializerMethodField()
    can_user_approve = serializers.SerializerMethodField()
    can_user_assess = serializers.SerializerMethodField()
    occurrence = serializers.IntegerField(source="occurrence.id", allow_null=True)
    occurrence_name = serializers.CharField(
        source="occurrence.occurrence_number", allow_null=True
    )
    is_new_contributor = serializers.SerializerMethodField()
    observation_date = serializers.DateTimeField(
        format="%Y-%m-%d %H:%M:%S", allow_null=True
    )
    location_accuracy = serializers.SerializerMethodField()
    identification_certainty = serializers.SerializerMethodField()
    main_observer = serializers.SerializerMethodField()
    copied_to_occurrence = serializers.SerializerMethodField()
    geometry_show_on_map = serializers.SerializerMethodField()

    class Meta:
        model = OccurrenceReport
        fields = (
            "id",
            "occurrence_report_number",
            "species",
            "community",
            # 'group_type',
            "scientific_name",
            "community_name",
            "reported_date",
            "lodgement_date",
            "submitter",
            "processing_status",
            "processing_status_display",
            "can_user_edit",
            "can_user_view",
            "can_user_assess",
            "can_user_approve",
            "assessor_edit",
            "internal_user_edit",
            "occurrence",
            "occurrence_name",
            "is_new_contributor",
            "observation_date",
            "location_accuracy",
            "identification_certainty",
            "site",
            "main_observer",
            "copied_to_occurrence",
            "geometry_show_on_map",
        )
        datatables_always_serialize = (
            "id",
            "occurrence_report_number",
            "species",
            "scientific_name",
            "community",
            "community_name",
            "reported_date",
            "lodgement_date",
            "submitter",
            "processing_status",
            "processing_status_display",
            "can_user_edit",
            "can_user_view",
            "can_user_approve",
            "can_user_assess",
            "internal_user_edit",
            "is_new_contributor",
            "copied_to_occurrence",
            "geometry_show_on_map",
        )

    def get_scientific_name(self, obj):
        if obj.species and obj.species.taxonomy:
            return obj.species.taxonomy.scientific_name

    def get_community_name(self, obj):
        if obj.community:
            if obj.community.taxonomy:
                return obj.community.taxonomy.community_name
        return ""

    def get_submitter(self, obj):
        if obj.submitter:
            email_user = retrieve_email_user(obj.submitter)
            return email_user.get_full_name()
        else:
            return None

    def get_assessor_edit(self, obj):
        request = self.context["request"]
        user = request.user
        if obj.can_user_edit:
            if user in obj.allowed_assessors:
                return True
        return False

    def get_internal_user_edit(self, obj):
        request = self.context["request"]
        if obj.can_user_edit:
            if obj.internal_application is True and obj.submitter == request.user.id:
                return True
        else:
            return False

    def get_can_user_assess(self, obj):
        request = self.context["request"]
        return is_occurrence_assessor(request) and (
            obj.processing_status == OccurrenceReport.PROCESSING_STATUS_WITH_ASSESSOR
            or obj.processing_status == OccurrenceReport.PROCESSING_STATUS_WITH_REFERRAL
        )

    def get_can_user_approve(self, obj):
        request = self.context["request"]
        return (
            is_occurrence_assessor(request)
            and obj.processing_status
            == OccurrenceReport.PROCESSING_STATUS_WITH_APPROVER
        )

    def get_is_new_contributor(self, obj):
        return is_new_external_contributor(obj.submitter)

    def get_location_accuracy(self, obj):
        try:
            if obj.location and obj.location.location_accuracy:
                return obj.location.location_accuracy.name
        except AttributeError:
            return ""

    def get_identification_certainty(self, obj):
        try:
            if obj.identification and obj.identification.identification_certainty:
                return obj.identification.identification_certainty.name
        except AttributeError:
            return ""

    def get_main_observer(self, obj):
        if obj.observer_detail.filter(main_observer=True).exists():
            return obj.observer_detail.filter(main_observer=True).first().observer_name
        else:
            return ""

    def get_copied_to_occurrence(self, obj):
        occs_copied_to = [
            [
                occ_geom.occurrence_id
                for occ_geom in dest
                if hasattr(occ_geom, "occurrence_id")
            ]
            for geom in obj.ocr_geometry.all()
            for dest in geom.source_of_objects()
        ]

        return list({i for o in occs_copied_to for i in o})

    def get_geometry_show_on_map(self, obj):
        return obj.ocr_geometry.filter(show_on_map=True).exists()


class OCRHabitatCompositionSerializer(serializers.ModelSerializer):

    land_form = serializers.MultipleChoiceField(
        choices=[], allow_null=True, allow_blank=True, required=False
    )

    class Meta:
        model = OCRHabitatComposition
        fields = (
            "id",
            "occurrence_report_id",
            "land_form",
            "rock_type_id",
            "loose_rock_percent",
            "soil_type_id",
            "soil_colour_id",
            "soil_condition_id",
            "drainage_id",
            "water_quality",
            "habitat_notes",
        )

    def __init__(self, *args, **kwargs):
        super().__init__(*args, **kwargs)
        self.fields["land_form"].choices = OCRHabitatComposition._meta.get_field(
            "land_form"
        ).choices


class OCRHabitatConditionSerializer(serializers.ModelSerializer):
    count_date = serializers.DateTimeField(format="%Y-%m-%d %H:%M:%S", allow_null=True)

    class Meta:
        model = OCRHabitatCondition
        fields = (
            "id",
            "occurrence_report_id",
            "pristine",
            "excellent",
            "very_good",
            "good",
            "degraded",
            "completely_degraded",
            "count_date",
        )


class OCRVegetationStructureSerializer(serializers.ModelSerializer):

    class Meta:
        model = OCRVegetationStructure
        fields = (
            "id",
            "occurrence_report_id",
            "vegetation_structure_layer_one",
            "vegetation_structure_layer_two",
            "vegetation_structure_layer_three",
            "vegetation_structure_layer_four",
        )


class OCRFireHistorySerializer(serializers.ModelSerializer):
    last_fire_estimate = serializers.DateField(format="%Y-%m")

    class Meta:
        model = OCRFireHistory
        fields = (
            "id",
            "occurrence_report_id",
            "last_fire_estimate",
            "intensity_id",
            "comment",
        )


class OCRAssociatedSpeciesSerializer(serializers.ModelSerializer):

    class Meta:
        model = OCRAssociatedSpecies
        fields = (
            "id",
            "occurrence_report_id",
            "comment",
            "related_species",
        )


class OCRObservationDetailSerializer(serializers.ModelSerializer):

    class Meta:
        model = OCRObservationDetail
        fields = (
            "id",
            "occurrence_report_id",
            "observation_method_id",
            "area_surveyed",
            "survey_duration",
        )


class OCRPlantCountSerializer(serializers.ModelSerializer):
    count_date = serializers.DateTimeField(format="%Y-%m-%d %H:%M:%S", allow_null=True)

    class Meta:
        model = OCRPlantCount
        fields = (
            "id",
            "occurrence_report_id",
            "plant_count_method_id",
            "plant_count_accuracy_id",
            "counted_subject_id",
            "plant_condition_id",
            "estimated_population_area",
            "quadrats_present",
            "quadrats_data_attached",
            "quadrats_surveyed",
            "individual_quadrat_area",
            "total_quadrat_area",
            "flowering_plants_per",
            "clonal_reproduction_present",
            "vegetative_state_present",
            "flower_bud_present",
            "flower_present",
            "immature_fruit_present",
            "ripe_fruit_present",
            "dehisced_fruit_present",
            "pollinator_observation",
            "comment",
            "simple_alive",
            "simple_dead",
            "detailed_alive_mature",
            "detailed_dead_mature",
            "detailed_alive_juvenile",
            "detailed_dead_juvenile",
            "detailed_alive_seedling",
            "detailed_dead_seedling",
            "detailed_alive_unknown",
            "detailed_dead_unknown",
            "count_date",
            "counted",
        )


class OCRAnimalObservationSerializer(serializers.ModelSerializer):

    primary_detection_method = serializers.MultipleChoiceField(
        choices=[], allow_null=True, allow_blank=True, required=False
    )
    count_date = serializers.DateTimeField(format="%Y-%m-%d %H:%M:%S", allow_null=True)

    class Meta:
        model = OCRAnimalObservation
        fields = (
            "id",
            "occurrence_report_id",
            "primary_detection_method",
            "secondary_sign",
            "reproductive_state",
            "animal_health_id",
            "death_reason_id",
            "total_count",
            "distinctive_feature",
            "action_taken",
            "action_required",
            "observation_detail_comment",
            "alive_adult_male",
            "dead_adult_male",
            "alive_adult_female",
            "dead_adult_female",
            "alive_adult_unknown",
            "dead_adult_unknown",
            "alive_juvenile_male",
            "dead_juvenile_male",
            "alive_juvenile_female",
            "dead_juvenile_female",
            "alive_juvenile_unknown",
            "dead_juvenile_unknown",
            "alive_unsure_male",
            "dead_unsure_male",
            "alive_unsure_female",
            "dead_unsure_female",
            "alive_unsure_unknown",
            "dead_unsure_unknown",
            "count_date",
            "counted",
        )

    def __init__(self, *args, **kwargs):
        super().__init__(*args, **kwargs)
        self.fields["primary_detection_method"].choices = (
            OCRAnimalObservation._meta.get_field("primary_detection_method").choices
        )


class OCRIdentificationSerializer(serializers.ModelSerializer):
    permit_type = serializers.CharField(
        source="permit_type.name", read_only=True, allow_null=True
    )

    class Meta:
        model = OCRIdentification
        fields = (
            "id",
            "occurrence_report_id",
            "id_confirmed_by",
            "identification_certainty_id",
            "sample_type_id",
            "sample_destination_id",
            "permit_type_id",
            "permit_type",
            "permit_id",
            "collector_number",
            "barcode_number",
            "identification_comment",
        )


class OCRLocationSerializer(serializers.ModelSerializer):
    # observation_date = serializers.DateTimeField(format="%Y-%m-%d %H:%M:%S")
    # geojson_point = serializers.SerializerMethodField()
    # geojson_polygon = serializers.SerializerMethodField()
    has_boundary = serializers.SerializerMethodField()
    has_points = serializers.SerializerMethodField()
    coordinate_source = serializers.CharField(
        source="coordinate_source.name", read_only=True, allow_null=True
    )

    class Meta:
        model = OCRLocation
        fields = (
            "id",
            "occurrence_report_id",
            # "observation_date",
            "location_description",
            "boundary_description",
            "new_occurrence",
            "boundary",
            "mapped_boundary",
            "buffer_radius",
            "datum_id",
            "coordinate_source_id",
            "coordinate_source",
            "location_accuracy_id",
            "region_id",
            "district_id",
            "locality",
            # 'geojson_point',
            # 'geojson_polygon',
            "has_boundary",
            "has_points",
        )

    def get_has_boundary(self, obj):
        return (
            obj.occurrence_report.ocr_geometry.annotate(
                geom_type=GeometryType("geometry")
            )
            .filter(geom_type="POLYGON")
            .exists()
        )

    def get_has_points(self, obj):
        return (
            obj.occurrence_report.ocr_geometry.annotate(
                geom_type=GeometryType("geometry")
            )
            .filter(geom_type="POINT")
            .exists()
        )

    # def get_geojson_point(self,obj):
    #     if(obj.geojson_point):
    #         coordinates = GEOSGeometry(obj.geojson_point).coords
    #         return coordinates
    #     else:
    #         return None

    # def get_geojson_polygon(self,obj):
    #     if(obj.geojson_polygon):
    #         coordinates = GEOSGeometry(obj.geojson_polygon).coords
    #         return coordinates
    #     else:
    #         return None


class BaseTypeSerializer(serializers.Serializer):
    model_class = serializers.SerializerMethodField()
    model_id = serializers.SerializerMethodField()

    class Meta:
        fields = ["model_class", "model_id"]

    def get_model_class(self, obj):
        return obj.__class__.__name__

    def get_model_id(self, obj):
        return obj.id


class OccurrenceReportGeometrySerializer(BaseTypeSerializer, GeoFeatureModelSerializer):
    occurrence_report_id = serializers.IntegerField(write_only=True, required=False)
    geometry_source = serializers.SerializerMethodField()
    report_copied_from = serializers.SerializerMethodField(read_only=True)
    srid = serializers.SerializerMethodField(read_only=True)
    original_geometry = serializers.SerializerMethodField(read_only=True)
    drawn_by = serializers.SerializerMethodField(read_only=True)
    last_updated_by = serializers.SerializerMethodField(read_only=True)
    updated_date = serializers.DateTimeField(format="%Y-%m-%d %H:%M:%S", read_only=True)

    class Meta:
        model = OccurrenceReportGeometry
        geo_field = "geometry"
        fields = [
            "id",
            "occurrence_report_id",
            "geometry",
            "original_geometry",
            "srid",
            "area_sqm",
            "area_sqhm",
            "intersects",
            "geometry_source",
            "locked",
            "report_copied_from",
            "object_id",
            "content_type",
            "created_from",
            "source_of",
            "show_on_map",
            "color",
            "stroke",
            "updated_date",
            "drawn_by",
            "last_updated_by",
        ] + BaseTypeSerializer.Meta.fields
        read_only_fields = ("id",)

    def get_srid(self, obj):
        if obj.geometry:
            return obj.geometry.srid
        else:
            return None

    def get_geometry_source(self, obj):
        return get_geometry_source(obj)

    def get_report_copied_from(self, obj):
        if hasattr(obj, "copied_from") and obj.copied_from:
            return None
            return ListOCRReportMinimalSerializer(
                obj.copied_from.occurrence_report, context=self.context
            ).data

        return None

    def get_original_geometry(self, obj):
        if obj.original_geometry_ewkb:
            return wkb_to_geojson(obj.original_geometry_ewkb)
        else:
            return None

    def get_created_from(self, obj):
        if obj.created_from:
            return obj.created_from.__str__()
        return None

    def get_source_of(self, obj):
        if obj.source_of:
            return obj.source_of.__str__()
        return None

    def get_drawn_by(self, obj):
        if obj.drawn_by:
            email_user = retrieve_email_user(obj.drawn_by)
            return EmailUserSerializer(email_user).data.get("fullname", None)
        return None

    def get_last_updated_by(self, obj):
        if obj.last_updated_by:
            email_user = retrieve_email_user(obj.last_updated_by)
            return EmailUserSerializer(email_user).data.get("fullname", None)
        return None


class ListOCRReportMinimalSerializer(serializers.ModelSerializer):
    ocr_geometry = OccurrenceReportGeometrySerializer(many=True, read_only=True)
    label = serializers.SerializerMethodField(read_only=True)
    processing_status_display = serializers.CharField(
        read_only=True, source="get_processing_status_display"
    )
    lodgement_date_display = serializers.DateTimeField(
        read_only=True, format="%d/%m/%Y", source="lodgement_date"
    )
    details_url = serializers.SerializerMethodField(read_only=True)

    class Meta:
        model = OccurrenceReport
        fields = (
            "id",
            "label",
            "occurrence_report_number",
            "processing_status",
            "processing_status_display",
            "ocr_geometry",
            "lodgement_date",
            "lodgement_date_display",
            "details_url",
        )

    def get_label(self, obj):
        return "Occurrence Report"

    def get_details_url(self, obj):
        request = self.context["request"]

        if request.user.is_authenticated:
            if is_internal(request):
                return reverse(
                    "internal-occurrence-report-detail",
                    kwargs={"occurrence_report_pk": obj.id},
                )
            else:
                return reverse(
                    "external-occurrence-report-detail",
                    kwargs={"occurrence_report_pk": obj.id},
                )

        return None


class OccurrenceUserActionSerializer(serializers.ModelSerializer):
    who = serializers.SerializerMethodField()

    class Meta:
        model = OccurrenceUserAction
        fields = "__all__"

    def get_who(self, obj):
        email_user = retrieve_email_user(obj.who)
        fullname = email_user.get_full_name()
        return fullname


class OccurrenceLogEntrySerializer(CommunicationLogEntrySerializer):
    documents = serializers.SerializerMethodField()

    class Meta:
        model = OccurrenceLogEntry
        fields = "__all__"
        read_only_fields = ("customer",)

    def get_documents(self, obj):
        return [[d.name, d._file.url] for d in obj.documents.all()]


class ListOccurrenceSerializer(OccurrenceSerializer):
    processing_status = serializers.CharField()
    processing_status_display = serializers.CharField(
        source="get_processing_status_display"
    )
    review_due_date = serializers.DateField(format="%Y-%m-%d", allow_null=True)
    community_number = serializers.SerializerMethodField()
    community_name = serializers.SerializerMethodField()
    community_migrated_id = serializers.SerializerMethodField()
    wild_status = serializers.CharField(source="wild_status.name", allow_null=True)
    can_user_edit = serializers.SerializerMethodField()

    class Meta:
        model = Occurrence
        fields = (
            "id",
            "occurrence_number",
            "occurrence_name",
            "scientific_name",
            "community_number",
            "community_name",
            "community_migrated_id",
            "wild_status",
            "group_type",
            "group_type_id",
            "number_of_reports",
            "processing_status",
            "processing_status_display",
            "review_due_date",
            "can_user_edit",
        )
        datatables_always_serialize = (
            "id",
            "occurrence_number",
            "scientific_name",
            "group_type",
            "number_of_reports",
            "processing_status",
            "processing_status_display",
            "can_user_edit",
        )

    def get_community_number(self, obj):
        if not obj.community:
            return ""

        return obj.community.community_number

    def get_community_name(self, obj):
        if not obj.community:
            return ""

        if not obj.community.taxonomy:
            return ""

        return obj.community.taxonomy.community_name

    def get_community_migrated_id(self, obj):
        if not obj.community:
            return ""

        if not obj.community.taxonomy:
            return ""

        return obj.community.taxonomy.community_migrated_id

    def get_conservation_status(self, obj):
        if not obj.community:
            return None

        try:
            conservation_status = ConservationStatus.objects.get(
                community=obj.community,
                processing_status="approved",
            )
            return conservation_status
        except ConservationStatus.DoesNotExist:
            return None

    def get_can_user_edit(self, obj):
        request = self.context["request"]
        return obj.can_user_edit(request)


class BaseOccurrenceReportSerializer(serializers.ModelSerializer):
    readonly = serializers.SerializerMethodField(read_only=True)
    group_type = serializers.SerializerMethodField(read_only=True)
    # group_type_id = serializers.SerializerMethodField(read_only=True)
    species_taxonomy_id = serializers.IntegerField(
        source="species.taxonomy.id", allow_null=True
    )
    species_number = serializers.CharField(
        source="species.species_number", read_only=True
    )
    community_number = serializers.CharField(
        source="community.community_number", read_only=True
    )
    allowed_assessors = EmailUserSerializer(many=True)
    location = serializers.SerializerMethodField()
    habitat_composition = serializers.SerializerMethodField()
    habitat_condition = serializers.SerializerMethodField()
    vegetation_structure = serializers.SerializerMethodField()
    fire_history = serializers.SerializerMethodField()
    associated_species = serializers.SerializerMethodField()
    observation_detail = serializers.SerializerMethodField()
    plant_count = serializers.SerializerMethodField()
    animal_observation = serializers.SerializerMethodField()
    identification = serializers.SerializerMethodField()
    ocr_geometry = OccurrenceReportGeometrySerializer(many=True, read_only=True)
    # label used for new polygon featuretoast on map_component
    label = serializers.SerializerMethodField(read_only=True)
    model_name = serializers.SerializerMethodField(read_only=True)
    occurrence = OccurrenceSerializer(read_only=True, allow_null=True)
    lodgement_date = serializers.DateTimeField(
        format="%Y-%m-%d %H:%M:%S", required=False, allow_null=True
    )
    observation_date = serializers.DateTimeField(format="%Y-%m-%d %H:%M:%S")
    reported_date = serializers.DateTimeField(format="%Y-%m-%d %H:%M:%S")
    submitter_information = SubmitterInformationSerializer()
    number_of_observers = serializers.IntegerField(read_only=True)
    has_main_observer = serializers.BooleanField(read_only=True)
    is_submitter = serializers.SerializerMethodField()

    class Meta:
        model = OccurrenceReport
        fields = (
            "id",
            "group_type",
            "group_type_id",
            "species_id",
            "species_taxonomy_id",
            "species_number",
            "community_number",
            "community_id",
            "occurrence_report_number",
            "reported_date",
            "lodgement_date",
            "applicant_type",
            "applicant",
            "submitter",
            # 'assigned_officer',
            "customer_status",
            "processing_status",
            "readonly",
            "can_user_edit",
            "can_user_view",
            "reference",
            "applicant_details",
            # 'assigned_approver',
            "deficiency_data",
            "assessor_data",
            "location",
            "habitat_composition",
            "habitat_condition",
            "vegetation_structure",
            "fire_history",
            "associated_species",
            "observation_detail",
            "plant_count",
            "animal_observation",
            "identification",
            "ocr_geometry",
            "label",
            "model_name",
            "occurrence",
            "observation_date",
            "site",
            "submitter_information",
            "number_of_observers",
            "has_main_observer",
            "is_submitter",
        )

    def get_readonly(self, obj):
        return False

    def get_group_type(self, obj):
        return obj.group_type.name

    def get_processing_status(self, obj):
        return obj.get_processing_status_display()

    def get_customer_status(self, obj):
        return obj.get_customer_status_display()

    def get_location(self, obj):
        try:
            qs = OCRLocation.objects.get(occurrence_report=obj)
            return OCRLocationSerializer(qs).data
        except OCRLocation.DoesNotExist:
            return OCRLocationSerializer().data

    def get_habitat_composition(self, obj):
        try:
            qs = OCRHabitatComposition.objects.get(occurrence_report=obj)
            return OCRHabitatCompositionSerializer(qs).data
        except OCRHabitatComposition.DoesNotExist:
            return OCRHabitatCompositionSerializer().data

    def get_habitat_condition(self, obj):
        try:
            qs = OCRHabitatCondition.objects.get(occurrence_report=obj)
            return OCRHabitatConditionSerializer(qs).data
        except OCRHabitatCondition.DoesNotExist:
            return OCRHabitatConditionSerializer().data

    def get_vegetation_structure(self, obj):
        try:
            qs = OCRVegetationStructure.objects.get(occurrence_report=obj)
            return OCRVegetationStructureSerializer(qs).data
        except OCRVegetationStructure.DoesNotExist:
            return OCRVegetationStructureSerializer().data

    def get_fire_history(self, obj):
        try:
            qs = OCRFireHistory.objects.get(occurrence_report=obj)
            return OCRFireHistorySerializer(qs).data
        except OCRFireHistory.DoesNotExist:
            return OCRFireHistorySerializer().data

    def get_associated_species(self, obj):
        try:
            qs = OCRAssociatedSpecies.objects.get(occurrence_report=obj)
            return OCRAssociatedSpeciesSerializer(qs).data
        except OCRAssociatedSpecies.DoesNotExist:
            return OCRAssociatedSpeciesSerializer().data

    def get_observation_detail(self, obj):
        try:
            qs = OCRObservationDetail.objects.get(occurrence_report=obj)
            return OCRObservationDetailSerializer(qs).data
        except OCRObservationDetail.DoesNotExist:
            return OCRObservationDetailSerializer().data

    def get_plant_count(self, obj):
        try:
            qs = OCRPlantCount.objects.get(occurrence_report=obj)
            return OCRPlantCountSerializer(qs).data
        except OCRPlantCount.DoesNotExist:
            return OCRPlantCountSerializer().data

    def get_animal_observation(self, obj):
        try:
            qs = OCRAnimalObservation.objects.get(occurrence_report=obj)
            return OCRAnimalObservationSerializer(qs).data
        except OCRAnimalObservation.DoesNotExist:
            return OCRAnimalObservationSerializer().data

    def get_identification(self, obj):
        try:
            qs = OCRIdentification.objects.get(occurrence_report=obj)
            return OCRIdentificationSerializer(qs).data
        except OCRIdentification.DoesNotExist:
            return OCRIdentificationSerializer().data

    def get_label(self, obj):
        return "Occurrence Report"

    def get_model_name(self, obj):
        return "occurrencereport"

    def get_is_submitter(self, obj):
        request = self.context["request"]
        return request.user.id == obj.submitter


class OccurrenceReportSerializer(BaseOccurrenceReportSerializer):
    submitter = serializers.SerializerMethodField(read_only=True)
    processing_status = serializers.SerializerMethodField(read_only=True)
    customer_status = serializers.SerializerMethodField(read_only=True)
    submitter_information = SubmitterInformationSerializer(read_only=True)

    def get_readonly(self, obj):
        return obj.can_user_view

    # Priya updated as gives error for submitter when resubmit after amendment request
    def get_submitter(self, obj):
        if obj.submitter:
            email_user = retrieve_email_user(obj.submitter)
            return EmailUserSerializer(email_user).data
        else:
            return None


class CreateOccurrenceReportSerializer(BaseOccurrenceReportSerializer):
    class Meta:
        model = OccurrenceReport
        fields = (
            "id",
            "submitter",
        )
        read_only_fields = (
            "id",
            "submitter",
        )


class CreateOccurrenceSerializer(OccurrenceSerializer):
    class Meta:
        model = Occurrence
        fields = (
            "id",
            "submitter",
        )
        read_only_fields = (
            "id",
            "submitter",
        )


class OccurrenceReportDeclinedDetailsSerializer(serializers.ModelSerializer):
    class Meta:
        model = OccurrenceReportDeclinedDetails
        fields = "__all__"


class OccurrenceReportApprovalDetailsSerializer(serializers.ModelSerializer):
    occurrence_number = serializers.CharField(
        source="occurrence.occurrence_number", allow_null=True
    )
    occurrence_name = serializers.CharField(
        source="occurrence.occurrence_name", allow_null=True
    )
    officer_name = serializers.CharField(read_only=True, allow_null=True)

    class Meta:
        model = OccurrenceReportApprovalDetails
        fields = "__all__"


class OccurrenceReportProposalReferralSerializer(serializers.ModelSerializer):
    referral = serializers.SerializerMethodField()
    processing_status = serializers.CharField(source="get_processing_status_display")
    referral_comment = serializers.SerializerMethodField()

    class Meta:
        model = OccurrenceReportReferral
        fields = "__all__"

    def get_referral_comment(self, obj):
        return obj.referral_comment if obj.referral_comment else ""

    def get_referral(self, obj):
        referral_email_user = retrieve_email_user(obj.referral)
        # Use a serializer that removes the email address (for privacy)
        # TODO: In the process of being confirmed with business
        serializer = LimitedEmailUserSerializer(referral_email_user)
        return serializer.data


class OCRExternalRefereeInviteSerializer(serializers.ModelSerializer):
    occurrence_report_id = serializers.IntegerField(required=False)
    full_name = serializers.CharField(read_only=True)

    class Meta:
        model = OCRExternalRefereeInvite
        fields = [
            "id",
            "first_name",
            "last_name",
            "full_name",
            "email",
            "invite_text",
            "occurrence_report_id",
        ]


class InternalOccurrenceReportSerializer(OccurrenceReportSerializer):
    can_user_approve = serializers.SerializerMethodField()
    can_user_assess = serializers.SerializerMethodField()
    can_user_action = serializers.SerializerMethodField()
    can_add_log = serializers.SerializerMethodField()
    current_assessor = serializers.SerializerMethodField(read_only=True)
    approval_details = OccurrenceReportApprovalDetailsSerializer(
        read_only=True, allow_null=True
    )
    declined_details = OccurrenceReportDeclinedDetailsSerializer(
        read_only=True, allow_null=True
    )
    assessor_mode = serializers.SerializerMethodField()
    latest_referrals = OccurrenceReportProposalReferralSerializer(
        many=True, read_only=True, allow_null=True
    )
    referrals = OccurrenceReportProposalReferralSerializer(
        many=True, read_only=True, allow_null=True
    )
    readonly = serializers.SerializerMethodField(read_only=True)
    is_new_contributor = serializers.SerializerMethodField()
    submitter_information = SubmitterInformationSerializer(read_only=True)
    external_referral_invites = OCRExternalRefereeInviteSerializer(many=True)
    lodgement_date = serializers.DateTimeField(
        format="%Y-%m-%d %H:%M:%S", required=False, allow_null=True
    )
    observation_date = serializers.DateTimeField(format="%Y-%m-%d %H:%M:%S")
    reported_date = serializers.DateTimeField(format="%Y-%m-%d %H:%M:%S")

    class Meta:
        model = OccurrenceReport
        fields = (
            "id",
            "group_type",
            "group_type_id",
            "species_id",
            "species_taxonomy_id",
            "species_number",
            "community_number",
            "community_id",
            "occurrence_report_number",
            "reported_date",
            "lodgement_date",
            "applicant_type",
            "applicant",
            "submitter",
            "assigned_officer",
            "customer_status",
            "processing_status",
            "readonly",
            "can_user_edit",
            "can_user_view",
            "can_user_assess",
            "can_user_approve",
            "can_user_action",
            "can_add_log",
            "reference",
            "applicant_details",
            "allowed_assessors",
            "deficiency_data",
            "assessor_data",
            "location",
            "habitat_composition",
            "habitat_condition",
            "vegetation_structure",
            "fire_history",
            "associated_species",
            "observation_detail",
            "plant_count",
            "animal_observation",
            "identification",
            "ocr_geometry",
            "label",
            "model_name",
            "occurrence",
            "current_assessor",
            "assigned_approver",
            "proposed_decline_status",
            "declined_details",
            "approval_details",
            "internal_application",
            "assessor_mode",
            "latest_referrals",
            "referrals",
            "finalised",
            "is_new_contributor",
            "observation_date",
            "site",
            "submitter_information",
            "external_referral_invites",
            "number_of_observers",
            "has_main_observer",
            "is_submitter",
        )

    def get_readonly(self, obj):
        # Assessor can edit the report in appropriate statuses
        if self.get_can_user_assess(obj):
            return False

        # The only other case where an internal user can edit is
        # if the application is internal, the user is the submitter and
        # the report is in draft status
        request = self.context["request"]
        if (
            obj.internal_application
            and request.user.id == obj.submitter
            and obj.processing_status == OccurrenceReport.PROCESSING_STATUS_DRAFT
        ):
            return False
        return True

    def get_can_user_assess(self, obj):
        request = self.context["request"]
        return (
            (is_occurrence_assessor(request) or is_occurrence_approver(request))
            and obj.processing_status
            in [
                OccurrenceReport.PROCESSING_STATUS_WITH_ASSESSOR,
                OccurrenceReport.PROCESSING_STATUS_WITH_REFERRAL,
                OccurrenceReport.PROCESSING_STATUS_UNLOCKED,
            ]
            and obj.assigned_officer == request.user.id
        )

    def get_can_user_approve(self, obj):
        request = self.context["request"]
        return (
            is_occurrence_approver(request)
            and obj.processing_status == OccurrenceReport.CUSTOMER_STATUS_WITH_APPROVER
            and obj.assigned_approver == request.user.id
        )

    def get_can_user_change_lock(self, obj):
        request = self.context["request"]
        return (
            is_occurrence_assessor(request) or is_occurrence_approver(request)
        ) and obj.processing_status in [
            OccurrenceReport.PROCESSING_STATUS_APPROVED,
            OccurrenceReport.PROCESSING_STATUS_UNLOCKED,
        ]

    def get_can_user_action(self, obj):
        return (
            self.get_can_user_assess(obj)
            or self.get_can_user_approve(obj)
            or self.get_can_user_change_lock(obj)
        )
    
    def get_can_add_log(self, obj):
        request = self.context["request"]
        return (is_conservation_status_assessor(request)
                or is_conservation_status_approver(request)
                or is_species_communities_approver(request)
                or is_occurrence_assessor(request)
                or is_occurrence_approver(request))

    def get_current_assessor(self, obj):
        user = self.context["request"].user
        return {
            "id": user.id,
            "name": user.get_full_name(),
            "email": user.email,
        }

    def get_assessor_mode(self, obj):
        request = self.context["request"]
        return {
            "assessor_mode": True,
            "has_assessor_mode": obj.has_assessor_mode(request),
            "has_unlocked_mode": obj.has_unlocked_mode(request),
            "assessor_box_view": obj.assessor_comments_view(request),
            "assessor_can_assess": obj.can_assess(request),
            "assessor_level": "assessor",
        }

    def get_is_new_contributor(self, obj):
        return is_new_external_contributor(obj.submitter)


class DTOccurrenceReportReferralSerializer(serializers.ModelSerializer):
    occurrence_report_number = serializers.CharField(
        source="occurrence_report.occurrence_report_number", allow_null=True
    )
    occurrence_report_id = serializers.IntegerField(source="occurrence_report.id")
    occurrence_name = serializers.CharField(
        source="occurrence_report.occurrence.occurrence_number", allow_null=True
    )
    scientific_name = serializers.CharField(
        source="occurrence_report.species.taxonomy.scientific_name", allow_null=True
    )
    community_name = serializers.CharField(
        source="occurrence_report.community.taxonomy.community_name", allow_null=True
    )
    reported_date = serializers.DateTimeField(
        source="occurrence_report.reported_date", format="%Y-%m-%d %H:%M:%S"
    )
    submitter = serializers.SerializerMethodField()
    group_type = serializers.CharField(
        source="occurrence_report.group_type.name", allow_null=True
    )
    referral = serializers.SerializerMethodField()
    processing_status = serializers.CharField(source="get_processing_status_display")

    class Meta:
        model = OccurrenceReportReferral
        fields = (
            "id",
            "occurrence_report_number",
            "occurrence_report_id",
            "occurrence_report",
            "occurrence_name",
            "scientific_name",
            "community_name",
            "reported_date",
            "submitter",
            "group_type",
            "processing_status",
            "referral",
            "referral_comment",
            "text",
            "can_be_processed",
        )
        datatables_always_serialize = (
            "id",
            "can_be_processed",
            "occurrence_report_id",
        )

    def get_submitter(self, obj):
        if obj.occurrence_report and obj.occurrence_report.submitter:
            email_user = retrieve_email_user(obj.occurrence_report.submitter)
            return email_user.get_full_name()
        else:
            return None

    def get_referral(self, obj):
        return EmailUserSerializer(retrieve_email_user(obj.referral)).data


class OccurrenceReportReferralProposalSerializer(InternalOccurrenceReportSerializer):
    def get_assessor_mode(self, obj):
        request = self.context["request"]
        try:
            referral = OccurrenceReportReferral.objects.get(
                occurrence_report=obj, referral=request.user.id
            )
        except OccurrenceReportReferral.DoesNotExist:
            referral = None
        return {
            "assessor_mode": True,
            "assessor_can_assess": (
                referral.can_assess_referral() if referral else None
            ),
            "assessor_level": "referral",
            "assessor_box_view": obj.assessor_comments_view(request),
        }


class OccurrenceReportReferralSerializer(serializers.ModelSerializer):
    processing_status = serializers.CharField(source="get_processing_status_display")
    can_be_completed = serializers.BooleanField()
    sent_by = serializers.SerializerMethodField()

    class Meta:
        model = OccurrenceReportReferral
        fields = "__all__"

    def __init__(self, *args, **kwargs):
        super().__init__(*args, **kwargs)
        self.fields["occurrence_report"] = OccurrenceReportReferralProposalSerializer(
            context={"request": self.context["request"]}
        )

    def get_sent_by(self, obj):
        if obj.sent_by:
            email_user = retrieve_email_user(obj.sent_by)
            if email_user:
                return EmailUserSerializer(email_user).data
        return None


class SaveOCRHabitatCompositionSerializer(serializers.ModelSerializer):
    # write_only removed from below as the serializer will not return that field in serializer.data
    occurrence_report_id = serializers.IntegerField(required=False, allow_null=True)
    land_form = serializers.MultipleChoiceField(
        choices=[], allow_null=True, allow_blank=True, required=False
    )
    rock_type_id = serializers.IntegerField(required=False, allow_null=True)
    soil_type_id = serializers.IntegerField(required=False, allow_null=True)
    soil_colour_id = serializers.IntegerField(required=False, allow_null=True)
    soil_condition_id = serializers.IntegerField(required=False, allow_null=True)
    drainage_id = serializers.IntegerField(required=False, allow_null=True)

    class Meta:
        model = OCRHabitatComposition
        fields = (
            "id",
            "occurrence_report_id",
            "land_form",
            "rock_type_id",
            "loose_rock_percent",
            "soil_type_id",
            "soil_colour_id",
            "soil_condition_id",
            "drainage_id",
            "water_quality",
            "habitat_notes",
        )

    def __init__(self, *args, **kwargs):
        super().__init__(*args, **kwargs)
        self.fields["land_form"].choices = OCRHabitatComposition._meta.get_field(
            "land_form"
        ).choices


class SaveOCRHabitatConditionSerializer(serializers.ModelSerializer):
    # occurrence_report_id = serializers.IntegerField(required=False, allow_null=True, write_only= True)
    # write_only removed from below as the serializer will not return that field in serializer.data
    occurrence_report_id = serializers.IntegerField(required=False, allow_null=True)
    count_date = serializers.DateTimeField(
        format="%Y-%m-%d %H:%M:%S", required=False, allow_null=True
    )

    class Meta:
        model = OCRHabitatCondition
        fields = (
            "id",
            "occurrence_report_id",
            "pristine",
            "excellent",
            "very_good",
            "good",
            "degraded",
            "completely_degraded",
            "count_date",
        )


class SaveOCRVegetationStructureSerializer(serializers.ModelSerializer):
    # write_only removed from below as the serializer will not return that field in serializer.data
    occurrence_report_id = serializers.IntegerField(required=False, allow_null=True)

    class Meta:
        model = OCRVegetationStructure
        fields = (
            "id",
            "occurrence_report_id",
            "vegetation_structure_layer_one",
            "vegetation_structure_layer_two",
            "vegetation_structure_layer_three",
            "vegetation_structure_layer_four",
        )


class SaveOCRFireHistorySerializer(serializers.ModelSerializer):
    # occurrence_report_id = serializers.IntegerField(required=False, allow_null=True, write_only= True)
    # write_only removed from below as the serializer will not return that field in serializer.data
    last_fire_estimate = serializers.DateField(
        format="%Y-%m", input_formats=["%Y-%m"], required=False, allow_null=True
    )
    occurrence_report_id = serializers.IntegerField(required=False, allow_null=True)
    intensity_id = serializers.IntegerField(required=False, allow_null=True)

    class Meta:
        model = OCRFireHistory
        fields = (
            "id",
            "occurrence_report_id",
            "last_fire_estimate",
            "intensity_id",
            "comment",
        )


class SaveOCRAssociatedSpeciesSerializer(serializers.ModelSerializer):
    occurrence_report_id = serializers.IntegerField(required=False, allow_null=True)

    class Meta:
        model = OCRAssociatedSpecies
        fields = (
            "id",
            "occurrence_report_id",
            "comment",
            # "related_species",
        )


class SaveOCRObservationDetailSerializer(serializers.ModelSerializer):
    occurrence_report_id = serializers.IntegerField(required=False, allow_null=True)
    observation_method_id = serializers.IntegerField(required=False, allow_null=True)

    class Meta:
        model = OCRObservationDetail
        fields = (
            "id",
            "occurrence_report_id",
            "observation_method_id",
            "area_surveyed",
            "survey_duration",
        )


class SaveOCRPlantCountSerializer(serializers.ModelSerializer):
    occurrence_report_id = serializers.IntegerField(required=False, allow_null=True)
    plant_count_method_id = serializers.IntegerField(required=False, allow_null=True)
    plant_count_accuracy_id = serializers.IntegerField(required=False, allow_null=True)
    counted_subject_id = serializers.IntegerField(required=False, allow_null=True)
    plant_condition_id = serializers.IntegerField(required=False, allow_null=True)
    count_date = serializers.DateTimeField(
        format="%Y-%m-%d %H:%M:%S", required=False, allow_null=True
    )

    class Meta:
        model = OCRPlantCount
        fields = (
            "id",
            "occurrence_report_id",
            "plant_count_method_id",
            "plant_count_accuracy_id",
            "counted_subject_id",
            "plant_condition_id",
            "estimated_population_area",
            "quadrats_present",
            "quadrats_data_attached",
            "quadrats_surveyed",
            "individual_quadrat_area",
            "total_quadrat_area",
            "flowering_plants_per",
            "clonal_reproduction_present",
            "vegetative_state_present",
            "flower_bud_present",
            "flower_present",
            "immature_fruit_present",
            "ripe_fruit_present",
            "dehisced_fruit_present",
            "pollinator_observation",
            "comment",
            "simple_alive",
            "simple_dead",
            "detailed_alive_mature",
            "detailed_dead_mature",
            "detailed_alive_juvenile",
            "detailed_dead_juvenile",
            "detailed_alive_seedling",
            "detailed_dead_seedling",
            "detailed_alive_unknown",
            "detailed_dead_unknown",
            "count_date",
            "counted",
        )


class SaveOCRAnimalObservationSerializer(serializers.ModelSerializer):
    occurrence_report_id = serializers.IntegerField(required=False, allow_null=True)
    primary_detection_method = serializers.MultipleChoiceField(
        choices=[], allow_null=True, allow_blank=True, required=False
    )
    animal_health_id = serializers.IntegerField(required=False, allow_null=True)
    death_reason_id = serializers.IntegerField(required=False, allow_null=True)
    count_date = serializers.DateTimeField(
        format="%Y-%m-%d %H:%M:%S", required=False, allow_null=True
    )

    class Meta:
        model = OCRAnimalObservation
        fields = (
            "id",
            "occurrence_report_id",
            "primary_detection_method",
            "secondary_sign",
            "reproductive_state",
            "animal_health_id",
            "death_reason_id",
            "total_count",
            "distinctive_feature",
            "action_taken",
            "action_required",
            "observation_detail_comment",
            "alive_adult_male",
            "dead_adult_male",
            "alive_adult_female",
            "dead_adult_female",
            "alive_adult_unknown",
            "dead_adult_unknown",
            "alive_juvenile_male",
            "dead_juvenile_male",
            "alive_juvenile_female",
            "dead_juvenile_female",
            "alive_juvenile_unknown",
            "dead_juvenile_unknown",
            "alive_unsure_male",
            "dead_unsure_male",
            "alive_unsure_female",
            "dead_unsure_female",
            "alive_unsure_unknown",
            "dead_unsure_unknown",
            "count_date",
            "counted",
        )

    def __init__(self, *args, **kwargs):
        super().__init__(*args, **kwargs)
        self.fields["primary_detection_method"].choices = (
            OCRAnimalObservation._meta.get_field("primary_detection_method").choices
        )


class SaveOCRIdentificationSerializer(serializers.ModelSerializer):
    occurrence_report_id = serializers.IntegerField(required=False, allow_null=True)
    identification_certainty_id = serializers.IntegerField(
        required=False, allow_null=True
    )
    sample_type_id = serializers.IntegerField(required=False, allow_null=True)
    sample_destination_id = serializers.IntegerField(required=False, allow_null=True)
    permit_type_id = serializers.IntegerField(required=False, allow_null=True)

    class Meta:
        model = OCRIdentification
        fields = (
            "id",
            "occurrence_report_id",
            "id_confirmed_by",
            "identification_certainty_id",
            "sample_type_id",
            "sample_destination_id",
            "permit_type_id",
            "permit_id",
            "collector_number",
            "barcode_number",
            "identification_comment",
        )


class SaveOCRLocationSerializer(serializers.ModelSerializer):
    region_id = serializers.IntegerField(required=False, allow_null=True)
    district_id = serializers.IntegerField(required=False, allow_null=True)
    occurrence_report_id = serializers.IntegerField(required=True, allow_null=False)
    datum_id = serializers.IntegerField(required=False, allow_null=True)
    coordinate_source_id = serializers.IntegerField(required=False, allow_null=True)
    location_accuracy_id = serializers.IntegerField(required=False, allow_null=True)
    # observation_date = serializers.DateTimeField(
    #    format="%Y-%m-%d %H:%M:%S", required=False, allow_null=True
    # )
    has_boundary = serializers.SerializerMethodField()
    has_points = serializers.SerializerMethodField()

    class Meta:
        model = OCRLocation
        fields = (
            "id",
            "occurrence_report_id",
            # "observation_date",
            "location_description",
            "boundary_description",
            "new_occurrence",
            "boundary",
            "mapped_boundary",
            "buffer_radius",
            "datum_id",
            "coordinate_source_id",
            "location_accuracy_id",
            "region_id",
            "district_id",
            "locality",
            # 'geojson_polygon',
            "has_boundary",
            "has_points",
        )

    def get_has_boundary(self, obj):
        return (
            obj.occurrence_report.ocr_geometry.annotate(
                geom_type=GeometryType("geometry")
            )
            .filter(geom_type="POLYGON")
            .exists()
        )

    def get_has_points(self, obj):
        return (
            obj.occurrence_report.ocr_geometry.annotate(
                geom_type=GeometryType("geometry")
            )
            .filter(geom_type="POINT")
            .exists()
        )


class OCRObserverDetailSerializer(serializers.ModelSerializer):
    can_action = serializers.SerializerMethodField()

    class Meta:
        model = OCRObserverDetail
        fields = (
            "id",
            "occurrence_report",
            "observer_name",
            "role",
            "contact",
            "organisation",
            "main_observer",
            "visible",
            "can_action",
        )
        read_only_fields = (id,)
        datatables_always_serialize = ("id", "can_action")

    def get_can_action(self, obj):
        request = self.context["request"]
        return (
            is_occurrence_assessor(request)
            or is_occurrence_approver(request)
            or (
                is_contributor(request)
                and (
                    (
                        hasattr(obj, "occurrence_report")
                        and obj.occurrence_report.submitter == request.user.id
                    )
                    or "occurrence_report" in obj
                    and obj["occurrence_report"].submitter == request.user.id
                )
            )
        )

    # override save so we can include our kwargs
    def save(self, *args, **kwargs):
        # if the instance already exists, carry on as normal
        if self.instance:
            return super().save(*args, **kwargs)
        else:
            instance = OCRObserverDetail()
            validated_data = self.run_validation(self.initial_data)
            for field_name in self.Meta.fields:
                if (
                    field_name in validated_data
                    and field_name not in self.Meta.read_only_fields
                ):
                    setattr(instance, field_name, validated_data[field_name])
            instance.save(*args, **kwargs)
            return instance


class OCRObserverDetailLimitedSerializer(OCRObserverDetailSerializer):
    # contact fields removed as it contains personally identifiable information

    class Meta:
        model = OCRObserverDetail
        fields = (
            "id",
            "occurrence_report",
            "observer_name",
            "role",
            "organisation",
            "main_observer",
            "visible",
            "can_action",
        )


class OccurrenceReportGeometrySaveSerializer(GeoFeatureModelSerializer):
    occurrence_report_id = serializers.IntegerField(write_only=True, required=False)

    class Meta:
        model = OccurrenceReportGeometry
        geo_field = "geometry"
        fields = (
            "id",
            "occurrence_report_id",
            "geometry",
            "original_geometry_ewkb",
            "intersects",
            "drawn_by",
            "last_updated_by",
            "locked",
            "content_type",
            "object_id",
            "show_on_map",
        )
        read_only_fields = ("id",)


class SaveOccurrenceReportSerializer(BaseOccurrenceReportSerializer):
    species_id = serializers.IntegerField(
        required=False, allow_null=True, write_only=True
    )
    community_id = serializers.IntegerField(
        required=False, allow_null=True, write_only=True
    )
    observation_date = serializers.DateTimeField(
        format="%Y-%m-%d %H:%M:%S", required=False, allow_null=True
    )

    class Meta:
        model = OccurrenceReport
        fields = (
            "id",
            "group_type",
            "species_id",
            "community_id",
            "lodgement_date",
            "reported_date",
            "applicant_type",
            "submitter",
            "readonly",
            "can_user_edit",
            "can_user_view",
            "reference",
            "deficiency_data",
            "assessor_data",
            "site",
            "observation_date",
        )
        read_only_fields = ("id",)


class OccurrenceReportUserActionSerializer(serializers.ModelSerializer):
    who = serializers.SerializerMethodField()

    class Meta:
        model = OccurrenceReportUserAction
        fields = "__all__"

    def get_who(self, occurrence_report_user_action):
        email_user = retrieve_email_user(occurrence_report_user_action.who)
        fullname = email_user.get_full_name()
        return fullname


class OccurrenceReportLogEntrySerializer(CommunicationLogEntrySerializer):
    documents = serializers.SerializerMethodField()

    class Meta:
        model = OccurrenceReportLogEntry
        fields = "__all__"
        read_only_fields = ("customer",)

    def get_documents(self, obj):
        return [[d.name, d._file.url] for d in obj.documents.all()]


class OccurrenceReportDocumentSerializer(serializers.ModelSerializer):
    document_category_name = serializers.SerializerMethodField()
    document_sub_category_name = serializers.SerializerMethodField()

    class Meta:
        model = OccurrenceReportDocument
        fields = (
            "id",
            "document_number",
            "occurrence_report",
            "name",
            "_file",
            "description",
            "input_name",
            "uploaded_date",
            "document_category",
            "document_category_name",
            "document_sub_category",
            "document_sub_category_name",
            "visible",
            "can_submitter_access",
        )
        read_only_fields = ("id", "document_number")

    def get_document_category_name(self, obj):
        if obj.document_category:
            return obj.document_category.document_category_name

    def get_document_sub_category_name(self, obj):
        if obj.document_sub_category:
            return obj.document_sub_category.document_sub_category_name


class SaveOccurrenceReportDocumentSerializer(serializers.ModelSerializer):
    class Meta:
        model = OccurrenceReportDocument
        fields = (
            "id",
            "occurrence_report",
            "name",
            "description",
            "input_name",
            "uploaded_date",
            "document_category",
            "document_sub_category",
        )
        read_only_fields = ("id",)

    # override save so we can include our kwargs
    def save(self, *args, **kwargs):
        # if the instance already exists, carry on as normal
        if self.instance:
            return super().save(*args, **kwargs)
        else:
            instance = OccurrenceReportDocument()
            validated_data = self.run_validation(self.initial_data)
            for field_name in self.Meta.fields:
                if (
                    field_name in validated_data
                    and field_name not in self.Meta.read_only_fields
                ):
                    setattr(instance, field_name, validated_data[field_name])
            instance.save(*args, **kwargs)
            return instance


class InternalSaveOccurrenceReportDocumentSerializer(
    SaveOccurrenceReportDocumentSerializer
):
    class Meta:
        model = OccurrenceReportDocument
        fields = SaveOccurrenceReportDocumentSerializer.Meta.fields + (
            "can_submitter_access",
        )
        read_only_fields = SaveOccurrenceReportDocumentSerializer.Meta.read_only_fields


class OccurrenceDocumentSerializer(serializers.ModelSerializer):
    document_category_name = serializers.SerializerMethodField()
    document_sub_category_name = serializers.SerializerMethodField()

    class Meta:
        model = OccurrenceDocument
        fields = (
            "id",
            "document_number",
            "occurrence",
            "name",
            "_file",
            "description",
            "input_name",
            "uploaded_date",
            "document_category",
            "document_category_name",
            "document_sub_category",
            "document_sub_category_name",
            "visible",
        )
        read_only_fields = ("id", "document_number")

    def get_document_category_name(self, obj):
        if obj.document_category:
            return obj.document_category.document_category_name

    def get_document_sub_category_name(self, obj):
        if obj.document_sub_category:
            return obj.document_sub_category.document_sub_category_name


class SaveOccurrenceDocumentSerializer(serializers.ModelSerializer):
    class Meta:
        model = OccurrenceDocument
        fields = (
            "id",
            "occurrence",
            "name",
            "description",
            "input_name",
            "uploaded_date",
            "document_category",
            "document_sub_category",
        )
        read_only_fields = ("id",)

    # override save so we can include our kwargs
    def save(self, *args, **kwargs):
        # if the instance already exists, carry on as normal
        if self.instance:
            return super().save(*args, **kwargs)
        else:
            instance = OccurrenceDocument()
            validated_data = self.run_validation(self.initial_data)
            for field_name in self.Meta.fields:
                if (
                    field_name in validated_data
                    and field_name not in self.Meta.read_only_fields
                ):
                    setattr(instance, field_name, validated_data[field_name])
            instance.save(*args, **kwargs)
            return instance


class OCRConservationThreatSerializer(serializers.ModelSerializer):
    threat_category = serializers.SerializerMethodField()
    threat_agent = serializers.SerializerMethodField()
    current_impact_name = serializers.SerializerMethodField()
    potential_impact_name = serializers.SerializerMethodField()
    potential_threat_onset_name = serializers.SerializerMethodField()
    # occurrence_report = OccurrenceReportSerializer()

    class Meta:
        model = OCRConservationThreat
        fields = (
            "id",
            "threat_number",
            "threat_category_id",
            "threat_category",
            "threat_agent",
            "threat_agent_id",
            "current_impact",
            "current_impact_name",
            "potential_impact",
            "potential_impact_name",
            "potential_threat_onset",
            "potential_threat_onset_name",
            "comment",
            "date_observed",
            "source",
            "occurrence_report",
            "visible",
        )
        read_only_fields = (
            "id",
            "threat_number",
        )

    def get_threat_category(self, obj):
        if obj.threat_category:
            return obj.threat_category.name

    def get_threat_agent(self, obj):
        if obj.threat_agent:
            return obj.threat_agent.name

    def get_current_impact_name(self, obj):
        if obj.current_impact:
            return obj.current_impact.name

    def get_potential_impact_name(self, obj):
        if obj.potential_impact:
            return obj.potential_impact.name

    def get_potential_threat_onset_name(self, obj):
        if obj.potential_threat_onset:
            return obj.potential_threat_onset.name


class SaveOCRConservationThreatSerializer(serializers.ModelSerializer):

    threat_category_id = serializers.IntegerField(
        required=False, allow_null=True, write_only=True
    )
    threat_agent_id = serializers.IntegerField(
        required=False, allow_null=True, write_only=True
    )
    date_observed = serializers.DateField(
        format="%Y-%m-%d", required=False, allow_null=True
    )

    class Meta:
        model = OCRConservationThreat
        fields = (
            "id",
            "occurrence_report",
            "threat_category_id",
            "threat_agent_id",
            "comment",
            "current_impact",
            "potential_impact",
            "potential_threat_onset",
            "date_observed",
        )
        read_only_fields = ("id",)

    # override save so we can include our kwargs
    def save(self, *args, **kwargs):
        # if the instance already exists, carry on as normal
        if self.instance:
            return super().save(*args, **kwargs)
        else:
            instance = OCRConservationThreat()
            validated_data = self.run_validation(self.initial_data)
            for field_name in self.Meta.fields:
                if (
                    field_name in validated_data
                    and field_name not in self.Meta.read_only_fields
                ):
                    setattr(instance, field_name, validated_data[field_name])
            instance.save(*args, **kwargs)
            return instance


class OccurrenceReportAmendmentRequestDocumentSerializer(serializers.ModelSerializer):
    class Meta:
        model = OccurrenceReportAmendmentRequestDocument
        fields = ("id", "name", "_file")


class OccurrenceReportAmendmentRequestSerializer(serializers.ModelSerializer):
    amendment_request_documents = OccurrenceReportAmendmentRequestDocumentSerializer(
        many=True, read_only=True
    )

    class Meta:
        model = OccurrenceReportAmendmentRequest
        fields = "__all__"


class OCCConservationThreatSerializer(serializers.ModelSerializer):
    threat_category = serializers.SerializerMethodField()
    threat_agent = serializers.SerializerMethodField()
    current_impact_name = serializers.SerializerMethodField()
    potential_impact_name = serializers.SerializerMethodField()
    potential_threat_onset_name = serializers.SerializerMethodField()
    original_report = serializers.SerializerMethodField()
    original_threat = serializers.SerializerMethodField()

    class Meta:
        model = OCCConservationThreat
        fields = (
            "id",
            "threat_number",
            "threat_category_id",
            "threat_category",
            "threat_agent",
            "threat_agent_id",
            "current_impact",
            "current_impact_name",
            "potential_impact",
            "potential_impact_name",
            "potential_threat_onset",
            "potential_threat_onset_name",
            "comment",
            "date_observed",
            "source",
            "occurrence",
            "visible",
            "original_report",
            "original_threat",
        )
        read_only_fields = (
            "id",
            "threat_number",
        )

    def get_threat_category(self, obj):
        if obj.threat_category:
            return obj.threat_category.name

    def get_threat_agent(self, obj):
        if obj.threat_agent:
            return obj.threat_agent.name

    def get_current_impact_name(self, obj):
        if obj.current_impact:
            return obj.current_impact.name

    def get_potential_impact_name(self, obj):
        if obj.potential_impact:
            return obj.potential_impact.name

    def get_potential_threat_onset_name(self, obj):
        if obj.potential_threat_onset:
            return obj.potential_threat_onset.name

    def get_original_report(self, obj):
        if obj.occurrence_report_threat:
            return (
                obj.occurrence_report_threat.occurrence_report.occurrence_report_number
            )

    def get_original_threat(self, obj):
        if obj.occurrence_report_threat:
            return obj.occurrence_report_threat.threat_number


class SaveOCCConservationThreatSerializer(serializers.ModelSerializer):

    threat_category_id = serializers.IntegerField(
        required=False, allow_null=True, write_only=True
    )
    threat_agent_id = serializers.IntegerField(
        required=False, allow_null=True, write_only=True
    )
    date_observed = serializers.DateField(
        format="%Y-%m-%d", required=False, allow_null=True
    )
    occurrence_report_threat_id = serializers.IntegerField(
        required=False, allow_null=True, write_only=True
    )

    class Meta:
        model = OCCConservationThreat
        fields = (
            "id",
            "occurrence",
            "threat_category_id",
            "threat_agent_id",
            "comment",
            "current_impact",
            "potential_impact",
            "potential_threat_onset",
            "date_observed",
            "occurrence_report_threat_id",
        )
        read_only_fields = ("id",)

    # override save so we can include our kwargs
    def save(self, *args, **kwargs):
        # if the instance already exists, carry on as normal
        if self.instance:
            return super().save(*args, **kwargs)
        else:
            instance = OCCConservationThreat()
            validated_data = self.run_validation(self.initial_data)
            for field_name in self.Meta.fields:
                if (
                    field_name in validated_data
                    and field_name not in self.Meta.read_only_fields
                ):
                    setattr(instance, field_name, validated_data[field_name])
            instance.save(*args, **kwargs)
            return instance


class ProposeDeclineSerializer(serializers.Serializer):
    reason = serializers.CharField()


class BackToAssessorSerializer(serializers.Serializer):
    reason = serializers.CharField()


class ProposeApproveSerializer(serializers.Serializer):
    occurrence_id = serializers.IntegerField(allow_null=True)
    new_occurrence_name = serializers.CharField(allow_blank=True)
    details = serializers.CharField()


class SaveOccurrenceSerializer(serializers.ModelSerializer):
    species_id = serializers.IntegerField(
        required=False, allow_null=True, write_only=True
    )
    community_id = serializers.IntegerField(
        required=False, allow_null=True, write_only=True
    )
    occurrence_source = serializers.MultipleChoiceField(
        choices=Occurrence.OCCURRENCE_SOURCE_CHOICES,
        allow_null=True,
        allow_blank=True,
        required=False,
    )

    class Meta:
        model = Occurrence
        fields = (
            "occurrence_name",
            "wild_status",
            "occurrence_source",
            "comment",
            "species_id",
            "community_id",
            "species",
            "community",
            "can_user_edit",
            "review_due_date",
        )
        read_only_fields = ("id", "group_type")

    def validate(self, data):
        obj = self.instance
        if (
            obj.group_type
            and obj.group_type.name
            in [GroupType.GROUP_TYPE_FLORA, GroupType.GROUP_TYPE_COMMUNITY]
            and (data["occurrence_name"] is None or data["occurrence_name"] == "")
        ):
            raise serializers.ValidationError("You must provide an Occurrence Name")
        if (
            obj.group_type
            and obj.group_type.name
            in [GroupType.GROUP_TYPE_FLORA, GroupType.GROUP_TYPE_FAUNA]
            and (data["species"] is None)
        ):
            raise serializers.ValidationError("You must provide a Scientific Name")
        elif (
            obj.group_type
            and obj.group_type.name == GroupType.GROUP_TYPE_COMMUNITY
            and (data["community"] is None)
        ):
            raise serializers.ValidationError("You must provide a Community Name")

        if data["occurrence_name"] == "":
            data["occurrence_name"] = None

        return data


class OCCHabitatCompositionSerializer(serializers.ModelSerializer):

    land_form = serializers.MultipleChoiceField(
        choices=[], allow_null=True, allow_blank=True, required=False
    )
    copied_ocr = serializers.SerializerMethodField()

    class Meta:
        model = OCCHabitatComposition
        fields = (
            "id",
            "occurrence_id",
            "copied_ocr",
            "land_form",
            "rock_type_id",
            "loose_rock_percent",
            "soil_type_id",
            "soil_colour_id",
            "soil_condition_id",
            "drainage_id",
            "water_quality",
            "habitat_notes",
        )

    def __init__(self, *args, **kwargs):
        super().__init__(*args, **kwargs)
        self.fields["land_form"].choices = OCCHabitatComposition._meta.get_field(
            "land_form"
        ).choices

    def get_copied_ocr(self, obj):
        if obj.copied_ocr_habitat_composition:
            return (
                obj.copied_ocr_habitat_composition.occurrence_report.occurrence_report_number
            )


class OCCHabitatConditionSerializer(serializers.ModelSerializer):

    copied_ocr = serializers.SerializerMethodField()
    count_date = serializers.DateTimeField(format="%Y-%m-%d %H:%M:%S", allow_null=True)

    class Meta:
        model = OCCHabitatCondition
        fields = (
            "id",
            "occurrence_id",
            "copied_ocr",
            "pristine",
            "excellent",
            "very_good",
            "good",
            "degraded",
            "completely_degraded",
            "count_date",
        )

    def get_copied_ocr(self, obj):
        if obj.copied_ocr_habitat_condition:
            return (
                obj.copied_ocr_habitat_condition.occurrence_report.occurrence_report_number
            )


class OCCVegetationStructureSerializer(serializers.ModelSerializer):

    copied_ocr = serializers.SerializerMethodField()

    class Meta:
        model = OCCVegetationStructure
        fields = (
            "id",
            "occurrence_id",
            "copied_ocr",
            "vegetation_structure_layer_one",
            "vegetation_structure_layer_two",
            "vegetation_structure_layer_three",
            "vegetation_structure_layer_four",
        )

    def get_copied_ocr(self, obj):
        if obj.copied_ocr_vegetation_structure:
            return (
                obj.copied_ocr_vegetation_structure.occurrence_report.occurrence_report_number
            )


class SaveOCCVegetationStructureSerializer(serializers.ModelSerializer):
    # write_only removed from below as the serializer will not return that field in serializer.data
    occurrence_id = serializers.IntegerField(required=False, allow_null=True)

    class Meta:
        model = OCCVegetationStructure
        fields = (
            "id",
            "occurrence_id",
            "vegetation_structure_layer_one",
            "vegetation_structure_layer_two",
            "vegetation_structure_layer_three",
            "vegetation_structure_layer_four",
        )


class OCCFireHistorySerializer(serializers.ModelSerializer):
    last_fire_estimate = serializers.DateField(format="%Y-%m")
    copied_ocr = serializers.SerializerMethodField()

    class Meta:
        model = OCCFireHistory
        fields = (
            "id",
            "occurrence_id",
            "copied_ocr",
            "last_fire_estimate",
            "intensity_id",
            "comment",
        )

    def get_copied_ocr(self, obj):
        if obj.copied_ocr_fire_history:
            return (
                obj.copied_ocr_fire_history.occurrence_report.occurrence_report_number
            )


class OCCAssociatedSpeciesSerializer(serializers.ModelSerializer):

    copied_ocr = serializers.SerializerMethodField()

    class Meta:
        model = OCCAssociatedSpecies
        fields = (
            "id",
            "occurrence_id",
            "copied_ocr",
            "comment",
            "related_species",
        )

    def get_copied_ocr(self, obj):
        if obj.copied_ocr_associated_species:
            return (
                obj.copied_ocr_associated_species.occurrence_report.occurrence_report_number
            )


class OCCObservationDetailSerializer(serializers.ModelSerializer):

    copied_ocr = serializers.SerializerMethodField()

    class Meta:
        model = OCCObservationDetail
        fields = (
            "id",
            "occurrence_id",
            "copied_ocr",
            "observation_method_id",
            "area_surveyed",
            "survey_duration",
        )

    def get_copied_ocr(self, obj):
        if obj.copied_ocr_observation_detail:
            return (
                obj.copied_ocr_observation_detail.occurrence_report.occurrence_report_number
            )


class OCCPlantCountSerializer(serializers.ModelSerializer):

    copied_ocr = serializers.SerializerMethodField()
    count_date = serializers.DateTimeField(format="%Y-%m-%d %H:%M:%S", allow_null=True)

    class Meta:
        model = OCCPlantCount
        fields = (
            "id",
            "occurrence_id",
            "copied_ocr",
            "plant_count_method_id",
            "plant_count_accuracy_id",
            "counted_subject_id",
            "plant_condition_id",
            "estimated_population_area",
            "quadrats_present",
            "quadrats_data_attached",
            "quadrats_surveyed",
            "individual_quadrat_area",
            "total_quadrat_area",
            "flowering_plants_per",
            "clonal_reproduction_present",
            "vegetative_state_present",
            "flower_bud_present",
            "flower_present",
            "immature_fruit_present",
            "ripe_fruit_present",
            "dehisced_fruit_present",
            "pollinator_observation",
            "comment",
            "simple_alive",
            "simple_dead",
            "detailed_alive_mature",
            "detailed_dead_mature",
            "detailed_alive_juvenile",
            "detailed_dead_juvenile",
            "detailed_alive_seedling",
            "detailed_dead_seedling",
            "detailed_alive_unknown",
            "detailed_dead_unknown",
            "count_date",
            "counted",
        )

    def get_copied_ocr(self, obj):
        if obj.copied_ocr_plant_count:
            return obj.copied_ocr_plant_count.occurrence_report.occurrence_report_number


class OCCAnimalObservationSerializer(serializers.ModelSerializer):

    primary_detection_method = serializers.MultipleChoiceField(
        choices=[], allow_null=True, allow_blank=True, required=False
    )
    copied_ocr = serializers.SerializerMethodField()
    count_date = serializers.DateTimeField(format="%Y-%m-%d %H:%M:%S", allow_null=True)

    class Meta:
        model = OCCAnimalObservation
        fields = (
            "id",
            "occurrence_id",
            "copied_ocr",
            "primary_detection_method",
            "secondary_sign",
            "reproductive_state",
            "animal_health_id",
            "death_reason_id",
            "total_count",
            "distinctive_feature",
            "action_taken",
            "action_required",
            "observation_detail_comment",
            "alive_adult_male",
            "dead_adult_male",
            "alive_adult_female",
            "dead_adult_female",
            "alive_adult_unknown",
            "dead_adult_unknown",
            "alive_juvenile_male",
            "dead_juvenile_male",
            "alive_juvenile_female",
            "dead_juvenile_female",
            "alive_juvenile_unknown",
            "dead_juvenile_unknown",
            "alive_unsure_male",
            "dead_unsure_male",
            "alive_unsure_female",
            "dead_unsure_female",
            "alive_unsure_unknown",
            "dead_unsure_unknown",
            "count_date",
            "counted",
        )

    def __init__(self, *args, **kwargs):
        super().__init__(*args, **kwargs)
        self.fields["primary_detection_method"].choices = (
            OCCAnimalObservation._meta.get_field("primary_detection_method").choices
        )

    def get_copied_ocr(self, obj):
        if obj.copied_ocr_animal_observation:
            return (
                obj.copied_ocr_animal_observation.occurrence_report.occurrence_report_number
            )


class OCCIdentificationSerializer(serializers.ModelSerializer):
    permit_type = serializers.CharField(
        source="permit_type.name", read_only=True, allow_null=True
    )
    copied_ocr = serializers.SerializerMethodField()

    class Meta:
        model = OCCIdentification
        fields = (
            "id",
            "occurrence_id",
            "copied_ocr",
            "id_confirmed_by",
            "identification_certainty_id",
            "sample_type_id",
            "sample_destination_id",
            "permit_type_id",
            "permit_type",
            "permit_id",
            "collector_number",
            "barcode_number",
            "identification_comment",
        )

    def get_copied_ocr(self, obj):
        if obj.copied_ocr_identification:
            return (
                obj.copied_ocr_identification.occurrence_report.occurrence_report_number
            )


class OCCContactDetailSerializer(serializers.ModelSerializer):

    class Meta:
        model = OCCContactDetail
        fields = (
            "id",
            "occurrence",
            "contact_name",
            "role",
            "contact",
            "organisation",
            "notes",
            "visible",
        )
        read_only_fields = ("id",)

    # override save so we can include our kwargs
    def save(self, *args, **kwargs):
        # if the instance already exists, carry on as normal
        if self.instance:
            return super().save(*args, **kwargs)
        else:
            instance = OCCContactDetail()
            validated_data = self.run_validation(self.initial_data)
            for field_name in self.Meta.fields:
                if (
                    field_name in validated_data
                    and field_name not in self.Meta.read_only_fields
                ):
                    setattr(instance, field_name, validated_data[field_name])
            instance.save(*args, **kwargs)
            return instance


class SaveOCCHabitatCompositionSerializer(serializers.ModelSerializer):
    # write_only removed from below as the serializer will not return that field in serializer.data
    occurrence_id = serializers.IntegerField(required=False, allow_null=True)
    land_form = serializers.MultipleChoiceField(
        choices=[], allow_null=True, allow_blank=True, required=False
    )
    rock_type_id = serializers.IntegerField(required=False, allow_null=True)
    soil_type_id = serializers.IntegerField(required=False, allow_null=True)
    soil_colour_id = serializers.IntegerField(required=False, allow_null=True)
    soil_condition_id = serializers.IntegerField(required=False, allow_null=True)
    drainage_id = serializers.IntegerField(required=False, allow_null=True)

    class Meta:
        model = OCCHabitatComposition
        fields = (
            "id",
            "occurrence_id",
            "land_form",
            "rock_type_id",
            "loose_rock_percent",
            "soil_type_id",
            "soil_colour_id",
            "soil_condition_id",
            "drainage_id",
            "water_quality",
            "habitat_notes",
        )

    def __init__(self, *args, **kwargs):
        super().__init__(*args, **kwargs)
        self.fields["land_form"].choices = OCCHabitatComposition._meta.get_field(
            "land_form"
        ).choices


class SaveOCCHabitatConditionSerializer(serializers.ModelSerializer):
    # occurrence_id = serializers.IntegerField(required=False, allow_null=True, write_only= True)
    # write_only removed from below as the serializer will not return that field in serializer.data
    occurrence_id = serializers.IntegerField(required=False, allow_null=True)
    count_date = serializers.DateTimeField(
        format="%Y-%m-%d %H:%M:%S", required=False, allow_null=True
    )

    class Meta:
        model = OCCHabitatCondition
        fields = (
            "id",
            "occurrence_id",
            "pristine",
            "excellent",
            "very_good",
            "good",
            "degraded",
            "completely_degraded",
            "count_date",
        )


class SaveOCCFireHistorySerializer(serializers.ModelSerializer):
    # occurrence_id = serializers.IntegerField(required=False, allow_null=True, write_only= True)
    # write_only removed from below as the serializer will not return that field in serializer.data
    last_fire_estimate = serializers.DateField(
        format="%Y-%m", input_formats=["%Y-%m"], required=False, allow_null=True
    )
    occurrence_id = serializers.IntegerField(required=False, allow_null=True)
    intensity_id = serializers.IntegerField(required=False, allow_null=True)

    class Meta:
        model = OCCFireHistory
        fields = (
            "id",
            "occurrence_id",
            "last_fire_estimate",
            "intensity_id",
            "comment",
        )


class SaveOCCAssociatedSpeciesSerializer(serializers.ModelSerializer):
    occurrence_id = serializers.IntegerField(required=False, allow_null=True)

    class Meta:
        model = OCCAssociatedSpecies
        fields = (
            "id",
            "occurrence_id",
            "comment",
            # "related_species",
        )


class SaveOCCObservationDetailSerializer(serializers.ModelSerializer):
    occurrence_id = serializers.IntegerField(required=False, allow_null=True)
    observation_method_id = serializers.IntegerField(required=False, allow_null=True)

    class Meta:
        model = OCCObservationDetail
        fields = (
            "id",
            "occurrence_id",
            "observation_method_id",
            "area_surveyed",
            "survey_duration",
        )


class SaveOCCPlantCountSerializer(serializers.ModelSerializer):
    occurrence_id = serializers.IntegerField(required=False, allow_null=True)
    plant_count_method_id = serializers.IntegerField(required=False, allow_null=True)
    plant_count_accuracy_id = serializers.IntegerField(required=False, allow_null=True)
    counted_subject_id = serializers.IntegerField(required=False, allow_null=True)
    plant_condition_id = serializers.IntegerField(required=False, allow_null=True)
    count_date = serializers.DateTimeField(
        format="%Y-%m-%d %H:%M:%S", required=False, allow_null=True
    )

    class Meta:
        model = OCCPlantCount
        fields = (
            "id",
            "occurrence_id",
            "plant_count_method_id",
            "plant_count_accuracy_id",
            "counted_subject_id",
            "plant_condition_id",
            "estimated_population_area",
            "quadrats_present",
            "quadrats_data_attached",
            "quadrats_surveyed",
            "individual_quadrat_area",
            "total_quadrat_area",
            "flowering_plants_per",
            "clonal_reproduction_present",
            "vegetative_state_present",
            "flower_bud_present",
            "flower_present",
            "immature_fruit_present",
            "ripe_fruit_present",
            "dehisced_fruit_present",
            "pollinator_observation",
            "comment",
            "simple_alive",
            "simple_dead",
            "detailed_alive_mature",
            "detailed_dead_mature",
            "detailed_alive_juvenile",
            "detailed_dead_juvenile",
            "detailed_alive_seedling",
            "detailed_dead_seedling",
            "detailed_alive_unknown",
            "detailed_dead_unknown",
            "count_date",
            "counted",
        )


class SaveOCCAnimalObservationSerializer(serializers.ModelSerializer):
    occurrence_id = serializers.IntegerField(required=False, allow_null=True)
    primary_detection_method = serializers.MultipleChoiceField(
        choices=[], allow_null=True, allow_blank=True, required=False
    )
    animal_health_id = serializers.IntegerField(required=False, allow_null=True)
    death_reason_id = serializers.IntegerField(required=False, allow_null=True)
    count_date = serializers.DateTimeField(
        format="%Y-%m-%d %H:%M:%S", required=False, allow_null=True
    )

    class Meta:
        model = OCCAnimalObservation
        fields = (
            "id",
            "occurrence_id",
            "primary_detection_method",
            "secondary_sign",
            "reproductive_state",
            "animal_health_id",
            "death_reason_id",
            "total_count",
            "distinctive_feature",
            "action_taken",
            "action_required",
            "observation_detail_comment",
            "alive_adult_male",
            "dead_adult_male",
            "alive_adult_female",
            "dead_adult_female",
            "alive_adult_unknown",
            "dead_adult_unknown",
            "alive_juvenile_male",
            "dead_juvenile_male",
            "alive_juvenile_female",
            "dead_juvenile_female",
            "alive_juvenile_unknown",
            "dead_juvenile_unknown",
            "alive_unsure_male",
            "dead_unsure_male",
            "alive_unsure_female",
            "dead_unsure_female",
            "alive_unsure_unknown",
            "dead_unsure_unknown",
            "count_date",
            "counted",
        )

    def __init__(self, *args, **kwargs):
        super().__init__(*args, **kwargs)
        self.fields["primary_detection_method"].choices = (
            OCCAnimalObservation._meta.get_field("primary_detection_method").choices
        )


class SaveOCCIdentificationSerializer(serializers.ModelSerializer):
    occurrence_id = serializers.IntegerField(required=False, allow_null=True)
    identification_certainty_id = serializers.IntegerField(
        required=False, allow_null=True
    )
    sample_type_id = serializers.IntegerField(required=False, allow_null=True)
    sample_destination_id = serializers.IntegerField(required=False, allow_null=True)
    permit_type_id = serializers.IntegerField(required=False, allow_null=True)

    class Meta:
        model = OCCIdentification
        fields = (
            "id",
            "occurrence_id",
            "id_confirmed_by",
            "identification_certainty_id",
            "sample_type_id",
            "sample_destination_id",
            "permit_type_id",
            "permit_id",
            "collector_number",
            "barcode_number",
            "identification_comment",
        )


class OCCLocationSerializer(serializers.ModelSerializer):
    has_boundary = serializers.SerializerMethodField()
    has_points = serializers.SerializerMethodField()
    copied_ocr = serializers.SerializerMethodField()
    coordinate_source = serializers.CharField(
        source="coordinate_source.name", read_only=True, allow_null=True
    )

    class Meta:
        model = OCCLocation
        fields = (
            "id",
            "occurrence_id",
            "copied_ocr",
            "location_description",
            "boundary_description",
            "boundary",
            "mapped_boundary",
            "buffer_radius",
            "datum_id",
            "coordinate_source_id",
            "coordinate_source",
            "location_accuracy_id",
            "region_id",
            "district_id",
            "locality",
            "has_boundary",
            "has_points",
        )

    def get_has_boundary(self, obj):
        return (
            obj.occurrence.occ_geometry.annotate(geom_type=GeometryType("geometry"))
            .filter(geom_type="POLYGON")
            .exists()
        )

    def get_has_points(self, obj):
        return (
            obj.occurrence.occ_geometry.annotate(geom_type=GeometryType("geometry"))
            .filter(geom_type="POINT")
            .exists()
        )

    def get_copied_ocr(self, obj):
        if obj.copied_ocr_location:
            return obj.copied_ocr_location.occurrence_report.occurrence_report_number


class BufferGeometrySerializer(BaseTypeSerializer, GeoFeatureModelSerializer):
    geometry_source = serializers.SerializerMethodField()
    srid = serializers.SerializerMethodField(read_only=True)
    original_geometry = serializers.SerializerMethodField(read_only=True)
    label = serializers.SerializerMethodField(read_only=True)
    buffer_radius = serializers.SerializerMethodField(read_only=True)
    updated_date = serializers.DateTimeField(format="%Y-%m-%d %H:%M:%S", read_only=True)

    class Meta:
        model = BufferGeometry
        geo_field = "geometry"
        fields = [
            "id",
            "buffered_from_geometry",
            "geometry",
            "original_geometry",
            "srid",
            "area_sqm",
            "area_sqhm",
            "geometry_source",
            "label",
            "object_id",
            "content_type",
            "buffer_radius",
            "created_from",
            "source_of",
            "color",
            "stroke",
            "opacity",
            "updated_date",
        ] + BaseTypeSerializer.Meta.fields

    def get_srid(self, obj):
        if obj.geometry:
            return obj.geometry.srid
        else:
            return None

    def get_geometry_source(self, obj):
        return obj.buffered_from_geometry.occurrence.occurrence_number

    def get_original_geometry(self, obj):
        if obj.original_geometry_ewkb:
            return wkb_to_geojson(obj.original_geometry_ewkb)
        else:
            return None

    def get_created_from(self, obj):
        if obj.created_from:
            return obj.created_from.__str__()
        return None

    def get_source_of(self, obj):
        if obj.source_of:
            return obj.source_of.__str__()
        return None

    def get_label(self, obj):
        return f"{obj.buffered_from_geometry.occurrence.occurrence_number} [Buffer]"

    def get_buffer_radius(self, obj):
        return obj.buffered_from_geometry.buffer_radius


class OccurrenceGeometrySerializer(BaseTypeSerializer, GeoFeatureModelSerializer):
    occurrence_id = serializers.IntegerField(write_only=True, required=False)
    geometry_source = serializers.SerializerMethodField()
    created_from = serializers.SerializerMethodField(read_only=True)
    source_of = serializers.SerializerMethodField(read_only=True)
    srid = serializers.SerializerMethodField(read_only=True)
    original_geometry = serializers.SerializerMethodField(read_only=True)
    buffer_geometry = BufferGeometrySerializer(read_only=True)
    drawn_by = serializers.SerializerMethodField(read_only=True)
    last_updated_by = serializers.SerializerMethodField(read_only=True)
    updated_date = serializers.DateTimeField(format="%Y-%m-%d %H:%M:%S", read_only=True)

    class Meta:
        model = OccurrenceGeometry
        geo_field = "geometry"
        fields = [
            "id",
            "occurrence_id",
            "geometry",
            "original_geometry",
            "srid",
            "area_sqm",
            "area_sqhm",
            "intersects",
            "geometry_source",
            "locked",
            "object_id",
            "content_type",
            "buffer_radius",
            "buffer_geometry",
            "created_from",
            "source_of",
            "color",
            "stroke",
            "opacity",
            "updated_date",
            "drawn_by",
            "last_updated_by",
        ] + BaseTypeSerializer.Meta.fields
        read_only_fields = ("id",)

    def get_srid(self, obj):
        if obj.geometry:
            return obj.geometry.srid
        else:
            return None

    def get_geometry_source(self, obj):
        return get_geometry_source(obj)

    def get_copied_from(self, obj):
        if hasattr(obj, "copied_from") and obj.copied_from:
            return None
            return ListOCCMinimalSerializer(
                obj.copied_from.occurrence, context=self.context
            ).data

        return None

    def get_original_geometry(self, obj):
        if obj.original_geometry_ewkb:
            return wkb_to_geojson(obj.original_geometry_ewkb)
        else:
            return None

    def get_created_from(self, obj):
        if obj.created_from:
            return obj.created_from.__str__()
        return None

    def get_source_of(self, obj):
        if obj.source_of:
            return obj.source_of.__str__()
        return None

    def get_drawn_by(self, obj):
        if obj.drawn_by:
            email_user = retrieve_email_user(obj.drawn_by)
            return EmailUserSerializer(email_user).data.get("fullname", None)
        return None

    def get_last_updated_by(self, obj):
        if obj.last_updated_by:
            email_user = retrieve_email_user(obj.last_updated_by)
            return EmailUserSerializer(email_user).data.get("fullname", None)
        return None


class ListOCCMinimalSerializer(serializers.ModelSerializer):
    occ_geometry = OccurrenceGeometrySerializer(many=True, read_only=True)
    label = serializers.SerializerMethodField(read_only=True)
    processing_status_display = serializers.CharField(
        read_only=True, source="get_processing_status_display"
    )
    # lodgement_date_display = serializers.DateTimeField(
    #     read_only=True, format="%d/%m/%Y", source="lodgement_date"
    # )
    details_url = serializers.SerializerMethodField(read_only=True)

    class Meta:
        model = Occurrence
        fields = (
            "id",
            "label",
            "occurrence_number",
            "processing_status",
            "processing_status_display",
            "occ_geometry",
            # "lodgement_date",
            # "lodgement_date_display",
            "details_url",
        )

    def get_label(self, obj):
        return "Occurrence"

    def get_details_url(self, obj):
        request = self.context["request"]

        if request.user.is_authenticated:
            # NOTE: review if needed
            if is_internal(request):
                return f"{obj.id}"
                # return reverse(
                #     "internal-occurrence-detail",
                #     kwargs={"occurrence_pk": obj.id},
                # )
            else:
                return None

        return None


class SaveOCCLocationSerializer(serializers.ModelSerializer):
    region_id = serializers.IntegerField(required=False, allow_null=True)
    district_id = serializers.IntegerField(required=False, allow_null=True)
    occurrence_id = serializers.IntegerField(required=False, allow_null=True)
    datum_id = serializers.IntegerField(required=False, allow_null=True)
    coordinate_source_id = serializers.IntegerField(required=False, allow_null=True)
    location_accuracy_id = serializers.IntegerField(required=False, allow_null=True)
    has_boundary = serializers.SerializerMethodField()
    has_points = serializers.SerializerMethodField()

    class Meta:
        model = OCCLocation
        fields = (
            "id",
            "occurrence_id",
            "location_description",
            "boundary_description",
            "boundary",
            "mapped_boundary",
            "buffer_radius",
            "datum_id",
            "coordinate_source_id",
            "location_accuracy_id",
            "region_id",
            "district_id",
            "locality",
            "has_boundary",
            "has_points",
        )

    def get_has_boundary(self, obj):
        return (
            obj.occurrence.occ_geometry.annotate(geom_type=GeometryType("geometry"))
            .filter(geom_type="POLYGON")
            .exists()
        )

    def get_has_points(self, obj):
        return (
            obj.occurrence.occ_geometry.annotate(geom_type=GeometryType("geometry"))
            .filter(geom_type="POINT")
            .exists()
        )


class OccurrenceGeometrySaveSerializer(GeoFeatureModelSerializer):
    occurrence_id = serializers.IntegerField(write_only=True, required=False)

    class Meta:
        model = OccurrenceGeometry
        geo_field = "geometry"
        fields = (
            "id",
            "occurrence_id",
            "geometry",
            "original_geometry_ewkb",
            "intersects",
            "drawn_by",
            "last_updated_by",
            "locked",
            "buffer_radius",
            "content_type",
            "object_id",
            "opacity",
        )
        read_only_fields = ("id",)


class BaseOccurrenceTenureSerializer(serializers.ModelSerializer):
    vesting = serializers.SerializerMethodField()
    purpose = serializers.SerializerMethodField()
    featureid = serializers.SerializerMethodField()
    status_display = serializers.CharField(read_only=True, source="get_status_display")
    datetime_updated = serializers.DateTimeField(
        format="%Y-%m-%d %H:%M:%S", allow_null=True
    )

    class Meta:
        model = OccurrenceTenure
        fields = "__all__"

    def get_vesting(self, obj):
        if obj.vesting:
            return obj.vesting.code
        return None

    def get_featureid(self, obj):
        return obj.featureid

    def get_purpose(self, obj):
        if obj.purpose:
            return obj.purpose.code
        return None


class OccurrenceTenureSerializer(BaseOccurrenceTenureSerializer):
    class Meta:
        model = OccurrenceTenure
        fields = (
            "id",
            "status",
            "status_display",
            "tenure_area_id",
            "featureid",
            "owner_name",
            "owner_count",
            "vesting_id",
            "vesting",
            "purpose_id",
            "purpose",
            "comments",
            "significant_to_occurrence",
            "tenure_area_centroid",
            "tenure_area_point_on_surface",
            "datetime_updated",
        )


class ListOccurrenceTenureSerializer(BaseOccurrenceTenureSerializer):

    occurrence_number = serializers.SerializerMethodField()
    occurrence_id = serializers.SerializerMethodField()

    class Meta:
        model = OccurrenceTenure
        fields = (
            "id",
            "status",
            "status_display",
            "tenure_area_id",
            "featureid",
            "owner_name",
            "owner_count",
            "vesting",
            "purpose",
            "comments",
            "significant_to_occurrence",
            "tenure_area_centroid",
            "tenure_area_point_on_surface",
            "datetime_updated",
            "occurrence_number",
            "occurrence_id",
        )
        datatables_always_serialize = (
            "id",
            "status",
            "status_display",
            "tenure_area_id",
            "featureid",
            "owner_name",
            "owner_count",
            "vesting",
            "purpose",
            "comments",
            "significant_to_occurrence",
            "tenure_area_centroid",
            "tenure_area_point_on_surface",
            "datetime_updated",
        )

    def get_occurrence_number(self, obj):
        if obj.occurrence_geometry and obj.occurrence_geometry.occurrence:
            return obj.occurrence_geometry.occurrence.occurrence_number
        elif obj.historical_occurrence:
            try:
                return Occurrence.objects.get(
                    id=obj.historical_occurrence
                ).occurrence_number
            except Occurrence.DoesNotExist:
                return None

    def get_occurrence_id(self, obj):
        if obj.occurrence_geometry and obj.occurrence_geometry.occurrence:
            return obj.occurrence_geometry.occurrence.id
        elif obj.historical_occurrence:
            return obj.historical_occurrence


class OccurrenceTenureSaveSerializer(serializers.ModelSerializer):
    vesting_id = serializers.IntegerField(required=False, allow_null=True)
    purpose_id = serializers.IntegerField(required=False, allow_null=True)

    class Meta:
        model = OccurrenceTenure
        fields = (
            "id",
            "status",
            "tenure_area_id",
            "owner_name",
            "owner_count",
            "vesting_id",
            "purpose_id",
            "comments",
            "significant_to_occurrence",
        )
        # Populated by means of intersection during geometry save operation
        read_only_fields = (
            "id",
            "status",
            "tenure_area_id",
            "owner_name",
            "owner_count",
        )

    def save(self, *args, **kwargs):
        if self.instance.id:
            super().save(*args, **kwargs)
        else:
            # Make sure to not use the save-serializer to create a new tenure area entry
            raise serializers.ValidationError("Cannot create new Occurrence Tenure")


class OccurrenceSiteSerializer(serializers.ModelSerializer):

    occurrence_number = serializers.SerializerMethodField()
    related_occurrence_report_numbers = serializers.SerializerMethodField()

    point_coord1 = serializers.SerializerMethodField()
    point_coord2 = serializers.SerializerMethodField()
    datum = serializers.SerializerMethodField()
    datum_name = serializers.SerializerMethodField()

    class Meta:
        model = OccurrenceSite
        fields = (
            "id",
            "site_number",
            "occurrence",
            "occurrence_number",
            "site_name",
            "point_coord1",
            "point_coord2",
            "datum",
            "datum_name",
            "site_type",
            "comments",
            "related_occurrence_reports",
            "related_occurrence_report_numbers",
            "visible",
            "geometry",
        )

    def get_occurrence_number(self, obj):
        return obj.occurrence.occurrence_number

    def get_related_occurrence_report_numbers(self, obj):
        return list(
            obj.related_occurrence_reports.all().values_list(
                "occurrence_report_number", flat=True
            )
        )

    def get_point_coord1(self, obj):
        if obj.original_geometry_ewkb:
            geom = wkb_to_geojson(obj.original_geometry_ewkb)
            if "coordinates" in geom:
                return geom["coordinates"][0]
        if obj.geometry and obj.geometry.coords:
            return obj.geometry.coords[0]

    def get_point_coord2(self, obj):
        if obj.original_geometry_ewkb:
            geom = wkb_to_geojson(obj.original_geometry_ewkb)
            if "coordinates" in geom:
                return geom["coordinates"][1]
        if obj.geometry and obj.geometry.coords:
            return obj.geometry.coords[1]

    def get_datum(self, obj):
        if obj.original_geometry_ewkb:
            geom = wkb_to_geojson(obj.original_geometry_ewkb)
            if "properties" in geom and "srid" in geom["properties"]:
                return geom["properties"]["srid"]
        if obj.geometry and obj.geometry.srid:
            return obj.geometry.srid

    def get_datum_name(self, obj):
        datum = self.get_datum(obj)
        try:
            return Datum.objects.all().get(srid=datum).name
        except Datum.DoesNotExist:
            logger.warning(f"Could not find Datum with srid {datum}")
            return datum


class SaveOccurrenceSiteSerializer(serializers.ModelSerializer):

    class Meta:
        model = OccurrenceSite
        fields = (
            "id",
            "occurrence",
            "site_name",
            "site_type",
            "comments",
            "related_occurrence_reports",
            "geometry",
            "original_geometry_ewkb",
            "last_updated_by",
        )
        read_only_fields = ("id",)

    # override save so we can include our kwargs
    def save(self, *args, **kwargs):
        if self.instance:
            return super().save(*args, **kwargs)
        else:
            instance = OccurrenceSite()
            validated_data = self.run_validation(self.initial_data)
            for field_name in self.Meta.fields:
                if (
                    field_name in validated_data
                    and field_name not in self.Meta.read_only_fields
                    and not isinstance(
                        self.Meta.model._meta.get_field(field_name),
                        models.ManyToManyField,
                    )
                ):
                    setattr(instance, field_name, validated_data[field_name])

            # Initially set the drawn_by field
            setattr(instance, "drawn_by", validated_data["last_updated_by"])
            instance.save()

            for field_name in self.Meta.fields:
                if (
                    field_name in validated_data
                    and field_name not in self.Meta.read_only_fields
                    and isinstance(
                        self.Meta.model._meta.get_field(field_name),
                        models.ManyToManyField,
                    )
                ):
                    many_to_many = getattr(instance, field_name)
                    for i in validated_data[field_name]:
                        many_to_many.add(i)

            instance.save(*args, **kwargs)

            return instance


class SiteGeometrySerializer(GeoFeatureModelSerializer):
    srid = serializers.SerializerMethodField(read_only=True)
    geometry_source = serializers.SerializerMethodField()
    original_geometry = serializers.SerializerMethodField(read_only=True)
    drawn_by = serializers.SerializerMethodField(read_only=True)
    last_updated_by = serializers.SerializerMethodField(read_only=True)
    updated_date = serializers.DateTimeField(format="%Y-%m-%d %H:%M:%S", read_only=True)

    class Meta:
        model = OccurrenceSite
        geo_field = "geometry"
        fields = [
            "id",
            "occurrence",
            "site_name",
            "site_number",
            "related_occurrence_reports",
            "geometry",
            "srid",
            "geometry_source",
            "original_geometry",
            "color",
            "stroke",
            "updated_date",
            "drawn_by",
            "last_updated_by",
        ]
        read_only_fields = ("id",)

    def get_srid(self, obj):
        if obj.geometry:
            return obj.geometry.srid
        else:
            return None

    def get_geometry_source(self, obj):
        return get_geometry_source(obj)

    def get_original_geometry(self, obj):
        if obj.original_geometry_ewkb:
            return wkb_to_geojson(obj.original_geometry_ewkb)
        else:
            return None

    def get_drawn_by(self, obj):
        if obj.drawn_by:
            email_user = retrieve_email_user(obj.drawn_by)
            return EmailUserSerializer(email_user).data.get("fullname", None)
        return None

    def get_last_updated_by(self, obj):
        if obj.last_updated_by:
            email_user = retrieve_email_user(obj.last_updated_by)
            return EmailUserSerializer(email_user).data.get("fullname", None)
        return None<|MERGE_RESOLUTION|>--- conflicted
+++ resolved
@@ -65,16 +65,15 @@
     GroupType,
 )
 from boranga.components.users.serializers import SubmitterInformationSerializer
-
 from boranga.helpers import (
     is_conservation_status_approver,
     is_conservation_status_assessor,
     is_contributor,
+    is_internal,
     is_new_external_contributor,
-    is_internal,
+    is_occurrence_approver,
+    is_occurrence_assessor,
     is_species_communities_approver,
-    is_occurrence_assessor,
-    is_occurrence_approver,
 )
 from boranga.ledger_api_utils import retrieve_email_user
 
@@ -116,11 +115,8 @@
         required=False,
     )
     combined_occurrence_id = serializers.SerializerMethodField()
-<<<<<<< HEAD
     wild_status_name = serializers.CharField(source="wild_status.name", allow_null=True)
-=======
     can_add_log = serializers.SerializerMethodField()
->>>>>>> 9930e9dd
 
     class Meta:
         model = Occurrence
@@ -135,11 +131,13 @@
 
     def get_can_add_log(self, obj):
         request = self.context["request"]
-        return (is_conservation_status_assessor(request)
-                or is_conservation_status_approver(request)
-                or is_species_communities_approver(request)
-                or is_occurrence_assessor(request)
-                or is_occurrence_approver(request))
+        return (
+            is_conservation_status_assessor(request)
+            or is_conservation_status_approver(request)
+            or is_species_communities_approver(request)
+            or is_occurrence_assessor(request)
+            or is_occurrence_approver(request)
+        )
 
     def get_can_user_edit(self, obj):
         request = self.context["request"]
@@ -1442,14 +1440,16 @@
             or self.get_can_user_approve(obj)
             or self.get_can_user_change_lock(obj)
         )
-    
+
     def get_can_add_log(self, obj):
         request = self.context["request"]
-        return (is_conservation_status_assessor(request)
-                or is_conservation_status_approver(request)
-                or is_species_communities_approver(request)
-                or is_occurrence_assessor(request)
-                or is_occurrence_approver(request))
+        return (
+            is_conservation_status_assessor(request)
+            or is_conservation_status_approver(request)
+            or is_species_communities_approver(request)
+            or is_occurrence_assessor(request)
+            or is_occurrence_approver(request)
+        )
 
     def get_current_assessor(self, obj):
         user = self.context["request"].user
