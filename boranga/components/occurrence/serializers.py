--- conflicted
+++ resolved
@@ -63,7 +63,6 @@
     is_occurrence_assessor,
 )
 from boranga.ledger_api_utils import retrieve_email_user
-from boranga.components.users.serializers import SubmitterInformationSerializer
 
 logger = logging.getLogger("boranga")
 
@@ -248,14 +247,11 @@
             except CommunityTaxonomy.DoesNotExist:
                 return ""
         return ""
-    
+
     def get_main_observer(self, obj):
-        try:
-            if obj.observer_detail.filter(main_observer=True).exists():
-                return obj.observer_detail.filter(main_observer=True).first().observer_name
-            else:
-                return ""
-        except:
+        if obj.observer_detail.filter(main_observer=True).exists():
+            return obj.observer_detail.filter(main_observer=True).first().observer_name
+        else:
             return ""
 
 
@@ -390,14 +386,11 @@
     def get_identification_certainty(self, obj):
         if obj.identification and obj.identification.identification_certainty:
             return obj.identification.identification_certainty.name
-        
+
     def get_main_observer(self, obj):
-        try:
-            if obj.observer_detail.filter(main_observer=True).exists():
-                return obj.observer_detail.filter(main_observer=True).first().observer_name
-            else:
-                return ""
-        except:
+        if obj.observer_detail.filter(main_observer=True).exists():
+            return obj.observer_detail.filter(main_observer=True).first().observer_name
+        else:
             return ""
 
 
@@ -947,6 +940,7 @@
             "observation_date",
             "site",
             "submitter_information",
+            "submitter_information",
         )
 
     def get_readonly(self, obj):
@@ -1183,11 +1177,7 @@
     )
     readonly = serializers.SerializerMethodField(read_only=True)
     is_new_contributor = serializers.SerializerMethodField()
-<<<<<<< HEAD
     submitter_information = SubmitterInformationSerializer(read_only=True)
-=======
-    submitter_information = SubmitterInformationSerializer()
->>>>>>> dc98f9a7
 
     class Meta:
         model = OccurrenceReport
