import logging

from django.urls import reverse
from rest_framework import serializers
from rest_framework_gis.serializers import GeoFeatureModelSerializer

from boranga.components.conservation_status.models import ConservationStatus
from boranga.components.main.serializers import (
    CommunicationLogEntrySerializer,
    EmailUserSerializer,
)
from boranga.components.main.spatial_utils import wkb_to_geojson
from boranga.components.main.utils import get_geometry_source
from boranga.components.occurrence.models import (
    LandForm,
    Location,
    OCCAnimalObservation,
    OCCAssociatedSpecies,
    OCCConservationThreat,
    OCCFireHistory,
    OCCHabitatComposition,
    OCCHabitatCondition,
    OCCIdentification,
    OCCObservationDetail,
    OCCObserverDetail,
    OCCPlantCount,
    Occurrence,
    OccurrenceDocument,
    OccurrenceLogEntry,
    OccurrenceReport,
    OccurrenceReportAmendmentRequest,
    OccurrenceReportAmendmentRequestDocument,
    OccurrenceReportApprovalDetails,
    OccurrenceReportDeclinedDetails,
    OccurrenceReportDocument,
    OccurrenceReportGeometry,
    OccurrenceReportLogEntry,
    OccurrenceReportReferral,
    OccurrenceReportUserAction,
    OccurrenceUserAction,
    OCRAnimalObservation,
    OCRAssociatedSpecies,
    OCRConservationThreat,
    OCRFireHistory,
    OCRHabitatComposition,
    OCRHabitatCondition,
    OCRIdentification,
    OCRObservationDetail,
    OCRObserverDetail,
    OCRPlantCount,
    PrimaryDetectionMethod,
    ReproductiveMaturity,
    SecondarySign,
)
from boranga.components.species_and_communities.models import CommunityTaxonomy
from boranga.helpers import is_approver, is_assessor, is_internal
from boranga.ledger_api_utils import retrieve_email_user

logger = logging.getLogger("boranga")


class OccurrenceSerializer(serializers.ModelSerializer):
    processing_status_display = serializers.CharField(
        source="get_processing_status_display"
    )
    scientific_name = serializers.CharField(
        source="species.taxonomy.scientific_name", allow_null=True
    )
    group_type = serializers.CharField(source="group_type.name", allow_null=True)
    group_type_id = serializers.CharField(source="group_type.id", allow_null=True)
    can_user_edit = serializers.SerializerMethodField()
    user_edit_mode = serializers.SerializerMethodField()

    habitat_composition = serializers.SerializerMethodField()
    habitat_condition = serializers.SerializerMethodField()
    fire_history = serializers.SerializerMethodField()
    associated_species = serializers.SerializerMethodField()
    observation_detail = serializers.SerializerMethodField()
    plant_count = serializers.SerializerMethodField()
    animal_observation = serializers.SerializerMethodField()
    identification = serializers.SerializerMethodField()
    label = serializers.SerializerMethodField()
    model_name = serializers.SerializerMethodField()
    occurrence_reports = serializers.SerializerMethodField()

    class Meta:
        model = Occurrence
        fields = "__all__"

    def get_can_user_edit(self, obj):
        return obj.can_user_edit

    def get_user_edit_mode(self, obj):
        request = self.context["request"]
        user = (
            request.user._wrapped if hasattr(request.user, "_wrapped") else request.user
        )
        return obj.has_user_edit_mode(user)

    def get_habitat_composition(self, obj):
        try:
            qs = OCCHabitatComposition.objects.get(occurrence=obj)
            return OCCHabitatCompositionSerializer(qs).data
        except OCCHabitatComposition.DoesNotExist:
            return OCCHabitatCompositionSerializer().data

    def get_habitat_condition(self, obj):
        try:
            qs = OCCHabitatCondition.objects.get(occurrence=obj)
            return OCCHabitatConditionSerializer(qs).data
        except OCCHabitatCondition.DoesNotExist:
            return OCCHabitatConditionSerializer().data

    def get_fire_history(self, obj):
        try:
            qs = OCCFireHistory.objects.get(occurrence=obj)
            return OCCFireHistorySerializer(qs).data
        except OCCFireHistory.DoesNotExist:
            return OCCFireHistorySerializer().data

    def get_associated_species(self, obj):
        try:
            qs = OCCAssociatedSpecies.objects.get(occurrence=obj)
            return OCCAssociatedSpeciesSerializer(qs).data
        except OCCAssociatedSpecies.DoesNotExist:
            return OCCAssociatedSpeciesSerializer().data

    def get_observation_detail(self, obj):
        try:
            qs = OCCObservationDetail.objects.get(occurrence=obj)
            return OCCObservationDetailSerializer(qs).data
        except OCCObservationDetail.DoesNotExist:
            return OCCObservationDetailSerializer().data

    def get_plant_count(self, obj):
        try:
            qs = OCCPlantCount.objects.get(occurrence=obj)
            return OCCPlantCountSerializer(qs).data
        except OCCPlantCount.DoesNotExist:
            return OCCPlantCountSerializer().data

    def get_animal_observation(self, obj):
        try:
            qs = OCCAnimalObservation.objects.get(occurrence=obj)
            return OCCAnimalObservationSerializer(qs).data
        except OCCAnimalObservation.DoesNotExist:
            return OCCAnimalObservationSerializer().data

    def get_identification(self, obj):
        try:
            qs = OCCIdentification.objects.get(occurrence=obj)
            return OCCIdentificationSerializer(qs).data
        except OCCIdentification.DoesNotExist:
            return OCCIdentificationSerializer().data

    def get_label(self, obj):
        return "Occurrence"

    def get_model_name(self, obj):
        return "occurrence"

    def get_occurrence_reports(self, obj):
        serializer = ListOccurrenceReportSerializer(
            obj.occurrence_reports.all(), many=True, context=self.context
        )
        return serializer.data


class ListOccurrenceReportSerializer(serializers.ModelSerializer):
    group_type = serializers.SerializerMethodField()
    scientific_name = serializers.SerializerMethodField()
    community_name = serializers.SerializerMethodField()
    customer_status = serializers.CharField(source="get_customer_status_display")

    class Meta:
        model = OccurrenceReport
        fields = (
            "id",
            "occurrence_report_number",
            "group_type",
            "scientific_name",
            "community_name",
            "processing_status",
            "customer_status",
            "can_user_view",
            "can_user_edit",
        )
        datatables_always_serialize = (
            "id",
            "occurrence_report_number",
            "group_type",
            "scientific_name",
            "community_name",
            "processing_status",
            "customer_status",
            "can_user_view",
            "can_user_edit",
        )

    def get_group_type(self, obj):
        if obj.group_type:
            return obj.group_type.get_name_display()
        return ""

    def get_scientific_name(self, obj):
        if obj.species:
            if obj.species.taxonomy:
                return obj.species.taxonomy.scientific_name
        return ""

    def get_community_name(self, obj):
        if obj.community:
            try:
                taxonomy = CommunityTaxonomy.objects.get(community=obj.community)
                return taxonomy.community_name
            except CommunityTaxonomy.DoesNotExist:
                return ""
        return ""


class ListInternalOccurrenceReportSerializer(serializers.ModelSerializer):
    scientific_name = serializers.SerializerMethodField()
    community_name = serializers.SerializerMethodField()
    submitter = serializers.SerializerMethodField()
    processing_status_display = serializers.CharField(
        source="get_processing_status_display"
    )
    reported_date = serializers.DateTimeField(format="%Y-%m-%d %H:%M:%S")
    effective_from = serializers.DateTimeField(
        format="%Y-%m-%d %H:%M:%S", allow_null=True
    )
    effective_to = serializers.DateTimeField(
        format="%Y-%m-%d %H:%M:%S", allow_null=True
    )
    review_due_date = serializers.DateField(format="%Y-%m-%d", allow_null=True)
    reported_date = serializers.DateTimeField(format="%Y-%m-%d %H:%M:%S")
    assessor_edit = serializers.SerializerMethodField(read_only=True)
    internal_user_edit = serializers.SerializerMethodField()
    can_user_approve = serializers.SerializerMethodField()
    can_user_assess = serializers.SerializerMethodField()
    occurrence = serializers.IntegerField(source="occurrence.id", allow_null=True)
    occurrence_name = serializers.CharField(
        source="occurrence.occurrence_number", allow_null=True
    )

    class Meta:
        model = OccurrenceReport
        fields = (
            "id",
            "occurrence_report_number",
            "species",
            "community",
            # 'group_type',
            "scientific_name",
            "community_name",
            "reported_date",
            "submitter",
            "processing_status",
            "processing_status_display",
            "can_user_edit",
            "can_user_view",
            "can_user_assess",
            "can_user_approve",
            "assessor_edit",
            "internal_user_edit",
            "occurrence",
            "occurrence_name",
            "effective_from",
            "effective_to",
            "review_due_date",
        )
        datatables_always_serialize = (
            "id",
            "occurrence_report_number",
            "species",
            "scientific_name",
            "community",
            "community_name",
            "reported_date",
            "submitter",
            "processing_status",
            "processing_status_display",
            "can_user_edit",
            "can_user_view",
            "can_user_approve",
            "can_user_assess",
            "internal_user_edit",
        )

    def get_scientific_name(self, obj):
        if obj.species:
            if obj.species.taxonomy:
                return obj.species.taxonomy.scientific_name
        return ""

    def get_community_name(self, obj):
        if obj.community:
            if obj.community.taxonomy:
                return obj.community.taxonomy.community_name
        return ""

    def get_submitter(self, obj):
        if obj.submitter:
            email_user = retrieve_email_user(obj.submitter)
            return email_user.get_full_name()
        else:
            return None
        
    def get_assessor_edit(self, obj):
        request = self.context["request"]
        user = request.user
        if obj.can_user_edit:
            if user in obj.allowed_assessors:
                return True
        return False

    def get_internal_user_edit(self, obj):
        if obj.can_user_edit:
            if obj.internal_application is True:
                return True
        else:
            return False

    def get_can_user_assess(self, obj):
        request = self.context["request"]
        return (
            is_assessor(request.user)
            and obj.processing_status
            == OccurrenceReport.PROCESSING_STATUS_WITH_ASSESSOR
        )

    def get_can_user_approve(self, obj):
        request = self.context["request"]
        return (
            is_assessor(request.user)
            and obj.processing_status
            == OccurrenceReport.PROCESSING_STATUS_WITH_APPROVER
        )

class OCRHabitatCompositionSerializer(serializers.ModelSerializer):

    class Meta:
        model = OCRHabitatComposition
        fields = (
            "id",
            "occurrence_report_id",
            "land_form",
            "rock_type_id",
            "loose_rock_percent",
            "soil_type_id",
            "soil_colour_id",
            "soil_condition_id",
            "drainage_id",
            "water_quality",
            "habitat_notes",
        )

    def __init__(self, *args, **kwargs):
        super().__init__(*args, **kwargs)
        self.fields["land_form"] = serializers.MultipleChoiceField(
            choices=[
                (land_form_instance.id, land_form_instance.name)
                for land_form_instance in LandForm.objects.all()
            ],
            allow_blank=False,
        )


class OCRHabitatConditionSerializer(serializers.ModelSerializer):

    class Meta:
        model = OCRHabitatCondition
        fields = (
            "id",
            "occurrence_report_id",
            "pristine",
            "excellent",
            "very_good",
            "good",
            "degraded",
            "completely_degraded",
        )


class OCRFireHistorySerializer(serializers.ModelSerializer):
    last_fire_estimate = serializers.DateField(format="%Y-%m")

    class Meta:
        model = OCRFireHistory
        fields = (
            "id",
            "occurrence_report_id",
            "last_fire_estimate",
            "intensity_id",
            "comment",
        )


class OCRAssociatedSpeciesSerializer(serializers.ModelSerializer):

    class Meta:
        model = OCRAssociatedSpecies
        fields = (
            "id",
            "occurrence_report_id",
            "related_species",
        )


class OCRObservationDetailSerializer(serializers.ModelSerializer):

    class Meta:
        model = OCRObservationDetail
        fields = (
            "id",
            "occurrence_report_id",
            "observation_method_id",
            "area_surveyed",
            "survey_duration",
        )


class OCRPlantCountSerializer(serializers.ModelSerializer):

    class Meta:
        model = OCRPlantCount
        fields = (
            "id",
            "occurrence_report_id",
            "plant_count_method_id",
            "plant_count_accuracy_id",
            "counted_subject_id",
            "plant_condition_id",
            "estimated_population_area",
            "quadrats_present",
            "quadrats_data_attached",
            "quadrats_surveyed",
            "individual_quadrat_area",
            "total_quadrat_area",
            "flowering_plants_per",
            "clonal_reproduction_present",
            "vegetative_state_present",
            "flower_bud_present",
            "flower_present",
            "immature_fruit_present",
            "ripe_fruit_present",
            "dehisced_fruit_present",
            "pollinator_observation",
            "comment",
            "simple_alive",
            "simple_dead",
            "detailed_alive_mature",
            "detailed_dead_mature",
            "detailed_alive_juvenile",
            "detailed_dead_juvenile",
            "detailed_alive_seedling",
            "detailed_dead_seedling",
            "detailed_alive_unknown",
            "detailed_dead_unknown",
        )


class OCRAnimalObservationSerializer(serializers.ModelSerializer):

    class Meta:
        model = OCRAnimalObservation
        fields = (
            "id",
            "occurrence_report_id",
            "primary_detection_method",
            "secondary_sign",
            "reproductive_maturity",
            "animal_health_id",
            "death_reason_id",
            "total_count",
            "distinctive_feature",
            "action_taken",
            "action_required",
            "observation_detail_comment",
            "alive_adult",
            "dead_adult",
            "alive_juvenile",
            "dead_juvenile",
            "alive_pouch_young",
            "dead_pouch_young",
            "alive_unsure",
            "dead_unsure",
        )

    def __init__(self, *args, **kwargs):
        super().__init__(*args, **kwargs)
        self.fields["primary_detection_method"] = serializers.MultipleChoiceField(
            choices=[
                (primary_det_instance.id, primary_det_instance.name)
                for primary_det_instance in PrimaryDetectionMethod.objects.all()
            ],
            allow_blank=False,
        )
        self.fields["secondary_sign"] = serializers.MultipleChoiceField(
            choices=[
                (sec_sign_instance.id, sec_sign_instance.name)
                for sec_sign_instance in SecondarySign.objects.all()
            ],
            allow_blank=False,
        )
        self.fields["reproductive_maturity"] = serializers.MultipleChoiceField(
            choices=[
                (rep_maturity_instance.id, rep_maturity_instance.name)
                for rep_maturity_instance in ReproductiveMaturity.objects.all()
            ],
            allow_blank=False,
        )


class OCRIdentificationSerializer(serializers.ModelSerializer):

    class Meta:
        model = OCRIdentification
        fields = (
            "id",
            "occurrence_report_id",
            "id_confirmed_by",
            "identification_certainty_id",
            "sample_type_id",
            "sample_destination_id",
            "permit_type_id",
            "permit_id",
            "collector_number",
            "barcode_number",
            "identification_comment",
        )


class LocationSerializer(serializers.ModelSerializer):
    observation_date = serializers.DateTimeField(format="%Y-%m-%d %H:%M:%S")
    # geojson_point = serializers.SerializerMethodField()
    # geojson_polygon = serializers.SerializerMethodField()

    class Meta:
        model = Location
        fields = (
            "id",
            "occurrence_report_id",
            "observation_date",
            "location_description",
            "boundary_description",
            "new_occurrence",
            "boundary",
            "mapped_boundary",
            "buffer_radius",
            "datum_id",
            "epsg_code",
            "coordination_source_id",
            "location_accuracy_id",
            # 'geojson_point',
            # 'geojson_polygon',
        )

    # def get_geojson_point(self,obj):
    #     if(obj.geojson_point):
    #         coordinates = GEOSGeometry(obj.geojson_point).coords
    #         return coordinates
    #     else:
    #         return None

    # def get_geojson_polygon(self,obj):
    #     if(obj.geojson_polygon):
    #         coordinates = GEOSGeometry(obj.geojson_polygon).coords
    #         return coordinates
    #     else:
    #         return None


class OccurrenceReportGeometrySerializer(GeoFeatureModelSerializer):
    occurrence_report_id = serializers.IntegerField(write_only=True, required=False)
    geometry_source = serializers.SerializerMethodField()
    report_copied_from = serializers.SerializerMethodField(read_only=True)
    srid = serializers.SerializerMethodField(read_only=True)
    original_geometry = serializers.SerializerMethodField(read_only=True)

    class Meta:
        model = OccurrenceReportGeometry
        geo_field = "geometry"
        fields = (
            "id",
            "occurrence_report_id",
            "geometry",
            "original_geometry",
            "srid",
            "area_sqm",
            "area_sqhm",
            "intersects",
            "geometry_source",
            "locked",
            "report_copied_from",
        )
        read_only_fields = ("id",)

    def get_srid(self, obj):
        if obj.geometry:
            return obj.geometry.srid
        else:
            return None

    def get_geometry_source(self, obj):
        return get_geometry_source(obj)

    def get_report_copied_from(self, obj):
        if obj.copied_from:
            return ListOCRReportMinimalSerializer(
                obj.copied_from.occurrence_report, context=self.context
            ).data

        return None

    def get_original_geometry(self, obj):
        if obj.original_geometry_ewkb:
            return wkb_to_geojson(obj.original_geometry_ewkb)
        else:
            return None


class ListOCRReportMinimalSerializer(serializers.ModelSerializer):
    ocr_geometry = OccurrenceReportGeometrySerializer(many=True, read_only=True)
    label = serializers.SerializerMethodField(read_only=True)
    processing_status_display = serializers.CharField(
        read_only=True, source="get_processing_status_display"
    )
    lodgement_date_display = serializers.DateTimeField(
        read_only=True, format="%d/%m/%Y", source="lodgement_date"
    )
    details_url = serializers.SerializerMethodField(read_only=True)

    class Meta:
        model = OccurrenceReport
        fields = (
            "id",
            "label",
            "occurrence_report_number",
            "processing_status",
            "processing_status_display",
            "ocr_geometry",
            "lodgement_date",
            "lodgement_date_display",
            "details_url",
        )

    def get_label(self, obj):
        return "Occurrence Report"

    def get_details_url(self, obj):
        request = self.context["request"]

        if request.user.is_authenticated:
            if is_internal(request):
                return reverse(
                    "internal-occurrence-report-detail",
                    kwargs={"occurrence_report_pk": obj.id},
                )
            else:
                return reverse(
                    "external-occurrence-report-detail",
                    kwargs={"occurrence_report_pk": obj.id},
                )

        return None


class OccurrenceUserActionSerializer(serializers.ModelSerializer):
    who = serializers.SerializerMethodField()

    class Meta:
        model = OccurrenceUserAction
        fields = "__all__"

    def get_who(self, obj):
        email_user = retrieve_email_user(obj.who)
        fullname = email_user.get_full_name()
        return fullname


class OccurrenceLogEntrySerializer(CommunicationLogEntrySerializer):
    documents = serializers.SerializerMethodField()

    class Meta:
        model = OccurrenceLogEntry
        fields = "__all__"
        read_only_fields = ("customer",)

    def get_documents(self, obj):
        return [[d.name, d._file.url] for d in obj.documents.all()]


class ListOccurrenceSerializer(OccurrenceSerializer):
    effective_from = serializers.DateTimeField(
        format="%Y-%m-%d %H:%M:%S", allow_null=True
    )
    effective_to = serializers.DateTimeField(
        format="%Y-%m-%d %H:%M:%S", allow_null=True
    )
    review_due_date = serializers.DateField(format="%Y-%m-%d", allow_null=True)
    can_user_assess = serializers.SerializerMethodField()
    community_number = serializers.SerializerMethodField()
    community_name = serializers.SerializerMethodField()
    community_migrated_id = serializers.SerializerMethodField()
    conservation_list = serializers.SerializerMethodField()
    conservation_category = serializers.SerializerMethodField()
    wild_status = serializers.CharField(source="wild_status.name", allow_null=True)

    class Meta:
        model = Occurrence
        fields = (
            "id",
            "occurrence_number",
            "occurrence_name",
            "scientific_name",
            "community_number",
            "community_name",
            "community_migrated_id",
            "conservation_list",
            "conservation_category",
            "wild_status",
            "group_type",
            "group_type_id",
            "number_of_reports",
            "processing_status",
            "processing_status_display",
            "effective_from",
            "effective_to",
            "review_due_date",
            "can_user_assess",
        )
        datatables_always_serialize = (
            "id",
            "occurrence_number",
            "scientific_name",
            "group_type",
            "number_of_reports",
            "processing_status",
            "processing_status_display",
            "can_user_assess",
        )

    def get_community_number(self, obj):
        if not obj.community:
            return ""

        return obj.community.community_number

    def get_community_name(self, obj):
        if not obj.community:
            return ""

        if not obj.community.taxonomy:
            return ""

        return obj.community.taxonomy.community_name

    def get_community_migrated_id(self, obj):
        if not obj.community:
            return ""

        if not obj.community.taxonomy:
            return ""

        return obj.community.taxonomy.community_migrated_id

    def get_conservation_status(self, obj):
        if not obj.community:
            return None

        try:
            conservation_status = ConservationStatus.objects.get(
                community=obj.community,
                conservation_list__applies_to_wa=True,
                processing_status="approved",
            )
            return conservation_status
        except ConservationStatus.DoesNotExist:
            return None

    def get_conservation_list(self, obj):
        if not obj.community:
            return ""

        conservation_status = self.get_conservation_status(obj)

        if not conservation_status:
            return ""

        return conservation_status.conservation_list.code

    def get_conservation_category(self, obj):
        if not obj.community:
            return ""

        conservation_status = self.get_conservation_status(obj)

        if not conservation_status:
            return ""

        return conservation_status.conservation_category.code

    def get_can_user_assess(self, obj):
        request = self.context["request"]
        return (
            is_assessor(request.user)
            and obj.processing_status
            == OccurrenceReport.PROCESSING_STATUS_WITH_ASSESSOR
        )


class BaseOccurrenceReportSerializer(serializers.ModelSerializer):
    readonly = serializers.SerializerMethodField(read_only=True)
    group_type = serializers.SerializerMethodField(read_only=True)
    # group_type_id = serializers.SerializerMethodField(read_only=True)
    allowed_assessors = EmailUserSerializer(many=True)
    # list_approval_level = serializers.SerializerMethodField(read_only=True)
    location = serializers.SerializerMethodField()
    habitat_composition = serializers.SerializerMethodField()
    habitat_condition = serializers.SerializerMethodField()
    fire_history = serializers.SerializerMethodField()
    associated_species = serializers.SerializerMethodField()
    observation_detail = serializers.SerializerMethodField()
    plant_count = serializers.SerializerMethodField()
    animal_observation = serializers.SerializerMethodField()
    identification = serializers.SerializerMethodField()
    ocr_geometry = OccurrenceReportGeometrySerializer(many=True, read_only=True)
    # label used for new polygon featuretoast on map_component
    label = serializers.SerializerMethodField(read_only=True)
    model_name = serializers.SerializerMethodField(read_only=True)
    occurrence = OccurrenceSerializer(read_only=True, allow_null=True)
    lodgement_date = serializers.DateTimeField(
        format="%Y-%m-%d %H:%M:%S", required=False, allow_null=True
    )

    class Meta:
        model = OccurrenceReport
        fields = (
            "id",
            "group_type",
            "group_type_id",
            "species_id",
            "community_id",
            "occurrence_report_number",
            "reported_date",
            "lodgement_date",
            "reported_date",
            "applicant_type",
            "applicant",
            "submitter",
            # 'assigned_officer',
            "customer_status",
            "processing_status",
            "review_status",
            "readonly",
            "can_user_edit",
            "can_user_view",
            "reference",
            "applicant_details",
            # 'assigned_approver',
            "allowed_assessors",
            "deficiency_data",
            "assessor_data",
            # 'list_approval_level',
            "location",
            "habitat_composition",
            "habitat_condition",
            "fire_history",
            "associated_species",
            "observation_detail",
            "plant_count",
            "animal_observation",
            "identification",
            "ocr_geometry",
            "label",
            "model_name",
            "occurrence",
        )

    def get_readonly(self, obj):
        return False

    def get_group_type(self, obj):
        return obj.group_type.name

    def get_processing_status(self, obj):
        return obj.get_processing_status_display()

    def get_review_status(self, obj):
        return obj.get_review_status_display()

    def get_customer_status(self, obj):
        return obj.get_customer_status_display()

    # def get_list_approval_level(self,obj):
    #     if obj.conservation_list:
    #         return obj.conservation_list.approval_level
    #     else:
    #         return None

    def get_location(self, obj):
        try:
            qs = Location.objects.get(occurrence_report=obj)
            return LocationSerializer(qs).data
        except Location.DoesNotExist:
            return LocationSerializer().data

    def get_habitat_composition(self, obj):
        try:
            qs = OCRHabitatComposition.objects.get(occurrence_report=obj)
            return OCRHabitatCompositionSerializer(qs).data
        except OCRHabitatComposition.DoesNotExist:
            return OCRHabitatCompositionSerializer().data

    def get_habitat_condition(self, obj):
        try:
            qs = OCRHabitatCondition.objects.get(occurrence_report=obj)
            return OCRHabitatConditionSerializer(qs).data
        except OCRHabitatCondition.DoesNotExist:
            return OCRHabitatConditionSerializer().data

    def get_fire_history(self, obj):
        try:
            qs = OCRFireHistory.objects.get(occurrence_report=obj)
            return OCRFireHistorySerializer(qs).data
        except OCRFireHistory.DoesNotExist:
            return OCRFireHistorySerializer().data

    def get_associated_species(self, obj):
        try:
            qs = OCRAssociatedSpecies.objects.get(occurrence_report=obj)
            return OCRAssociatedSpeciesSerializer(qs).data
        except OCRAssociatedSpecies.DoesNotExist:
            return OCRAssociatedSpeciesSerializer().data

    def get_observation_detail(self, obj):
        try:
            qs = OCRObservationDetail.objects.get(occurrence_report=obj)
            return OCRObservationDetailSerializer(qs).data
        except OCRObservationDetail.DoesNotExist:
            return OCRObservationDetailSerializer().data

    def get_plant_count(self, obj):
        try:
            qs = OCRPlantCount.objects.get(occurrence_report=obj)
            return OCRPlantCountSerializer(qs).data
        except OCRPlantCount.DoesNotExist:
            return OCRPlantCountSerializer().data

    def get_animal_observation(self, obj):
        try:
            qs = OCRAnimalObservation.objects.get(occurrence_report=obj)
            return OCRAnimalObservationSerializer(qs).data
        except OCRAnimalObservation.DoesNotExist:
            return OCRAnimalObservationSerializer().data

    def get_identification(self, obj):
        try:
            qs = OCRIdentification.objects.get(occurrence_report=obj)
            return OCRIdentificationSerializer(qs).data
        except OCRIdentification.DoesNotExist:
            return OCRIdentificationSerializer().data

    def get_label(self, obj):
        return "Occurrence Report"

    def get_model_name(self, obj):
        return "occurrencereport"


class OccurrenceReportSerializer(BaseOccurrenceReportSerializer):
    submitter = serializers.SerializerMethodField(read_only=True)
    processing_status = serializers.SerializerMethodField(read_only=True)
    review_status = serializers.SerializerMethodField(read_only=True)
    customer_status = serializers.SerializerMethodField(read_only=True)

    def get_readonly(self, obj):
        return obj.can_user_view

    # Priya updated as gives error for submitter when resubmit after amendment request
    def get_submitter(self, obj):
        if obj.submitter:
            email_user = retrieve_email_user(obj.submitter)
            return EmailUserSerializer(email_user).data
        else:
            return None


class CreateOccurrenceReportSerializer(BaseOccurrenceReportSerializer):
    class Meta:
        model = OccurrenceReport
        fields = (
            "id",
            "submitter",
        )
        read_only_fields = (
            "id",
            "submitter",
        )


class CreateOccurrenceSerializer(BaseOccurrenceReportSerializer):
    class Meta:
        model = Occurrence
        fields = (
            "id",
            "submitter",
        )
        read_only_fields = (
            "id",
            "submitter",
        )


class OccurrenceReportDeclinedDetailsSerializer(serializers.ModelSerializer):
    class Meta:
        model = OccurrenceReportDeclinedDetails
        fields = "__all__"


class OccurrenceReportApprovalDetailsSerializer(serializers.ModelSerializer):
    occurrence_number = serializers.CharField(
        source="occurrence.occurrence_number", allow_null=True
    )
    occurrence_name = serializers.CharField(
        source="occurrence.occurrence_name", allow_null=True
    )
    officer_name = serializers.CharField(read_only=True, allow_null=True)

    class Meta:
        model = OccurrenceReportApprovalDetails
        fields = "__all__"


class OccurrenceReportReferralSerializer(serializers.ModelSerializer):
    class Meta:
        model = OccurrenceReportReferral
        fields = "__all__"


class InternalOccurrenceReportReferralSerializer(serializers.ModelSerializer):
    class Meta:
        model = OccurrenceReportReferral
        fields = "__all__"


class InternalOccurrenceReportSerializer(OccurrenceReportSerializer):
    can_user_approve = serializers.SerializerMethodField()
    can_user_assess = serializers.SerializerMethodField()
    can_user_action = serializers.SerializerMethodField()
    current_assessor = serializers.SerializerMethodField(read_only=True)
    approval_details = OccurrenceReportApprovalDetailsSerializer(
        read_only=True, allow_null=True
    )
    declined_details = OccurrenceReportDeclinedDetailsSerializer(
        read_only=True, allow_null=True
    )
<<<<<<< HEAD
    assessor_mode = serializers.SerializerMethodField()
=======
    latest_referrals = OccurrenceReportReferralSerializer(
        many=True, read_only=True, allow_null=True
    )
>>>>>>> 6c14f42e

    class Meta:
        model = OccurrenceReport
        fields = (
            "id",
            "group_type",
            "group_type_id",
            "species_id",
            "community_id",
            "occurrence_report_number",
            "reported_date",
            "lodgement_date",
            "reported_date",
            "applicant_type",
            "applicant",
            "submitter",
            "assigned_officer",
            "customer_status",
            "processing_status",
            "review_status",
            "readonly",
            "can_user_edit",
            "can_user_view",
            "can_user_assess",
            "can_user_approve",
            "can_user_action",
            "reference",
            "applicant_details",
            "allowed_assessors",
            "deficiency_data",
            "assessor_data",
            "location",
            "habitat_composition",
            "habitat_condition",
            "fire_history",
            "associated_species",
            "observation_detail",
            "plant_count",
            "animal_observation",
            "identification",
            "ocr_geometry",
            "label",
            "model_name",
            "occurrence",
            "current_assessor",
            "assigned_approver",
            "proposed_decline_status",
            "declined_details",
            "approval_details",
            "internal_application",
<<<<<<< HEAD
            "assessor_mode",
=======
            "latest_referrals",
>>>>>>> 6c14f42e
        )

    def get_can_user_assess(self, obj):
        request = self.context["request"]
        return (
            is_assessor(request.user)
            and obj.processing_status
            == OccurrenceReport.PROCESSING_STATUS_WITH_ASSESSOR
            and obj.assigned_officer == request.user.id
        )

    def get_can_user_approve(self, obj):
        request = self.context["request"]
        return (
            is_approver(request.user)
            and obj.processing_status == OccurrenceReport.CUSTOMER_STATUS_WITH_APPROVER
            and obj.assigned_approver == request.user.id
        )

    def get_can_user_action(self, obj):
        return self.get_can_user_assess(obj) or self.get_can_user_approve(obj)

    def get_current_assessor(self, obj):
        user = self.context["request"].user
        return {
            "id": user.id,
            "name": user.get_full_name(),
            "email": user.email,
        }

    def get_assessor_mode(self, obj):
        request = self.context["request"]
        user = (
            request.user._wrapped if hasattr(request.user, "_wrapped") else request.user
        )
        return {
            "assessor_mode": True,
            "has_assessor_mode": obj.has_assessor_mode(user),
            "assessor_can_assess": obj.can_assess(user),
            "assessor_level": "assessor",
        }

class SaveOCRHabitatCompositionSerializer(serializers.ModelSerializer):
    # write_only removed from below as the serializer will not return that field in serializer.data
    occurrence_report_id = serializers.IntegerField(required=False, allow_null=True)
    land_form = serializers.MultipleChoiceField(
        choices=[], allow_null=True, allow_blank=True, required=False
    )
    rock_type_id = serializers.IntegerField(required=False, allow_null=True)
    soil_type_id = serializers.IntegerField(required=False, allow_null=True)
    soil_colour_id = serializers.IntegerField(required=False, allow_null=True)
    soil_condition_id = serializers.IntegerField(required=False, allow_null=True)
    drainage_id = serializers.IntegerField(required=False, allow_null=True)

    class Meta:
        model = OCRHabitatComposition
        fields = (
            "id",
            "occurrence_report_id",
            "land_form",
            "rock_type_id",
            "loose_rock_percent",
            "soil_type_id",
            "soil_colour_id",
            "soil_condition_id",
            "drainage_id",
            "water_quality",
            "habitat_notes",
        )

    def __init__(self, *args, **kwargs):
        super().__init__(*args, **kwargs)
        self.fields["land_form"].choices = [
            (land_form_instance.id, land_form_instance.name)
            for land_form_instance in LandForm.objects.all()
        ]


class SaveOCRHabitatConditionSerializer(serializers.ModelSerializer):
    # occurrence_report_id = serializers.IntegerField(required=False, allow_null=True, write_only= True)
    # write_only removed from below as the serializer will not return that field in serializer.data
    occurrence_report_id = serializers.IntegerField(required=False, allow_null=True)

    class Meta:
        model = OCRHabitatCondition
        fields = (
            "id",
            "occurrence_report_id",
            "pristine",
            "excellent",
            "very_good",
            "good",
            "degraded",
            "completely_degraded",
        )


class SaveOCRFireHistorySerializer(serializers.ModelSerializer):
    # occurrence_report_id = serializers.IntegerField(required=False, allow_null=True, write_only= True)
    # write_only removed from below as the serializer will not return that field in serializer.data
    last_fire_estimate = serializers.DateField(
        format="%Y-%m", input_formats=["%Y-%m"], required=False, allow_null=True
    )
    occurrence_report_id = serializers.IntegerField(required=False, allow_null=True)
    intensity_id = serializers.IntegerField(required=False, allow_null=True)

    class Meta:
        model = OCRFireHistory
        fields = (
            "id",
            "occurrence_report_id",
            "last_fire_estimate",
            "intensity_id",
            "comment",
        )


class SaveOCRAssociatedSpeciesSerializer(serializers.ModelSerializer):
    occurrence_report_id = serializers.IntegerField(required=False, allow_null=True)

    class Meta:
        model = OCRAssociatedSpecies
        fields = (
            "id",
            "occurrence_report_id",
            "related_species",
        )


class SaveOCRObservationDetailSerializer(serializers.ModelSerializer):
    occurrence_report_id = serializers.IntegerField(required=False, allow_null=True)
    observation_method_id = serializers.IntegerField(required=False, allow_null=True)

    class Meta:
        model = OCRObservationDetail
        fields = (
            "id",
            "occurrence_report_id",
            "observation_method_id",
            "area_surveyed",
            "survey_duration",
        )


class SaveOCRPlantCountSerializer(serializers.ModelSerializer):
    occurrence_report_id = serializers.IntegerField(required=False, allow_null=True)
    plant_count_method_id = serializers.IntegerField(required=False, allow_null=True)
    plant_count_accuracy_id = serializers.IntegerField(required=False, allow_null=True)
    counted_subject_id = serializers.IntegerField(required=False, allow_null=True)
    plant_condition_id = serializers.IntegerField(required=False, allow_null=True)

    class Meta:
        model = OCRPlantCount
        fields = (
            "id",
            "occurrence_report_id",
            "plant_count_method_id",
            "plant_count_accuracy_id",
            "counted_subject_id",
            "plant_condition_id",
            "estimated_population_area",
            "quadrats_present",
            "quadrats_data_attached",
            "quadrats_surveyed",
            "individual_quadrat_area",
            "total_quadrat_area",
            "flowering_plants_per",
            "clonal_reproduction_present",
            "vegetative_state_present",
            "flower_bud_present",
            "flower_present",
            "immature_fruit_present",
            "ripe_fruit_present",
            "dehisced_fruit_present",
            "pollinator_observation",
            "comment",
            "simple_alive",
            "simple_dead",
            "detailed_alive_mature",
            "detailed_dead_mature",
            "detailed_alive_juvenile",
            "detailed_dead_juvenile",
            "detailed_alive_seedling",
            "detailed_dead_seedling",
            "detailed_alive_unknown",
            "detailed_dead_unknown",
        )


class SaveOCRAnimalObservationSerializer(serializers.ModelSerializer):
    occurrence_report_id = serializers.IntegerField(required=False, allow_null=True)
    primary_detection_method = serializers.MultipleChoiceField(
        choices=[], allow_null=True, allow_blank=True, required=False
    )
    secondary_sign = serializers.MultipleChoiceField(
        choices=[], allow_null=True, allow_blank=True, required=False
    )
    reproductive_maturity = serializers.MultipleChoiceField(
        choices=[], allow_null=True, allow_blank=True, required=False
    )
    animal_health_id = serializers.IntegerField(required=False, allow_null=True)
    death_reason_id = serializers.IntegerField(required=False, allow_null=True)

    class Meta:
        model = OCRAnimalObservation
        fields = (
            "id",
            "occurrence_report_id",
            "primary_detection_method",
            "secondary_sign",
            "reproductive_maturity",
            "animal_health_id",
            "death_reason_id",
            "total_count",
            "distinctive_feature",
            "action_taken",
            "action_required",
            "observation_detail_comment",
            "alive_adult",
            "dead_adult",
            "alive_juvenile",
            "dead_juvenile",
            "alive_pouch_young",
            "dead_pouch_young",
            "alive_unsure",
            "dead_unsure",
        )

    def __init__(self, *args, **kwargs):
        super().__init__(*args, **kwargs)
        self.fields["primary_detection_method"].choices = [
            (primary_det_instance.id, primary_det_instance.name)
            for primary_det_instance in PrimaryDetectionMethod.objects.all()
        ]
        self.fields["secondary_sign"].choices = [
            (sec_sign_instance.id, sec_sign_instance.name)
            for sec_sign_instance in SecondarySign.objects.all()
        ]
        self.fields["reproductive_maturity"].choices = [
            (rep_maturity_instance.id, rep_maturity_instance.name)
            for rep_maturity_instance in ReproductiveMaturity.objects.all()
        ]


class SaveOCRIdentificationSerializer(serializers.ModelSerializer):
    occurrence_report_id = serializers.IntegerField(required=False, allow_null=True)
    identification_certainty_id = serializers.IntegerField(
        required=False, allow_null=True
    )
    sample_type_id = serializers.IntegerField(required=False, allow_null=True)
    sample_destination_id = serializers.IntegerField(required=False, allow_null=True)
    permit_type_id = serializers.IntegerField(required=False, allow_null=True)

    class Meta:
        model = OCRIdentification
        fields = (
            "id",
            "occurrence_report_id",
            "id_confirmed_by",
            "identification_certainty_id",
            "sample_type_id",
            "sample_destination_id",
            "permit_type_id",
            "permit_id",
            "collector_number",
            "barcode_number",
            "identification_comment",
        )


class SaveLocationSerializer(serializers.ModelSerializer):
    occurrence_report_id = serializers.IntegerField(required=True, allow_null=False)
    datum_id = serializers.IntegerField(required=False, allow_null=True)
    coordination_source_id = serializers.IntegerField(required=False, allow_null=True)
    location_accuracy_id = serializers.IntegerField(required=False, allow_null=True)
    observation_date = serializers.DateTimeField(
        format="%Y-%m-%d %H:%M:%S", required=False, allow_null=True
    )

    class Meta:
        model = Location
        fields = (
            "id",
            "occurrence_report_id",
            "observation_date",
            "location_description",
            "boundary_description",
            "new_occurrence",
            "boundary",
            "mapped_boundary",
            "buffer_radius",
            "datum_id",
            "epsg_code",
            "coordination_source_id",
            "location_accuracy_id",
            # 'geojson_polygon',
        )


class OCRObserverDetailSerializer(serializers.ModelSerializer):

    class Meta:
        model = OCRObserverDetail
        fields = (
            "id",
            "occurrence_report",
            "observer_name",
            "role",
            "contact",
            "organisation",
            "main_observer",
        )


class OccurrenceReportGeometrySaveSerializer(GeoFeatureModelSerializer):
    occurrence_report_id = serializers.IntegerField(write_only=True, required=False)

    class Meta:
        model = OccurrenceReportGeometry
        geo_field = "geometry"
        fields = (
            "id",
            "occurrence_report_id",
            "geometry",
            "original_geometry_ewkb",
            "intersects",
            "drawn_by",
            "locked",
        )
        read_only_fields = ("id",)


class SaveOccurrenceReportSerializer(BaseOccurrenceReportSerializer):
    species_id = serializers.IntegerField(
        required=False, allow_null=True, write_only=True
    )
    community_id = serializers.IntegerField(
        required=False, allow_null=True, write_only=True
    )
    # conservation_criteria = ConservationCriteriaSerializer(read_only = True)

    class Meta:
        model = OccurrenceReport
        fields = (
            "id",
            "group_type",
            "species_id",
            "community_id",
            "lodgement_date",
            "reported_date",
            "applicant_type",
            "submitter",
            "readonly",
            "can_user_edit",
            "can_user_view",
            "reference",
            "deficiency_data",
            "assessor_data",
        )
        read_only_fields = ("id",)


class OccurrenceReportUserActionSerializer(serializers.ModelSerializer):
    who = serializers.SerializerMethodField()

    class Meta:
        model = OccurrenceReportUserAction
        fields = "__all__"

    def get_who(self, occurrence_report_user_action):
        email_user = retrieve_email_user(occurrence_report_user_action.who)
        fullname = email_user.get_full_name()
        return fullname


class OccurrenceReportLogEntrySerializer(CommunicationLogEntrySerializer):
    documents = serializers.SerializerMethodField()

    class Meta:
        model = OccurrenceReportLogEntry
        fields = "__all__"
        read_only_fields = ("customer",)

    def get_documents(self, obj):
        return [[d.name, d._file.url] for d in obj.documents.all()]


class OccurrenceReportDocumentSerializer(serializers.ModelSerializer):
    document_category_name = serializers.SerializerMethodField()
    document_sub_category_name = serializers.SerializerMethodField()

    class Meta:
        model = OccurrenceReportDocument
        fields = (
            "id",
            "document_number",
            "occurrence_report",
            "name",
            "_file",
            "description",
            "input_name",
            "uploaded_date",
            "document_category",
            "document_category_name",
            "document_sub_category",
            "document_sub_category_name",
            "visible",
        )
        read_only_fields = ("id", "document_number")

    def get_document_category_name(self, obj):
        if obj.document_category:
            return obj.document_category.document_category_name

    def get_document_sub_category_name(self, obj):
        if obj.document_sub_category:
            return obj.document_sub_category.document_sub_category_name


class SaveOccurrenceReportDocumentSerializer(serializers.ModelSerializer):
    class Meta:
        model = OccurrenceReportDocument
        fields = (
            "id",
            "occurrence_report",
            "name",
            "description",
            "input_name",
            "uploaded_date",
            "document_category",
            "document_sub_category",
        )
        read_only_fields = ("id",)

    # override save so we can include our kwargs
    def save(self, *args, **kwargs):
        # if the instance already exists, carry on as normal
        if self.instance:
            return super().save(*args, **kwargs)
        else:
            instance = OccurrenceReportDocument()
            validated_data = self.run_validation(self.initial_data)
            for field_name in self.Meta.fields:
                if (
                    field_name in validated_data
                    and field_name not in self.Meta.read_only_fields
                ):
                    setattr(instance, field_name, validated_data[field_name])
            instance.save(*args, **kwargs)
            return instance


class OccurrenceDocumentSerializer(serializers.ModelSerializer):
    document_category_name = serializers.SerializerMethodField()
    document_sub_category_name = serializers.SerializerMethodField()

    class Meta:
        model = OccurrenceDocument
        fields = (
            "id",
            "document_number",
            "occurrence",
            "name",
            "_file",
            "description",
            "input_name",
            "uploaded_date",
            "document_category",
            "document_category_name",
            "document_sub_category",
            "document_sub_category_name",
            "visible",
        )
        read_only_fields = ("id", "document_number")

    def get_document_category_name(self, obj):
        if obj.document_category:
            return obj.document_category.document_category_name

    def get_document_sub_category_name(self, obj):
        if obj.document_sub_category:
            return obj.document_sub_category.document_sub_category_name


class SaveOccurrenceDocumentSerializer(serializers.ModelSerializer):
    class Meta:
        model = OccurrenceDocument
        fields = (
            "id",
            "occurrence",
            "name",
            "description",
            "input_name",
            "uploaded_date",
            "document_category",
            "document_sub_category",
        )
        read_only_fields = ("id",)

    # override save so we can include our kwargs
    def save(self, *args, **kwargs):
        # if the instance already exists, carry on as normal
        if self.instance:
            return super().save(*args, **kwargs)
        else:
            instance = OccurrenceDocument()
            validated_data = self.run_validation(self.initial_data)
            for field_name in self.Meta.fields:
                if (
                    field_name in validated_data
                    and field_name not in self.Meta.read_only_fields
                ):
                    setattr(instance, field_name, validated_data[field_name])
            instance.save(*args, **kwargs)
            return instance


class OCRConservationThreatSerializer(serializers.ModelSerializer):
    threat_category = serializers.SerializerMethodField()
    threat_agent = serializers.SerializerMethodField()
    current_impact_name = serializers.SerializerMethodField()
    potential_impact_name = serializers.SerializerMethodField()
    potential_threat_onset_name = serializers.SerializerMethodField()
    occurrence_report = OccurrenceReportSerializer()

    class Meta:
        model = OCRConservationThreat
        fields = (
            "id",
            "threat_number",
            "threat_category_id",
            "threat_category",
            "threat_agent",
            "threat_agent_id",
            "current_impact",
            "current_impact_name",
            "potential_impact",
            "potential_impact_name",
            "potential_threat_onset",
            "potential_threat_onset_name",
            "comment",
            "date_observed",
            "source",
            "occurrence_report",
            "visible",
        )
        read_only_fields = (
            "id",
            "threat_number",
        )

    def get_threat_category(self, obj):
        if obj.threat_category:
            return obj.threat_category.name

    def get_threat_agent(self, obj):
        if obj.threat_agent:
            return obj.threat_agent.name

    def get_current_impact_name(self, obj):
        if obj.current_impact:
            return obj.current_impact.name

    def get_potential_impact_name(self, obj):
        if obj.potential_impact:
            return obj.potential_impact.name

    def get_potential_threat_onset_name(self, obj):
        if obj.potential_threat_onset:
            return obj.potential_threat_onset.name


class SaveOCRConservationThreatSerializer(serializers.ModelSerializer):

    threat_category_id = serializers.IntegerField(
        required=False, allow_null=True, write_only=True
    )
    threat_agent_id = serializers.IntegerField(
        required=False, allow_null=True, write_only=True
    )
    date_observed = serializers.DateField(
        format="%Y-%m-%d", required=False, allow_null=True
    )

    class Meta:
        model = OCRConservationThreat
        fields = (
            "id",
            "occurrence_report",
            "threat_category_id",
            "threat_agent_id",
            "comment",
            "current_impact",
            "potential_impact",
            "potential_threat_onset",
            "date_observed",
        )
        read_only_fields = ("id",)

    # override save so we can include our kwargs
    def save(self, *args, **kwargs):
        # if the instance already exists, carry on as normal
        if self.instance:
            return super().save(*args, **kwargs)
        else:
            instance = OCRConservationThreat()
            validated_data = self.run_validation(self.initial_data)
            for field_name in self.Meta.fields:
                if (
                    field_name in validated_data
                    and field_name not in self.Meta.read_only_fields
                ):
                    setattr(instance, field_name, validated_data[field_name])
            instance.save(*args, **kwargs)
            return instance


class OccurrenceReportAmendmentRequestDocumentSerializer(serializers.ModelSerializer):
    class Meta:
        model = OccurrenceReportAmendmentRequestDocument
        fields = ("id", "name", "_file")


class OccurrenceReportAmendmentRequestSerializer(serializers.ModelSerializer):
    amendment_request_documents = OccurrenceReportAmendmentRequestDocumentSerializer(
        many=True, read_only=True
    )

    class Meta:
        model = OccurrenceReportAmendmentRequest
        fields = "__all__"


class OCCConservationThreatSerializer(serializers.ModelSerializer):
    threat_category = serializers.SerializerMethodField()
    threat_agent = serializers.SerializerMethodField()
    current_impact_name = serializers.SerializerMethodField()
    potential_impact_name = serializers.SerializerMethodField()
    potential_threat_onset_name = serializers.SerializerMethodField()
    original_report = serializers.SerializerMethodField()
    original_threat = serializers.SerializerMethodField()

    class Meta:
        model = OCCConservationThreat
        fields = (
            "id",
            "threat_number",
            "threat_category_id",
            "threat_category",
            "threat_agent",
            "threat_agent_id",
            "current_impact",
            "current_impact_name",
            "potential_impact",
            "potential_impact_name",
            "potential_threat_onset",
            "potential_threat_onset_name",
            "comment",
            "date_observed",
            "source",
            "occurrence",
            "visible",
            "original_report",
            "original_threat",
        )
        read_only_fields = (
            "id",
            "threat_number",
        )

    def get_threat_category(self, obj):
        if obj.threat_category:
            return obj.threat_category.name

    def get_threat_agent(self, obj):
        if obj.threat_agent:
            return obj.threat_agent.name

    def get_current_impact_name(self, obj):
        if obj.current_impact:
            return obj.current_impact.name

    def get_potential_impact_name(self, obj):
        if obj.potential_impact:
            return obj.potential_impact.name

    def get_potential_threat_onset_name(self, obj):
        if obj.potential_threat_onset:
            return obj.potential_threat_onset.name

    def get_original_report(self, obj):
        if obj.occurrence_report_threat:
            return (
                obj.occurrence_report_threat.occurrence_report.occurrence_report_number
            )

    def get_original_threat(self, obj):
        if obj.occurrence_report_threat:
            return obj.occurrence_report_threat.threat_number


class SaveOCCConservationThreatSerializer(serializers.ModelSerializer):

    threat_category_id = serializers.IntegerField(
        required=False, allow_null=True, write_only=True
    )
    threat_agent_id = serializers.IntegerField(
        required=False, allow_null=True, write_only=True
    )
    date_observed = serializers.DateField(
        format="%Y-%m-%d", required=False, allow_null=True
    )
    occurrence_report_threat_id = serializers.IntegerField(
        required=False, allow_null=True, write_only=True
    )

    class Meta:
        model = OCCConservationThreat
        fields = (
            "id",
            "occurrence",
            "threat_category_id",
            "threat_agent_id",
            "comment",
            "current_impact",
            "potential_impact",
            "potential_threat_onset",
            "date_observed",
            "occurrence_report_threat_id",
        )
        read_only_fields = ("id",)

    # override save so we can include our kwargs
    def save(self, *args, **kwargs):
        # if the instance already exists, carry on as normal
        if self.instance:
            return super().save(*args, **kwargs)
        else:
            instance = OCCConservationThreat()
            validated_data = self.run_validation(self.initial_data)
            for field_name in self.Meta.fields:
                if (
                    field_name in validated_data
                    and field_name not in self.Meta.read_only_fields
                ):
                    setattr(instance, field_name, validated_data[field_name])
            instance.save(*args, **kwargs)
            return instance


class ProposeDeclineSerializer(serializers.Serializer):
    reason = serializers.CharField()


class BackToAssessorSerializer(serializers.Serializer):
    reason = serializers.CharField()


class ProposeApproveSerializer(serializers.Serializer):
    occurrence_id = serializers.IntegerField(allow_null=True)
    new_occurrence_name = serializers.CharField(allow_blank=True)
    effective_from_date = serializers.DateField()
    effective_to_date = serializers.DateField()
    details = serializers.CharField()


class SaveOccurrenceSerializer(serializers.ModelSerializer):
    species_id = serializers.IntegerField(
        required=False, allow_null=True, write_only=True
    )
    community_id = serializers.IntegerField(
        required=False, allow_null=True, write_only=True
    )

    class Meta:
        model = Occurrence
        fields = (
            "occurrence_name",
            "wild_status",
            "occurrence_source",
            "comment",
            "species_id",
            "community_id",
            "species",
            "community",
            "can_user_edit",
        )
        read_only_fields = ("id",)


class OCCHabitatCompositionSerializer(serializers.ModelSerializer):

    class Meta:
        model = OCCHabitatComposition
        fields = (
            "id",
            "occurrence_id",
            "land_form",
            "rock_type_id",
            "loose_rock_percent",
            "soil_type_id",
            "soil_colour_id",
            "soil_condition_id",
            "drainage_id",
            "water_quality",
            "habitat_notes",
        )

    def __init__(self, *args, **kwargs):
        super().__init__(*args, **kwargs)
        self.fields["land_form"] = serializers.MultipleChoiceField(
            choices=[
                (land_form_instance.id, land_form_instance.name)
                for land_form_instance in LandForm.objects.all()
            ],
            allow_blank=False,
        )


class OCCHabitatConditionSerializer(serializers.ModelSerializer):

    class Meta:
        model = OCCHabitatCondition
        fields = (
            "id",
            "occurrence_id",
            "pristine",
            "excellent",
            "very_good",
            "good",
            "degraded",
            "completely_degraded",
        )


class OCCFireHistorySerializer(serializers.ModelSerializer):
    last_fire_estimate = serializers.DateField(format="%Y-%m")

    class Meta:
        model = OCCFireHistory
        fields = (
            "id",
            "occurrence_id",
            "last_fire_estimate",
            "intensity_id",
            "comment",
        )


class OCCAssociatedSpeciesSerializer(serializers.ModelSerializer):

    class Meta:
        model = OCCAssociatedSpecies
        fields = (
            "id",
            "occurrence_id",
            "related_species",
        )


class OCCObservationDetailSerializer(serializers.ModelSerializer):

    class Meta:
        model = OCCObservationDetail
        fields = (
            "id",
            "occurrence_id",
            "observation_method_id",
            "area_surveyed",
            "survey_duration",
        )


class OCCPlantCountSerializer(serializers.ModelSerializer):

    class Meta:
        model = OCCPlantCount
        fields = (
            "id",
            "occurrence_id",
            "plant_count_method_id",
            "plant_count_accuracy_id",
            "counted_subject_id",
            "plant_condition_id",
            "estimated_population_area",
            "quadrats_present",
            "quadrats_data_attached",
            "quadrats_surveyed",
            "individual_quadrat_area",
            "total_quadrat_area",
            "flowering_plants_per",
            "clonal_reproduction_present",
            "vegetative_state_present",
            "flower_bud_present",
            "flower_present",
            "immature_fruit_present",
            "ripe_fruit_present",
            "dehisced_fruit_present",
            "pollinator_observation",
            "comment",
            "simple_alive",
            "simple_dead",
            "detailed_alive_mature",
            "detailed_dead_mature",
            "detailed_alive_juvenile",
            "detailed_dead_juvenile",
            "detailed_alive_seedling",
            "detailed_dead_seedling",
            "detailed_alive_unknown",
            "detailed_dead_unknown",
        )


class OCCAnimalObservationSerializer(serializers.ModelSerializer):

    class Meta:
        model = OCCAnimalObservation
        fields = (
            "id",
            "occurrence_id",
            "primary_detection_method",
            "secondary_sign",
            "reproductive_maturity",
            "animal_health_id",
            "death_reason_id",
            "total_count",
            "distinctive_feature",
            "action_taken",
            "action_required",
            "observation_detail_comment",
            "alive_adult",
            "dead_adult",
            "alive_juvenile",
            "dead_juvenile",
            "alive_pouch_young",
            "dead_pouch_young",
            "alive_unsure",
            "dead_unsure",
        )

    def __init__(self, *args, **kwargs):
        super().__init__(*args, **kwargs)
        self.fields["primary_detection_method"] = serializers.MultipleChoiceField(
            choices=[
                (primary_det_instance.id, primary_det_instance.name)
                for primary_det_instance in PrimaryDetectionMethod.objects.all()
            ],
            allow_blank=False,
        )
        self.fields["secondary_sign"] = serializers.MultipleChoiceField(
            choices=[
                (sec_sign_instance.id, sec_sign_instance.name)
                for sec_sign_instance in SecondarySign.objects.all()
            ],
            allow_blank=False,
        )
        self.fields["reproductive_maturity"] = serializers.MultipleChoiceField(
            choices=[
                (rep_maturity_instance.id, rep_maturity_instance.name)
                for rep_maturity_instance in ReproductiveMaturity.objects.all()
            ],
            allow_blank=False,
        )


class OCCIdentificationSerializer(serializers.ModelSerializer):

    class Meta:
        model = OCCIdentification
        fields = (
            "id",
            "occurrence_id",
            "id_confirmed_by",
            "identification_certainty_id",
            "sample_type_id",
            "sample_destination_id",
            "permit_type_id",
            "permit_id",
            "collector_number",
            "barcode_number",
            "identification_comment",
        )


class OCCObserverDetailSerializer(serializers.ModelSerializer):

    class Meta:
        model = OCCObserverDetail
        fields = (
            "id",
            "occurrence",
            "observer_name",
            "role",
            "contact",
            "organisation",
            "main_observer",
        )


class SaveOCCHabitatCompositionSerializer(serializers.ModelSerializer):
    # write_only removed from below as the serializer will not return that field in serializer.data
    occurrence_id = serializers.IntegerField(required=False, allow_null=True)
    land_form = serializers.MultipleChoiceField(
        choices=[], allow_null=True, allow_blank=True, required=False
    )
    rock_type_id = serializers.IntegerField(required=False, allow_null=True)
    soil_type_id = serializers.IntegerField(required=False, allow_null=True)
    soil_colour_id = serializers.IntegerField(required=False, allow_null=True)
    soil_condition_id = serializers.IntegerField(required=False, allow_null=True)
    drainage_id = serializers.IntegerField(required=False, allow_null=True)

    class Meta:
        model = OCCHabitatComposition
        fields = (
            "id",
            "occurrence_id",
            "land_form",
            "rock_type_id",
            "loose_rock_percent",
            "soil_type_id",
            "soil_colour_id",
            "soil_condition_id",
            "drainage_id",
            "water_quality",
            "habitat_notes",
        )

    def __init__(self, *args, **kwargs):
        super().__init__(*args, **kwargs)
        self.fields["land_form"].choices = [
            (land_form_instance.id, land_form_instance.name)
            for land_form_instance in LandForm.objects.all()
        ]


class SaveOCCHabitatConditionSerializer(serializers.ModelSerializer):
    # occurrence_id = serializers.IntegerField(required=False, allow_null=True, write_only= True)
    # write_only removed from below as the serializer will not return that field in serializer.data
    occurrence_id = serializers.IntegerField(required=False, allow_null=True)

    class Meta:
        model = OCCHabitatCondition
        fields = (
            "id",
            "occurrence_id",
            "pristine",
            "excellent",
            "very_good",
            "good",
            "degraded",
            "completely_degraded",
        )


class SaveOCCFireHistorySerializer(serializers.ModelSerializer):
    # occurrence_id = serializers.IntegerField(required=False, allow_null=True, write_only= True)
    # write_only removed from below as the serializer will not return that field in serializer.data
    last_fire_estimate = serializers.DateField(
        format="%Y-%m", input_formats=["%Y-%m"], required=False, allow_null=True
    )
    occurrence_id = serializers.IntegerField(required=False, allow_null=True)
    intensity_id = serializers.IntegerField(required=False, allow_null=True)

    class Meta:
        model = OCCFireHistory
        fields = (
            "id",
            "occurrence_id",
            "last_fire_estimate",
            "intensity_id",
            "comment",
        )


class SaveOCCAssociatedSpeciesSerializer(serializers.ModelSerializer):
    occurrence_id = serializers.IntegerField(required=False, allow_null=True)

    class Meta:
        model = OCCAssociatedSpecies
        fields = (
            "id",
            "occurrence_id",
            "related_species",
        )


class SaveOCCObservationDetailSerializer(serializers.ModelSerializer):
    occurrence_id = serializers.IntegerField(required=False, allow_null=True)
    observation_method_id = serializers.IntegerField(required=False, allow_null=True)

    class Meta:
        model = OCCObservationDetail
        fields = (
            "id",
            "occurrence_id",
            "observation_method_id",
            "area_surveyed",
            "survey_duration",
        )


class SaveOCCPlantCountSerializer(serializers.ModelSerializer):
    occurrence_id = serializers.IntegerField(required=False, allow_null=True)
    plant_count_method_id = serializers.IntegerField(required=False, allow_null=True)
    plant_count_accuracy_id = serializers.IntegerField(required=False, allow_null=True)
    counted_subject_id = serializers.IntegerField(required=False, allow_null=True)
    plant_condition_id = serializers.IntegerField(required=False, allow_null=True)

    class Meta:
        model = OCCPlantCount
        fields = (
            "id",
            "occurrence_id",
            "plant_count_method_id",
            "plant_count_accuracy_id",
            "counted_subject_id",
            "plant_condition_id",
            "estimated_population_area",
            "quadrats_present",
            "quadrats_data_attached",
            "quadrats_surveyed",
            "individual_quadrat_area",
            "total_quadrat_area",
            "flowering_plants_per",
            "clonal_reproduction_present",
            "vegetative_state_present",
            "flower_bud_present",
            "flower_present",
            "immature_fruit_present",
            "ripe_fruit_present",
            "dehisced_fruit_present",
            "pollinator_observation",
            "comment",
            "simple_alive",
            "simple_dead",
            "detailed_alive_mature",
            "detailed_dead_mature",
            "detailed_alive_juvenile",
            "detailed_dead_juvenile",
            "detailed_alive_seedling",
            "detailed_dead_seedling",
            "detailed_alive_unknown",
            "detailed_dead_unknown",
        )


class SaveOCCAnimalObservationSerializer(serializers.ModelSerializer):
    occurrence_id = serializers.IntegerField(required=False, allow_null=True)
    primary_detection_method = serializers.MultipleChoiceField(
        choices=[], allow_null=True, allow_blank=True, required=False
    )
    secondary_sign = serializers.MultipleChoiceField(
        choices=[], allow_null=True, allow_blank=True, required=False
    )
    reproductive_maturity = serializers.MultipleChoiceField(
        choices=[], allow_null=True, allow_blank=True, required=False
    )
    animal_health_id = serializers.IntegerField(required=False, allow_null=True)
    death_reason_id = serializers.IntegerField(required=False, allow_null=True)

    class Meta:
        model = OCCAnimalObservation
        fields = (
            "id",
            "occurrence_id",
            "primary_detection_method",
            "secondary_sign",
            "reproductive_maturity",
            "animal_health_id",
            "death_reason_id",
            "total_count",
            "distinctive_feature",
            "action_taken",
            "action_required",
            "observation_detail_comment",
            "alive_adult",
            "dead_adult",
            "alive_juvenile",
            "dead_juvenile",
            "alive_pouch_young",
            "dead_pouch_young",
            "alive_unsure",
            "dead_unsure",
        )

    def __init__(self, *args, **kwargs):
        super().__init__(*args, **kwargs)
        self.fields["primary_detection_method"].choices = [
            (primary_det_instance.id, primary_det_instance.name)
            for primary_det_instance in PrimaryDetectionMethod.objects.all()
        ]
        self.fields["secondary_sign"].choices = [
            (sec_sign_instance.id, sec_sign_instance.name)
            for sec_sign_instance in SecondarySign.objects.all()
        ]
        self.fields["reproductive_maturity"].choices = [
            (rep_maturity_instance.id, rep_maturity_instance.name)
            for rep_maturity_instance in ReproductiveMaturity.objects.all()
        ]


class SaveOCCIdentificationSerializer(serializers.ModelSerializer):
    occurrence_id = serializers.IntegerField(required=False, allow_null=True)
    identification_certainty_id = serializers.IntegerField(
        required=False, allow_null=True
    )
    sample_type_id = serializers.IntegerField(required=False, allow_null=True)
    sample_destination_id = serializers.IntegerField(required=False, allow_null=True)
    permit_type_id = serializers.IntegerField(required=False, allow_null=True)

    class Meta:
        model = OCCIdentification
        fields = (
            "id",
            "occurrence_id",
            "id_confirmed_by",
            "identification_certainty_id",
            "sample_type_id",
            "sample_destination_id",
            "permit_type_id",
            "permit_id",
            "collector_number",
            "barcode_number",
            "identification_comment",
        )<|MERGE_RESOLUTION|>--- conflicted
+++ resolved
@@ -1056,13 +1056,10 @@
     declined_details = OccurrenceReportDeclinedDetailsSerializer(
         read_only=True, allow_null=True
     )
-<<<<<<< HEAD
     assessor_mode = serializers.SerializerMethodField()
-=======
     latest_referrals = OccurrenceReportReferralSerializer(
         many=True, read_only=True, allow_null=True
     )
->>>>>>> 6c14f42e
 
     class Meta:
         model = OccurrenceReport
@@ -1113,11 +1110,8 @@
             "declined_details",
             "approval_details",
             "internal_application",
-<<<<<<< HEAD
             "assessor_mode",
-=======
             "latest_referrals",
->>>>>>> 6c14f42e
         )
 
     def get_can_user_assess(self, obj):
