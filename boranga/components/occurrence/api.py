import json
import logging
import traceback
from datetime import datetime, time
from io import BytesIO

import pandas as pd
from django.core.exceptions import ValidationError
from django.db import transaction
from django.db.models import Q
from django.http import HttpResponse
from ledger_api_client.ledger_models import EmailUserRO as EmailUser
from openpyxl import Workbook
from openpyxl.styles import Font
from openpyxl.utils.dataframe import dataframe_to_rows
from rest_framework import serializers, viewsets, views
from rest_framework.decorators import action as detail_route
from rest_framework.decorators import action as list_route
from rest_framework.decorators import renderer_classes
from rest_framework.renderers import JSONRenderer
from rest_framework.response import Response
from rest_framework_datatables.filters import DatatablesFilterBackend
from rest_framework_datatables.pagination import DatatablesPageNumberPagination
from boranga.components.main.related_item import RelatedItemsSerializer
from django.urls import reverse
from django.shortcuts import redirect

from boranga.components.main.api import (
    DatumSearchMixing,
    UserActionLoggingViewset,
    search_datums,
)
from boranga.components.main.decorators import basic_exception_handler
from boranga.components.main.utils import (
    handle_validation_error,
    transform_json_geometry,
    validate_threat_request,
)
from boranga.components.occurrence.models import (
    AnimalHealth,
    OCCAnimalObservation,
    OCRAnimalObservation,
    OCCAssociatedSpecies,
    OCRAssociatedSpecies,
    CoordinationSource,
    CountedSubject,
    DeathReason,
    Drainage,
    OCCFireHistory,
    OCRFireHistory,
    OCCHabitatComposition,
    OCRHabitatComposition,
    OCCHabitatCondition,
    OCRHabitatCondition,
    OCCIdentification,
    OCRIdentification,
    IdentificationCertainty,
    Intensity,
    LandForm,
    Location,
    LocationAccuracy,
    OCCObservationDetail,
    OCRObservationDetail,
    ObservationMethod,
    OCCObserverDetail,
    OCRObserverDetail,
    OCCConservationThreat,
    Occurrence,
    OccurrenceDocument,
    OccurrenceReport,
    OccurrenceReportAmendmentRequest,
    OccurrenceReportAmendmentRequestDocument,
    OccurrenceReportDocument,
    OccurrenceReportUserAction,
    OccurrenceUserAction,
    OCRConservationThreat,
    PermitType,
    PlantCondition,
    OCCPlantCount,
    OCRPlantCount,
    PlantCountAccuracy,
    PlantCountMethod,
    PrimaryDetectionMethod,
    ReproductiveMaturity,
    RockType,
    SampleDestination,
    SampleType,
    SecondarySign,
    SoilColour,
    SoilCondition,
    SoilType,
    WildStatus,
    OccurrenceSource,
)
from boranga.components.occurrence.serializers import (
<<<<<<< HEAD
    CreateOccurrenceSerializer,
=======
    BackToAssessorSerializer,
>>>>>>> 5871ef40
    CreateOccurrenceReportSerializer,
    InternalOccurrenceReportSerializer,
    ListInternalOccurrenceReportSerializer,
    ListOccurrenceReportSerializer,
    ListOccurrenceSerializer,
    ListOCRReportMinimalSerializer,
    OCCObserverDetailSerializer,
    OCRObserverDetailSerializer,
    OCCConservationThreatSerializer,
    OccurrenceDocumentSerializer,
    OccurrenceLogEntrySerializer,
    OccurrenceReportAmendmentRequestSerializer,
    OccurrenceReportDocumentSerializer,
    OccurrenceReportLogEntrySerializer,
    OccurrenceReportSerializer,
    OccurrenceReportUserActionSerializer,
    OccurrenceSerializer,
    OccurrenceUserActionSerializer,
    OCRConservationThreatSerializer,
    ProposeApproveSerializer,
    ProposeDeclineSerializer,
    SaveOCCAnimalObservationSerializer,
    SaveOCRAnimalObservationSerializer,
    SaveOCCAssociatedSpeciesSerializer,
    SaveOCRAssociatedSpeciesSerializer,
    SaveOCCFireHistorySerializer,
    SaveOCRFireHistorySerializer,
    SaveOCCHabitatCompositionSerializer,
    SaveOCRHabitatCompositionSerializer,
    SaveOCCHabitatConditionSerializer,
    SaveOCRHabitatConditionSerializer,
    SaveOCCIdentificationSerializer,
    SaveOCRIdentificationSerializer,
    SaveLocationSerializer,
    SaveOCCObservationDetailSerializer,
    SaveOCRObservationDetailSerializer,
    SaveOCCConservationThreatSerializer,
    SaveOccurrenceDocumentSerializer,
    SaveOccurrenceReportDocumentSerializer,
    SaveOccurrenceReportSerializer,
    SaveOCRConservationThreatSerializer,
    SaveOCCPlantCountSerializer,
    SaveOCRPlantCountSerializer,
    SaveOccurrenceSerializer,
)
from boranga.components.occurrence.utils import (
    ocr_proposal_submit,
    process_shapefile_document,
    save_geometry,
    validate_map_files,
)
from boranga.components.species_and_communities.models import GroupType, Species, Community, Taxonomy, CommunityTaxonomy
from boranga.helpers import is_customer, is_internal

logger = logging.getLogger(__name__)


class OccurrenceReportFilterBackend(DatatablesFilterBackend):
    def filter_queryset(self, request, queryset, view):
        if "internal" in view.name:
            total_count = queryset.count()

            filter_group_type = request.GET.get("filter_group_type")
            if filter_group_type and not filter_group_type.lower() == "all":
                queryset = queryset.filter(group_type__name=filter_group_type)

            filter_occurrence = request.GET.get("filter_occurrence")
            if filter_occurrence and not filter_occurrence.lower() == "all":
                queryset = queryset.filter(occurrence_id=filter_occurrence)

            filter_scientific_name = request.GET.get("filter_scientific_name")
            if filter_scientific_name and not filter_scientific_name.lower() == "all":
                queryset = queryset.filter(species__taxonomy__id=filter_scientific_name)

            filter_community_name = request.GET.get("filter_community_name")
            if filter_community_name and not filter_community_name.lower() == "all":
                queryset = queryset.filter(
                    community__taxonomy__id=filter_community_name
                )

            filter_status = request.GET.get("filter_status")
            if filter_status and not filter_status.lower() == "all":
                queryset = queryset.filter(processing_status=filter_status)

            def get_date(filter_date):
                date = request.GET.get(filter_date)
                if date:
                    date = datetime.strptime(date, "%Y-%m-%d")
                return date

            filter_submitted_from_date = get_date("filter_submitted_from_date")
            filter_submitted_to_date = get_date("filter_submitted_to_date")
            if filter_submitted_to_date:
                filter_submitted_to_date = datetime.combine(
                    filter_submitted_to_date, time.max
                )

            if filter_submitted_from_date and not filter_submitted_to_date:
                queryset = queryset.filter(
                    reported_date__gte=filter_submitted_from_date
                )

            if filter_submitted_from_date and filter_submitted_to_date:
                queryset = queryset.filter(
                    reported_date__range=[
                        filter_submitted_from_date,
                        filter_submitted_to_date,
                    ]
                )

            if filter_submitted_to_date and not filter_submitted_from_date:
                queryset = queryset.filter(reported_date__lte=filter_submitted_to_date)

        if "external" in view.name:
            total_count = queryset.count()

            filter_group_type = request.GET.get("filter_group_type")
            if filter_group_type and not filter_group_type.lower() == "all":
                queryset = queryset.filter(group_type__name=filter_group_type)

            # filter_scientific_name is the species_id
            filter_scientific_name = request.GET.get("filter_scientific_name")
            if filter_scientific_name and not filter_scientific_name.lower() == "all":
                queryset = queryset.filter(species=filter_scientific_name)

            # filter_community_name is the community_id
            filter_community_name = request.GET.get("filter_community_name")
            if filter_community_name and not filter_community_name.lower() == "all":
                queryset = queryset.filter(community=filter_community_name)

            filter_application_status = request.GET.get("filter_application_status")
            if (
                filter_application_status
                and not filter_application_status.lower() == "all"
            ):
                queryset = queryset.filter(customer_status=filter_application_status)

        fields = self.get_fields(request)
        ordering = self.get_ordering(request, view, fields)
        queryset = queryset.order_by(*ordering)
        if len(ordering):
            queryset = queryset.order_by(*ordering)

        try:
            queryset = super().filter_queryset(request, queryset, view)
        except Exception as e:
            print(e)
        setattr(view, "_datatables_total_count", total_count)
        return queryset


# class OccurrenceReportRenderer(DatatablesRenderer):
#     def render(self, data, accepted_media_type=None, renderer_context=None):
#         if 'view' in renderer_context and hasattr(renderer_context['view'], '_datatables_total_count'):
#             data['recordsTotal'] = renderer_context['view']._datatables_total_count
#         return super(OccurrenceReportRenderer, self).render(data, accepted_media_type, renderer_context)


class OccurrenceReportPaginatedViewSet(viewsets.ModelViewSet):
    filter_backends = (OccurrenceReportFilterBackend,)
    pagination_class = DatatablesPageNumberPagination
    queryset = OccurrenceReport.objects.none()
    serializer_class = ListOccurrenceReportSerializer
    page_size = 10

    def get_serializer_class(self):
        if self.action == "occurrence_report_internal":
            return ListInternalOccurrenceReportSerializer
        return super().get_serializer_class()

    def get_queryset(self):
        qs = OccurrenceReport.objects.all()
        if is_customer(self.request):
            qs = qs.filter(submitter=self.request.user.id)

        return qs

    @list_route(
        methods=[
            "GET",
        ],
        detail=False,
    )
    def occurrence_report_external(self, request, *args, **kwargs):
        qs = self.get_queryset()
        qs = qs.filter(Q(internal_application=False))
        qs = self.filter_queryset(qs)

        self.paginator.page_size = qs.count()
        result_page = self.paginator.paginate_queryset(qs, request)
        serializer = ListOccurrenceReportSerializer(
            result_page, context={"request": request}, many=True
        )
        return self.paginator.get_paginated_response(serializer.data)

    @list_route(
        methods=[
            "GET",
        ],
        detail=False,
    )
    def occurrence_report_internal(self, request, *args, **kwargs):
        qs = self.get_queryset()
        qs = self.filter_queryset(qs)

        self.paginator.page_size = qs.count()
        result_page = self.paginator.paginate_queryset(qs, request)
        serializer = ListInternalOccurrenceReportSerializer(
            result_page, context={"request": request}, many=True
        )
        return self.paginator.get_paginated_response(serializer.data)

    @list_route(
        methods=[
            "GET",
        ],
        detail=False,
    )
    def occurrence_report_external_export(self, request, *args, **kwargs):

        qs = self.get_queryset()
        qs = self.filter_queryset(qs)
        export_format = request.GET.get("export_format")
        allowed_fields = [
            "group_type",
            "scientific_name",
            "community_name",
            "customer_status",
            "occurrence_report_number",
        ]

        serializer = ListOccurrenceReportSerializer(
            qs, context={"request": request}, many=True
        )
        serialized_data = serializer.data

        filtered_data = []
        for obj in serialized_data:
            filtered_obj = {
                key: value for key, value in obj.items() if key in allowed_fields
            }
            filtered_data.append(filtered_obj)

        def flatten_dict(d, parent_key="", sep="_"):
            flattened_dict = {}
            for k, v in d.items():
                new_key = parent_key + sep + k if parent_key else k
                if isinstance(v, dict):
                    flattened_dict.update(flatten_dict(v, new_key, sep))
                else:
                    flattened_dict[new_key] = v
            return flattened_dict

        flattened_data = [flatten_dict(item) for item in filtered_data]
        df = pd.DataFrame(flattened_data)
        new_headings = [
            "Number",
            "Type",
            "Scientific Name",
            "Community Name",
            "Status",
        ]
        df.columns = new_headings
        column_order = [
            "Number",
            "Type",
            "Scientific Name",
            "Community Name",
            "Status",
        ]
        df = df[column_order]

        if export_format is not None:
            if export_format == "excel":
                buffer = BytesIO()
                workbook = Workbook()
                sheet_name = "Sheet1"
                sheet = workbook.active
                sheet.title = sheet_name

                for row in dataframe_to_rows(df, index=False, header=True):
                    sheet.append(row)
                for cell in sheet[1]:
                    cell.font = Font(bold=True)

                workbook.save(buffer)
                buffer.seek(0)
                response = HttpResponse(
                    buffer.read(), content_type="application/vnd.ms-excel"
                )
                response["Content-Disposition"] = (
                    "attachment; filename=DBCA_ExternalOccurrenceReports.xlsx"
                )
                final_response = response
                buffer.close()
                return final_response

            elif export_format == "csv":
                csv_data = df.to_csv(index=False)
                response = HttpResponse(content_type="text/csv")
                response["Content-Disposition"] = (
                    "attachment; filename=DBCA_ExternalOccurrenceReports.csv"
                )
                response.write(csv_data)
                return response

            else:
                return Response(status=400, data="Format not valid")

    @list_route(
        methods=[
            "GET",
        ],
        detail=False,
    )
    def occurrence_report_internal_export(self, request, *args, **kwargs):

        qs = self.get_queryset()
        qs = self.filter_queryset(qs)
        export_format = request.GET.get("export_format")
        allowed_fields = [
            "scientific_name",
            "reported_date",
            "submitter",
            "processing_status",
            "occurrence_report_number",
            "occurrence_name",
        ]

        serializer = ListInternalOccurrenceReportSerializer(
            qs, context={"request": request}, many=True
        )
        serialized_data = serializer.data

        filtered_data = []
        for obj in serialized_data:
            filtered_obj = {
                key: value for key, value in obj.items() if key in allowed_fields
            }
            filtered_data.append(filtered_obj)

        def flatten_dict(d, parent_key="", sep="_"):
            flattened_dict = {}
            for k, v in d.items():
                new_key = parent_key + sep + k if parent_key else k
                if isinstance(v, dict):
                    flattened_dict.update(flatten_dict(v, new_key, sep))
                else:
                    flattened_dict[new_key] = v
            return flattened_dict

        flattened_data = [flatten_dict(item) for item in filtered_data]
        df = pd.DataFrame(flattened_data)
        new_headings = [
            "Number",
            "Scientific Name",
            "Submission date/time",
            "Submitter",
            "Processing Status",
            "Occurrence",
        ]
        df.columns = new_headings
        column_order = [
            "Number",
            "Occurrence",
            "Scientific Name",
            "Submission date/time",
            "Submitter",
            "Processing Status",
        ]
        df = df[column_order]

        if export_format is not None:
            if export_format == "excel":
                buffer = BytesIO()
                workbook = Workbook()
                sheet_name = "Sheet1"
                sheet = workbook.active
                sheet.title = sheet_name

                for row in dataframe_to_rows(df, index=False, header=True):
                    sheet.append(row)
                for cell in sheet[1]:
                    cell.font = Font(bold=True)

                workbook.save(buffer)
                buffer.seek(0)
                response = HttpResponse(
                    buffer.read(), content_type="application/vnd.ms-excel"
                )
                response["Content-Disposition"] = (
                    "attachment; filename=DBCA_OccurrenceReport_Species.xlsx"
                )
                final_response = response
                buffer.close()
                return final_response

            elif export_format == "csv":
                csv_data = df.to_csv(index=False)
                response = HttpResponse(content_type="text/csv")
                response["Content-Disposition"] = (
                    "attachment; filename=DBCA_OccurrenceReport_Species.csv"
                )
                response.write(csv_data)
                return response

            else:
                return Response(status=400, data="Format not valid")

    @list_route(
        methods=[
            "GET",
        ],
        detail=False,
    )
    def community_occurrence_report_internal_export(self, request, *args, **kwargs):

        qs = self.get_queryset()
        qs = self.filter_queryset(qs)
        export_format = request.GET.get("export_format")
        allowed_fields = [
            "community_name",
            "reported_date",
            "submitter",
            "processing_status",
            "occurrence_report_number",
            "occurrence_name",
        ]

        serializer = ListInternalOccurrenceReportSerializer(
            qs, context={"request": request}, many=True
        )
        serialized_data = serializer.data

        filtered_data = []
        for obj in serialized_data:
            filtered_obj = {
                key: value for key, value in obj.items() if key in allowed_fields
            }
            filtered_data.append(filtered_obj)

        def flatten_dict(d, parent_key="", sep="_"):
            flattened_dict = {}
            for k, v in d.items():
                new_key = parent_key + sep + k if parent_key else k
                if isinstance(v, dict):
                    flattened_dict.update(flatten_dict(v, new_key, sep))
                else:
                    flattened_dict[new_key] = v
            return flattened_dict

        flattened_data = [flatten_dict(item) for item in filtered_data]
        df = pd.DataFrame(flattened_data)
        new_headings = [
            "Number",
            "Community Name",
            "Submission date/time",
            "Submitter",
            "Processing Status",
            "Occurrence",
        ]
        df.columns = new_headings
        column_order = [
            "Number",
            "Occurrence",
            "Community Name",
            "Submission date/time",
            "Submitter",
            "Processing Status",
        ]
        df = df[column_order]

        if export_format is not None:
            if export_format == "excel":
                buffer = BytesIO()
                workbook = Workbook()
                sheet_name = "Sheet1"
                sheet = workbook.active
                sheet.title = sheet_name

                for row in dataframe_to_rows(df, index=False, header=True):
                    sheet.append(row)
                for cell in sheet[1]:
                    cell.font = Font(bold=True)

                workbook.save(buffer)
                buffer.seek(0)
                response = HttpResponse(
                    buffer.read(), content_type="application/vnd.ms-excel"
                )
                response["Content-Disposition"] = (
                    "attachment; filename=DBCA_OccurrenceReport_Community.xlsx"
                )
                final_response = response
                buffer.close()
                return final_response

            elif export_format == "csv":
                csv_data = df.to_csv(index=False)
                response = HttpResponse(content_type="text/csv")
                response["Content-Disposition"] = (
                    "attachment; filename=DBCA_OccurrenceReport_Community.csv"
                )
                response.write(csv_data)
                return response

            else:
                return Response(status=400, data="Format not valid")


class OccurrenceReportViewSet(UserActionLoggingViewset, DatumSearchMixing):
    queryset = OccurrenceReport.objects.none()
    serializer_class = OccurrenceReportSerializer
    lookup_field = "id"

    def get_queryset(self):
        user = self.request.user
        if is_internal(self.request):  # user.is_authenticated():
            qs = OccurrenceReport.objects.all()
            return qs
        elif is_customer(self.request):
            # user_orgs = [org.id for org in user.boranga_organisations.all()]
            qs = OccurrenceReport.objects.filter(Q(submitter=user.id))
            return qs
        logger.warn(
            "User is neither customer nor internal user: {} <{}>".format(
                user.get_full_name(), user.email
            )
        )
        return OccurrenceReport.objects.none()

    def get_serializer_class(self):
        if is_internal(self.request):
            return InternalOccurrenceReportSerializer
        return OccurrenceReportSerializer

    def create(self, request, *args, **kwargs):
        try:
            with transaction.atomic():
                group_type_id = GroupType.objects.get(
                    id=request.data.get("group_type_id")
                )
                # internal_application = False
                # if request.data.get('internal_application'):
                #         internal_application = request.data.get('internal_application')
                new_instance = OccurrenceReport(
                    submitter=request.user.id,
                    group_type=group_type_id,
                    # internal_application=internal_application
                )
                new_instance.save(version_user=request.user)
                data = {"occurrence_report_id": new_instance.id}

                # create Locatiob for new instance
                serializer = SaveLocationSerializer(data=data)
                serializer.is_valid(raise_exception=True)
                serializer.save()

                # create HabitatComposition for new instance
                serializer = SaveOCRHabitatCompositionSerializer(data=data)
                serializer.is_valid(raise_exception=True)
                serializer.save()

                # create HabitatCondition for new instance
                serializer = SaveOCRHabitatConditionSerializer(data=data)
                serializer.is_valid(raise_exception=True)
                serializer.save()

                # create FireHistory for new instance
                serializer = SaveOCRFireHistorySerializer(data=data)
                serializer.is_valid(raise_exception=True)
                serializer.save()

                # create FireHistory for new instance
                serializer = SaveOCRAssociatedSpeciesSerializer(data=data)
                serializer.is_valid(raise_exception=True)
                serializer.save()

                # create ObservationDetail for new instance
                serializer = SaveOCRObservationDetailSerializer(data=data)
                serializer.is_valid(raise_exception=True)
                serializer.save()

                # create PlantCount for new instance
                serializer = SaveOCRPlantCountSerializer(data=data)
                serializer.is_valid(raise_exception=True)
                serializer.save()

                # create AnimalObservation for new instance
                serializer = SaveOCRAnimalObservationSerializer(data=data)
                serializer.is_valid(raise_exception=True)
                serializer.save()

                # create Identification for new instance
                serializer = SaveOCRIdentificationSerializer(data=data)
                serializer.is_valid(raise_exception=True)
                serializer.save()

                # headers = self.get_success_headers(serializer.data)
                # return Response(
                #    new_instance.id, status=status.HTTP_201_CREATED, headers=headers
                # )
                serialized_obj = CreateOccurrenceReportSerializer(new_instance)
                return Response(serialized_obj.data)
        except serializers.ValidationError:
            print(traceback.print_exc())
            raise
        except ValidationError as e:
            print(traceback.print_exc())
            raise serializers.ValidationError(repr(e.error_dict))
        except Exception as e:
            print(traceback.print_exc())
            raise serializers.ValidationError(str(e))

    @list_route(
        methods=[
            "GET",
        ],
        detail=False,
        url_path="transform-geometry",
    )
    def transform_geometry(self, request, *args, **kwargs):
        geometry = request.GET.get("geometry", None)
        from_srid = int(request.GET.get("from", 4326))
        to_srid = int(request.GET.get("to", 4326))

        if not geometry:
            return HttpResponse({}, content_type="application/json")

        json_geom = json.loads(geometry)

        transformed = transform_json_geometry(json_geom, from_srid, to_srid)

        return HttpResponse(transformed, content_type="application/json")

    # used for Location Tab of Occurrence Report external form
    @list_route(
        methods=[
            "GET",
        ],
        detail=False,
        url_path="location-list-of-values",
    )
    def location_list_of_values(self, request, *args, **kwargs):
        """used for Occurrence Report external form"""
        qs = self.get_queryset()
        datum_list = []

        id = request.GET.get("id", None)
        try:
            qs = qs.get(id=id)
        except OccurrenceReport.DoesNotExist:
            logger.error(f"Occurrence Report with id {id} not found")
        else:
            ocr_geometries = qs.ocr_geometry.all().exclude(**{"geometry": None})
            epsg_codes = [
                str(g.srid)
                for g in ocr_geometries.values_list("geometry", flat=True).distinct()
            ]
            # Add the srids of the original geometries to epsg_codes
            epsg_codes += [str(g.original_geometry_srid) for g in ocr_geometries]
            epsg_codes = list(set(epsg_codes))
            datum_list = search_datums("", codes=epsg_codes)

        coordination_source_list = []
        values = CoordinationSource.objects.all()
        if values:
            for val in values:
                coordination_source_list.append(
                    {
                        "id": val.id,
                        "name": val.name,
                    }
                )
        location_accuracy_list = []
        values = LocationAccuracy.objects.all()
        if values:
            for val in values:
                location_accuracy_list.append(
                    {
                        "id": val.id,
                        "name": val.name,
                    }
                )
        res_json = {
            "datum_list": datum_list,
            "coordination_source_list": coordination_source_list,
            "location_accuracy_list": location_accuracy_list,
        }
        res_json = json.dumps(res_json)
        return HttpResponse(res_json, content_type="application/json")

    # used for Occurrence Report external form
    @list_route(
        methods=[
            "GET",
        ],
        detail=False,
    )
    def list_of_values(self, request, *args, **kwargs):
        """used for Occurrence Report external form"""
        land_form_list = []
        types = LandForm.objects.all()
        if types:
            for val in types:
                land_form_list.append(
                    {
                        "id": val.id,
                        "name": val.name,
                    }
                )
        rock_type_list = []
        types = RockType.objects.all()
        if types:
            for val in types:
                rock_type_list.append(
                    {
                        "id": val.id,
                        "name": val.name,
                    }
                )
        soil_type_list = []
        types = SoilType.objects.all()
        if types:
            for val in types:
                soil_type_list.append(
                    {
                        "id": val.id,
                        "name": val.name,
                    }
                )
        soil_colour_list = []
        colours = SoilColour.objects.all()
        if colours:
            for val in colours:
                soil_colour_list.append(
                    {
                        "id": val.id,
                        "name": val.name,
                    }
                )
        soil_condition_list = []
        conditions = SoilCondition.objects.all()
        if conditions:
            for val in conditions:
                soil_condition_list.append(
                    {
                        "id": val.id,
                        "name": val.name,
                    }
                )
        drainage_list = []
        drainages = Drainage.objects.all()
        if drainages:
            for val in drainages:
                drainage_list.append(
                    {
                        "id": val.id,
                        "name": val.name,
                    }
                )
        intensity_list = []
        intensities = Intensity.objects.all()
        if intensities:
            for val in intensities:
                intensity_list.append(
                    {
                        "id": val.id,
                        "name": val.name,
                    }
                )
        res_json = {
            "land_form_list": land_form_list,
            "rock_type_list": rock_type_list,
            "soil_type_list": soil_type_list,
            "soil_colour_list": soil_colour_list,
            "soil_condition_list": soil_condition_list,
            "drainage_list": drainage_list,
            "intensity_list": intensity_list,
        }
        res_json = json.dumps(res_json)
        return HttpResponse(res_json, content_type="application/json")

    # used for Occurrence Report Observation external form
    @list_route(
        methods=[
            "GET",
        ],
        detail=False,
    )
    def observation_list_of_values(self, request, *args, **kwargs):
        """used for Occurrence Report external form"""
        observation_method_list = []
        values = ObservationMethod.objects.all()
        if values:
            for val in values:
                observation_method_list.append(
                    {
                        "id": val.id,
                        "name": val.name,
                    }
                )
        plant_count_method_list = []
        values = PlantCountMethod.objects.all()
        if values:
            for val in values:
                plant_count_method_list.append(
                    {
                        "id": val.id,
                        "name": val.name,
                    }
                )
        plant_count_accuracy_list = []
        values = PlantCountAccuracy.objects.all()
        if values:
            for val in values:
                plant_count_accuracy_list.append(
                    {
                        "id": val.id,
                        "name": val.name,
                    }
                )
        plant_condition_list = []
        values = PlantCondition.objects.all()
        if values:
            for val in values:
                plant_condition_list.append(
                    {
                        "id": val.id,
                        "name": val.name,
                    }
                )
        counted_subject_list = []
        values = CountedSubject.objects.all()
        if values:
            for val in values:
                counted_subject_list.append(
                    {
                        "id": val.id,
                        "name": val.name,
                    }
                )
        primary_detection_method_list = []
        values = PrimaryDetectionMethod.objects.all()
        if values:
            for val in values:
                primary_detection_method_list.append(
                    {
                        "id": val.id,
                        "name": val.name,
                    }
                )
        secondary_sign_list = []
        values = SecondarySign.objects.all()
        if values:
            for val in values:
                secondary_sign_list.append(
                    {
                        "id": val.id,
                        "name": val.name,
                    }
                )
        reprod_maturity_list = []
        values = ReproductiveMaturity.objects.all()
        if values:
            for val in values:
                reprod_maturity_list.append(
                    {
                        "id": val.id,
                        "name": val.name,
                    }
                )
        death_reason_list = []
        values = DeathReason.objects.all()
        if values:
            for val in values:
                death_reason_list.append(
                    {
                        "id": val.id,
                        "name": val.name,
                    }
                )
        animal_health_list = []
        values = AnimalHealth.objects.all()
        if values:
            for val in values:
                animal_health_list.append(
                    {
                        "id": val.id,
                        "name": val.name,
                    }
                )
        identification_certainty_list = []
        values = IdentificationCertainty.objects.all()
        if values:
            for val in values:
                identification_certainty_list.append(
                    {
                        "id": val.id,
                        "name": val.name,
                    }
                )
        sample_type_list = []
        values = SampleType.objects.all()
        if values:
            for val in values:
                sample_type_list.append(
                    {
                        "id": val.id,
                        "name": val.name,
                    }
                )
        sample_dest_list = []
        values = SampleDestination.objects.all()
        if values:
            for val in values:
                sample_dest_list.append(
                    {
                        "id": val.id,
                        "name": val.name,
                    }
                )
        permit_type_list = []
        values = PermitType.objects.all()
        if values:
            for val in values:
                permit_type_list.append(
                    {
                        "id": val.id,
                        "name": val.name,
                    }
                )
        res_json = {
            "observation_method_list": observation_method_list,
            "plant_count_method_list": plant_count_method_list,
            "plant_count_accuracy_list": plant_count_accuracy_list,
            "plant_condition_list": plant_condition_list,
            "counted_subject_list": counted_subject_list,
            "primary_detection_method_list": primary_detection_method_list,
            "secondary_sign_list": secondary_sign_list,
            "reprod_maturity_list": reprod_maturity_list,
            "death_reason_list": death_reason_list,
            "animal_health_list": animal_health_list,
            "identification_certainty_list": identification_certainty_list,
            "sample_type_list": sample_type_list,
            "sample_dest_list": sample_dest_list,
            "permit_type_list": permit_type_list,
        }
        res_json = json.dumps(res_json)
        return HttpResponse(res_json, content_type="application/json")

    @list_route(
        methods=[
            "POST",
        ],
        detail=True,
    )
    def update_location_details(self, request, *args, **kwargs):
        try:
            ocr_instance = self.get_object()

            location_instance, created = Location.objects.get_or_create(
                occurrence_report=ocr_instance
            )
            # species_id saved seperately as its not field of Location but OCR
            species = request.data.get("species_id")
            ocr_instance.species_id = species
            # ocr_instance.save()
            # community_id saved seperately as its not field of Location but OCR
            community = request.data.get("community_id")
            ocr_instance.community_id = community

            ocr_instance.save(version_user=request.user)

            # ocr geometry data to save seperately
            geometry_data = request.data.get("ocr_geometry")
            if geometry_data:
                save_geometry(request, ocr_instance, geometry_data)

            # print(request.data.get('geojson_polygon'))
            # polygon = request.data.get('geojson_polygon')
            # if polygon:
            #     coords_list = [list(map(float, coord.split(' '))) for coord in polygon.split(',')]
            #     coords_list.append(coords_list[0])
            #     request.data['geojson_polygon'] = GEOSGeometry(f'POLYGON(({", ".join(map(lambda
            # x: " ".join(map(str, x)), coords_list))}))')

            # the request.data is only the habitat composition data thats been sent from front end
            location_data = request.data.get("location")
            serializer = SaveLocationSerializer(
                location_instance, data=location_data, context={"request": request}
            )
            serializer.is_valid(raise_exception=True)
            serializer.save()
            return Response(serializer.data)
        except serializers.ValidationError:
            print(traceback.print_exc())
            raise
        except ValidationError as e:
            print(traceback.print_exc())
            raise serializers.ValidationError(repr(e.error_dict))
        except Exception as e:
            print(traceback.print_exc())
            raise serializers.ValidationError(str(e))

    @list_route(
        methods=[
            "POST",
        ],
        detail=True,
    )
    def update_habitat_composition_details(self, request, *args, **kwargs):
        try:
            ocr_instance = self.get_object()
            habitat_instance, created = OCRHabitatComposition.objects.get_or_create(
                occurrence_report=ocr_instance
            )
            # the request.data is only the habitat composition data thats been sent from front end
            serializer = SaveOCRHabitatCompositionSerializer(
                habitat_instance, data=request.data, context={"request": request}
            )
            serializer.is_valid(raise_exception=True)
            serializer.save()
            return Response(serializer.data)
        except serializers.ValidationError:
            print(traceback.print_exc())
            raise
        except ValidationError as e:
            print(traceback.print_exc())
            raise serializers.ValidationError(repr(e.error_dict))
        except Exception as e:
            print(traceback.print_exc())
            raise serializers.ValidationError(str(e))

    @list_route(
        methods=[
            "POST",
        ],
        detail=True,
    )
    def update_habitat_condition_details(self, request, *args, **kwargs):
        try:
            ocr_instance = self.get_object()
            habitat_instance, created = OCRHabitatCondition.objects.get_or_create(
                occurrence_report=ocr_instance
            )
            # the request.data is only the habitat condition data thats been sent from front end
            serializer = SaveOCRHabitatConditionSerializer(
                habitat_instance, data=request.data, context={"request": request}
            )
            serializer.is_valid(raise_exception=True)
            serializer.save()
            return Response(serializer.data)
        except serializers.ValidationError:
            print(traceback.print_exc())
            raise
        except ValidationError as e:
            print(traceback.print_exc())
            raise serializers.ValidationError(repr(e.error_dict))
        except Exception as e:
            print(traceback.print_exc())
            raise serializers.ValidationError(str(e))

    @list_route(
        methods=[
            "POST",
        ],
        detail=True,
    )
    def update_fire_history_details(self, request, *args, **kwargs):
        try:
            ocr_instance = self.get_object()
            fire_instance, created = OCRFireHistory.objects.get_or_create(
                occurrence_report=ocr_instance
            )
            # the request.data is only the habitat composition data thats been sent from front end
            serializer = SaveOCRFireHistorySerializer(
                fire_instance, data=request.data, context={"request": request}
            )
            serializer.is_valid(raise_exception=True)
            serializer.save()
            return Response(serializer.data)
        except serializers.ValidationError:
            print(traceback.print_exc())
            raise
        except ValidationError as e:
            print(traceback.print_exc())
            raise serializers.ValidationError(repr(e.error_dict))
        except Exception as e:
            print(traceback.print_exc())
            raise serializers.ValidationError(str(e))

    @list_route(
        methods=[
            "POST",
        ],
        detail=True,
    )
    def update_associated_species_details(self, request, *args, **kwargs):
        try:
            ocr_instance = self.get_object()
            assoc_species_instance, created = OCRAssociatedSpecies.objects.get_or_create(
                occurrence_report=ocr_instance
            )
            # the request.data is only the habitat composition data thats been sent from front end
            serializer = SaveOCRAssociatedSpeciesSerializer(
                assoc_species_instance, data=request.data, context={"request": request}
            )
            serializer.is_valid(raise_exception=True)
            serializer.save()
            return Response(serializer.data)
        except serializers.ValidationError:
            print(traceback.print_exc())
            raise
        except ValidationError as e:
            print(traceback.print_exc())
            raise serializers.ValidationError(repr(e.error_dict))
        except Exception as e:
            print(traceback.print_exc())
            raise serializers.ValidationError(str(e))

    @list_route(
        methods=[
            "POST",
        ],
        detail=True,
    )
    def update_observation_details(self, request, *args, **kwargs):
        try:
            ocr_instance = self.get_object()
            obs_det_instance, created = OCRObservationDetail.objects.get_or_create(
                occurrence_report=ocr_instance
            )
            # the request.data is only the observation detail data thats been sent from front end
            serializer = SaveOCRObservationDetailSerializer(
                obs_det_instance, data=request.data, context={"request": request}
            )
            serializer.is_valid(raise_exception=True)
            serializer.save()
            return Response(serializer.data)
        except serializers.ValidationError:
            print(traceback.print_exc())
            raise
        except ValidationError as e:
            print(traceback.print_exc())
            raise serializers.ValidationError(repr(e.error_dict))
        except Exception as e:
            print(traceback.print_exc())
            raise serializers.ValidationError(str(e))

    @list_route(
        methods=[
            "POST",
        ],
        detail=True,
    )
    def update_plant_count_details(self, request, *args, **kwargs):
        try:
            ocr_instance = self.get_object()
            plant_count_instance, created = OCRPlantCount.objects.get_or_create(
                occurrence_report=ocr_instance
            )
            # the request.data is only the plant count data thats been sent from front end
            serializer = SaveOCRPlantCountSerializer(
                plant_count_instance, data=request.data, context={"request": request}
            )
            serializer.is_valid(raise_exception=True)
            serializer.save()
            return Response(serializer.data)
        except serializers.ValidationError:
            print(traceback.print_exc())
            raise
        except ValidationError as e:
            print(traceback.print_exc())
            raise serializers.ValidationError(repr(e.error_dict))
        except Exception as e:
            print(traceback.print_exc())
            raise serializers.ValidationError(str(e))

    @list_route(
        methods=[
            "POST",
        ],
        detail=True,
    )
    def update_animal_observation_details(self, request, *args, **kwargs):
        try:
            ocr_instance = self.get_object()
            animal_obs_instance, created = OCRAnimalObservation.objects.get_or_create(
                occurrence_report=ocr_instance
            )
            # the request.data is only the animal obs data thats been sent from front end
            serializer = SaveOCRAnimalObservationSerializer(
                animal_obs_instance, data=request.data, context={"request": request}
            )
            serializer.is_valid(raise_exception=True)
            serializer.save()
            return Response(serializer.data)
        except serializers.ValidationError:
            print(traceback.print_exc())
            raise
        except ValidationError as e:
            print(traceback.print_exc())
            raise serializers.ValidationError(repr(e.error_dict))
        except Exception as e:
            print(traceback.print_exc())
            raise serializers.ValidationError(str(e))

    @list_route(
        methods=[
            "POST",
        ],
        detail=True,
    )
    def update_identification_details(self, request, *args, **kwargs):
        try:
            ocr_instance = self.get_object()
            identification_instance, created = OCRIdentification.objects.get_or_create(
                occurrence_report=ocr_instance
            )
            # the request.data is only the identification data thats been sent from front end
            serializer = SaveOCRIdentificationSerializer(
                identification_instance, data=request.data, context={"request": request}
            )
            serializer.is_valid(raise_exception=True)
            serializer.save()
            return Response(serializer.data)
        except serializers.ValidationError:
            print(traceback.print_exc())
            raise
        except ValidationError as e:
            print(traceback.print_exc())
            raise serializers.ValidationError(repr(e.error_dict))
        except Exception as e:
            print(traceback.print_exc())
            raise serializers.ValidationError(str(e))

    # used for observer detail datatable on location tab
    @detail_route(
        methods=[
            "GET",
        ],
        detail=True,
    )
    def observer_details(self, request, *args, **kwargs):
        try:
            instance = self.get_object()
            qs = instance.observer_detail.all()
            serializer = OCRObserverDetailSerializer(
                qs, many=True, context={"request": request}
            )
            return Response(serializer.data)
        except serializers.ValidationError:
            print(traceback.print_exc())
            raise
        except ValidationError as e:
            print(traceback.print_exc())
            raise serializers.ValidationError(repr(e.error_dict))
        except Exception as e:
            print(traceback.print_exc())
            raise serializers.ValidationError(str(e))

    @list_route(methods=["GET"], detail=False)
    def list_for_map(self, request, *args, **kwargs):
        """Returns the proposals for the map"""
        proposal_ids = [
            int(id)
            for id in request.query_params.get("proposal_ids", "").split(",")
            if id.lstrip("-").isnumeric()
        ]
        # application_type = request.query_params.get("application_type", None)
        # processing_status = request.query_params.get("processing_status", None)

        # cache_key = settings.CACHE_KEY_MAP_PROPOSALS
        # qs = cache.get(cache_key)
        # priya added qs=None as we don't have cache data yet
        qs = None
        if qs is None:
            qs = (
                self.get_queryset()
                .exclude(ocr_geometry__isnull=True)
                .prefetch_related("ocr_geometry")
            )
            # cache.set(cache_key, qs, settings.CACHE_TIMEOUT_2_HOURS)

        if len(proposal_ids) > 0:
            qs = qs.filter(id__in=proposal_ids)

        # if (
        #     application_type
        #     and application_type.isnumeric()
        #     and int(application_type) > 0
        # ):
        #     qs = qs.filter(application_type_id=application_type)

        # if processing_status:
        #     qs = qs.filter(processing_status=processing_status)

        # qs = self.filter_queryset(qs)
        serializer = ListOCRReportMinimalSerializer(
            qs, context={"request": request}, many=True
        )
        return Response(serializer.data)

    @detail_route(methods=["post"], detail=True)
    @renderer_classes((JSONRenderer,))
    def draft(self, request, *args, **kwargs):
        try:
            with transaction.atomic():
                instance = self.get_object()
                # request_data = request.data
                proposal_data = (
                    request.data.get("proposal") if request.data.get("proposal") else {}
                )
                # request.data['submitter'] = u'{}'.format(request.user.id)
                if proposal_data["submitter"]:
                    request.data.get("proposal")["submitter"] = "{}".format(
                        proposal_data["submitter"].get("id")
                    )
                if proposal_data.get("habitat_composition"):
                    habitat_instance, created = (
                        OCRHabitatComposition.objects.get_or_create(
                            occurrence_report=instance
                        )
                    )
                    serializer = SaveOCRHabitatCompositionSerializer(
                        habitat_instance, data=proposal_data.get("habitat_composition")
                    )
                    serializer.is_valid(raise_exception=True)
                    if serializer.is_valid():
                        serializer.save()

                if proposal_data.get("habitat_condition"):
                    hab_cond_instance, created = OCRHabitatCondition.objects.get_or_create(
                        occurrence_report=instance
                    )
                    serializer = SaveOCRHabitatConditionSerializer(
                        hab_cond_instance, data=proposal_data.get("habitat_condition")
                    )
                    serializer.is_valid(raise_exception=True)
                    if serializer.is_valid():
                        serializer.save()

                if proposal_data.get("fire_history"):
                    fire_instance, created = OCRFireHistory.objects.get_or_create(
                        occurrence_report=instance
                    )
                    serializer = SaveOCRFireHistorySerializer(
                        fire_instance, data=proposal_data.get("fire_history")
                    )
                    serializer.is_valid(raise_exception=True)
                    if serializer.is_valid():
                        serializer.save()

                if proposal_data.get("associated_species"):
                    assoc_species_instance, created = (
                        OCRAssociatedSpecies.objects.get_or_create(
                            occurrence_report=instance
                        )
                    )
                    serializer = SaveOCRAssociatedSpeciesSerializer(
                        assoc_species_instance,
                        data=proposal_data.get("associated_species"),
                    )
                    serializer.is_valid(raise_exception=True)
                    if serializer.is_valid():
                        serializer.save()

                if proposal_data.get("observation_detail"):
                    obs_det_instance, created = OCRObservationDetail.objects.get_or_create(
                        occurrence_report=instance
                    )
                    serializer = SaveOCRObservationDetailSerializer(
                        obs_det_instance, data=proposal_data.get("observation_detail")
                    )
                    serializer.is_valid(raise_exception=True)
                    if serializer.is_valid():
                        serializer.save()

                if proposal_data.get("plant_count"):
                    plant_count_instance, created = OCRPlantCount.objects.get_or_create(
                        occurrence_report=instance
                    )
                    serializer = SaveOCRPlantCountSerializer(
                        plant_count_instance, data=proposal_data.get("plant_count")
                    )
                    serializer.is_valid(raise_exception=True)
                    if serializer.is_valid():
                        serializer.save()

                if proposal_data.get("animal_observation"):
                    animal_obs_instance, created = (
                        OCRAnimalObservation.objects.get_or_create(
                            occurrence_report=instance
                        )
                    )
                    serializer = SaveOCRAnimalObservationSerializer(
                        animal_obs_instance,
                        data=proposal_data.get("animal_observation"),
                    )
                    serializer.is_valid(raise_exception=True)
                    if serializer.is_valid():
                        serializer.save()

                if proposal_data.get("identification"):
                    identification_instance, created = (
                        OCRIdentification.objects.get_or_create(occurrence_report=instance)
                    )
                    serializer = SaveOCRIdentificationSerializer(
                        identification_instance,
                        data=proposal_data.get("identification"),
                    )
                    serializer.is_valid(raise_exception=True)
                    if serializer.is_valid():
                        serializer.save()

                if proposal_data.get("location"):
                    location_instance, created = Location.objects.get_or_create(
                        occurrence_report=instance
                    )
                    serializer = SaveLocationSerializer(
                        location_instance, data=proposal_data.get("location")
                    )
                    serializer.is_valid(raise_exception=True)
                    if serializer.is_valid():
                        serializer.save()

                # ocr geometry data to save seperately
                geometry_data = proposal_data.get("ocr_geometry", None)
                if geometry_data:
                    save_geometry(request, instance, geometry_data)

                serializer = SaveOccurrenceReportSerializer(
                    instance, data=proposal_data, partial=True
                )

                serializer.is_valid(raise_exception=True)
                if serializer.is_valid():
                    saved_instance = serializer.save(version_user=request.user)

            # return redirect(reverse('external'))
            serializer = self.get_serializer(saved_instance)
            return Response(serializer.data)
        except serializers.ValidationError:
            print(traceback.print_exc())
            raise
        except ValidationError as e:
            if hasattr(e, "error_dict"):
                raise serializers.ValidationError(repr(e.error_dict))
            else:
                if hasattr(e, "message"):
                    raise serializers.ValidationError(e.message)
        except Exception as e:
            print(traceback.print_exc())
            raise serializers.ValidationError(str(e))

    @detail_route(methods=["post"], detail=True)
    @renderer_classes((JSONRenderer,))
    def submit(self, request, *args, **kwargs):
        try:
            instance = self.get_object()
            # instance.submit(request,self)
            ocr_proposal_submit(instance, request)
            instance.save(version_user=request.user)
            serializer = self.get_serializer(instance)
            return Response(serializer.data)
            # return redirect(reverse('external'))
        except serializers.ValidationError:
            print(traceback.print_exc())
            raise
        except ValidationError as e:
            if hasattr(e, "error_dict"):
                raise serializers.ValidationError(repr(e.error_dict))
            else:
                if hasattr(e, "message"):
                    raise serializers.ValidationError(e.message)
        except Exception as e:
            print(traceback.print_exc())
            raise serializers.ValidationError(str(e))

    @detail_route(
        methods=[
            "GET",
        ],
        detail=True,
    )
    def action_log(self, request, *args, **kwargs):
        try:
            instance = self.get_object()
            qs = instance.action_logs.all()
            serializer = OccurrenceReportUserActionSerializer(qs, many=True)
            return Response(serializer.data)
        except serializers.ValidationError:
            print(traceback.print_exc())
            raise
        except ValidationError as e:
            print(traceback.print_exc())
            raise serializers.ValidationError(repr(e.error_dict))
        except Exception as e:
            print(traceback.print_exc())
            raise serializers.ValidationError(str(e))

    @detail_route(
        methods=[
            "GET",
        ],
        detail=True,
    )
    def comms_log(self, request, *args, **kwargs):
        try:
            instance = self.get_object()
            qs = instance.comms_logs.all()
            serializer = OccurrenceReportLogEntrySerializer(qs, many=True)
            return Response(serializer.data)
        except serializers.ValidationError:
            print(traceback.print_exc())
            raise
        except ValidationError as e:
            print(traceback.print_exc())
            raise serializers.ValidationError(repr(e.error_dict))
        except Exception as e:
            print(traceback.print_exc())
            raise serializers.ValidationError(str(e))

    @detail_route(
        methods=[
            "POST",
        ],
        detail=True,
    )
    @renderer_classes((JSONRenderer,))
    def add_comms_log(self, request, *args, **kwargs):
        try:
            with transaction.atomic():
                instance = self.get_object()
                mutable = request.data._mutable
                request.data._mutable = True
                request.data["occurrence_report"] = f"{instance.id}"
                request.data["staff"] = f"{request.user.id}"
                request.data._mutable = mutable
                serializer = OccurrenceReportLogEntrySerializer(data=request.data)
                serializer.is_valid(raise_exception=True)
                comms = serializer.save()
                # Save the files
                for f in request.FILES:
                    document = comms.documents.create()
                    document.name = str(request.FILES[f])
                    document._file = request.FILES[f]
                    document.save()
                # End Save Documents

                return Response(serializer.data)
        except serializers.ValidationError:
            print(traceback.print_exc())
            raise
        except ValidationError as e:
            print(traceback.print_exc())
            raise serializers.ValidationError(repr(e.error_dict))
        except Exception as e:
            print(traceback.print_exc())
            raise serializers.ValidationError(str(e))

    @detail_route(
        methods=[
            "GET",
        ],
        detail=True,
    )
    def documents(self, request, *args, **kwargs):
        try:
            instance = self.get_object()
            # qs = instance.documents.all()
            if is_internal(self.request):
                qs = instance.documents.all()
            elif is_customer(self.request):
                qs = instance.documents.filter(Q(uploaded_by=request.user.id))
            # qs = qs.exclude(input_name='occurrence_report_approval_doc')
            # TODO do we need/not to show approval doc in cs documents tab
            qs = qs.order_by("-uploaded_date")
            serializer = OccurrenceReportDocumentSerializer(
                qs, many=True, context={"request": request}
            )
            return Response(serializer.data)
        except serializers.ValidationError:
            print(traceback.print_exc())
            raise
        except ValidationError as e:
            print(traceback.print_exc())
            raise serializers.ValidationError(repr(e.error_dict))
        except Exception as e:
            print(traceback.print_exc())
            raise serializers.ValidationError(str(e))

    @detail_route(
        methods=[
            "GET",
        ],
        detail=True,
    )
    def threats(self, request, *args, **kwargs):
        try:
            instance = self.get_object()
            # qs = instance.ocr_threats.all()
            if is_internal(self.request):
                qs = instance.ocr_threats.all()
            elif is_customer(self.request):
                # TODO Do we need to sort the threats for external user (similar like documents)
                # qs = qs.filter(Q(uploaded_by=request.user.id))
                qs = instance.ocr_threats.all()
            qs = qs.order_by("-date_observed")
            serializer = OCRConservationThreatSerializer(
                qs, many=True, context={"request": request}
            )
            return Response(serializer.data)
        except serializers.ValidationError:
            print(traceback.print_exc())
            raise
        except ValidationError as e:
            print(traceback.print_exc())
            raise serializers.ValidationError(repr(e.error_dict))
        except Exception as e:
            print(traceback.print_exc())
            raise serializers.ValidationError(str(e))

    @detail_route(methods=["POST"], detail=True)
    @renderer_classes((JSONRenderer,))
    @basic_exception_handler
    def process_shapefile_document(self, request, *args, **kwargs):
        instance = self.get_object()
        returned_data = None
        returned_data = process_shapefile_document(request, instance)
        if returned_data:
            return Response(returned_data)
        else:
            return Response({})

    @detail_route(methods=["POST"], detail=True)
    @renderer_classes((JSONRenderer,))
    @basic_exception_handler
    def validate_map_files(self, request, *args, **kwargs):
        instance = self.get_object()
        validate_map_files(request, instance, "occurrence_report")
        instance.save()
        serializer = self.get_serializer(instance)
        logger.debug(f"validate_map_files response: {serializer.data}")
        return Response(serializer.data)

    @detail_route(
        methods=[
            "GET",
        ],
        detail=True,
    )
    def assign_request_user(self, request, *args, **kwargs):
        try:
            instance = self.get_object()
            instance.assign_officer(request, request.user)
            serializer = InternalOccurrenceReportSerializer(
                instance, context={"request": request}
            )
            return Response(serializer.data)
        except serializers.ValidationError:
            print(traceback.print_exc())
            raise
        except ValidationError as e:
            print(traceback.print_exc())
            raise serializers.ValidationError(repr(e.error_dict))
        except Exception as e:
            print(traceback.print_exc())
            raise serializers.ValidationError(str(e))

    @detail_route(
        methods=[
            "POST",
        ],
        detail=True,
    )
    def assign_to(self, request, *args, **kwargs):
        try:
            instance = self.get_object()
            user_id = request.data.get("assessor_id", None)
            user = None
            if not user_id:
                raise serializers.ValidationError("An assessor id is required")
            try:
                user = EmailUser.objects.get(id=user_id)
            except EmailUser.DoesNotExist:
                raise serializers.ValidationError(
                    "A user with the id passed in does not exist"
                )
            instance.assign_officer(request, user)
            serializer = InternalOccurrenceReportSerializer(
                instance, context={"request": request}
            )
            return Response(serializer.data)
        except serializers.ValidationError:
            print(traceback.print_exc())
            raise
        except ValidationError as e:
            print(traceback.print_exc())
            raise serializers.ValidationError(repr(e.error_dict))
        except Exception as e:
            print(traceback.print_exc())
            raise serializers.ValidationError(str(e))

    @detail_route(
        methods=[
            "GET",
        ],
        detail=True,
    )
    def unassign(self, request, *args, **kwargs):
        try:
            instance = self.get_object()
            instance.unassign(request)
            serializer = InternalOccurrenceReportSerializer(
                instance, context={"request": request}
            )
            return Response(serializer.data)
        except serializers.ValidationError:
            print(traceback.print_exc())
            raise
        except ValidationError as e:
            print(traceback.print_exc())
            raise serializers.ValidationError(repr(e.error_dict))
        except Exception as e:
            print(traceback.print_exc())
            raise serializers.ValidationError(str(e))

    @detail_route(
        methods=[
            "GET",
        ],
        detail=True,
    )
    def amendment_request(self, request, *args, **kwargs):
        try:
            instance = self.get_object()
            qs = instance.amendment_requests
            qs = qs.filter(status="requested")
            serializer = OccurrenceReportAmendmentRequestSerializer(qs, many=True)
            return Response(serializer.data)
        except serializers.ValidationError:
            print(traceback.print_exc())
            raise
        except ValidationError as e:
            print(traceback.print_exc())
            raise serializers.ValidationError(repr(e.error_dict))
        except Exception as e:
            print(traceback.print_exc())
            raise serializers.ValidationError(str(e))

    @detail_route(
        methods=[
            "POST",
        ],
        detail=True,
    )
    def propose_decline(self, request, *args, **kwargs):
        try:
            instance = self.get_object()
            serializer = ProposeDeclineSerializer(data=request.data)
            serializer.is_valid(raise_exception=True)
            instance.propose_decline(request, serializer.validated_data)
            serializer = InternalOccurrenceReportSerializer(
                instance, context={"request": request}
            )
            return Response(serializer.data)

        except serializers.ValidationError:
            print(traceback.print_exc())
            raise
        except ValidationError as e:
            if hasattr(e, "error_dict"):
                raise serializers.ValidationError(repr(e.error_dict))
            else:
                if hasattr(e, "message"):
                    raise serializers.ValidationError(e.message)
        except Exception as e:
            print(traceback.print_exc())
            raise serializers.ValidationError(str(e))

    @detail_route(
        methods=[
            "POST",
        ],
        detail=True,
    )
    def decline(self, request, *args, **kwargs):
        try:
            instance = self.get_object()
            serializer = ProposeDeclineSerializer(data=request.data)
            serializer.is_valid(raise_exception=True)
            instance.decline(request, serializer.validated_data)
            serializer = InternalOccurrenceReportSerializer(
                instance, context={"request": request}
            )
            return Response(serializer.data)

        except serializers.ValidationError:
            print(traceback.print_exc())
            raise
        except ValidationError as e:
            if hasattr(e, "error_dict"):
                raise serializers.ValidationError(repr(e.error_dict))
            else:
                if hasattr(e, "message"):
                    raise serializers.ValidationError(e.message)
        except Exception as e:
            print(traceback.print_exc())
            raise serializers.ValidationError(str(e))

    @detail_route(
        methods=[
            "POST",
        ],
        detail=True,
    )
    def back_to_assessor(self, request, *args, **kwargs):
        try:
            instance = self.get_object()
            serializer = BackToAssessorSerializer(data=request.data)
            serializer.is_valid(raise_exception=True)
            instance.back_to_assessor(request, serializer.validated_data)
            serializer = InternalOccurrenceReportSerializer(
                instance, context={"request": request}
            )
            return Response(serializer.data)
        except serializers.ValidationError:
            print(traceback.print_exc())
            raise
        except ValidationError as e:
            print(traceback.print_exc())
            raise serializers.ValidationError(repr(e.error_dict))
        except Exception as e:
            print(traceback.print_exc())
            raise serializers.ValidationError(str(e))

    @detail_route(
        methods=[
            "POST",
        ],
        detail=True,
    )
    def propose_approve(self, request, *args, **kwargs):
        try:
            instance = self.get_object()
            logger.debug(request.data)
            serializer = ProposeApproveSerializer(data=request.data)
            serializer.is_valid(raise_exception=True)
            instance.propose_approve(request, serializer.validated_data)
            serializer = InternalOccurrenceReportSerializer(
                instance, context={"request": request}
            )
            return Response(serializer.data)

        except serializers.ValidationError:
            print(traceback.print_exc())
            raise
        except ValidationError as e:
            if hasattr(e, "error_dict"):
                raise serializers.ValidationError(repr(e.error_dict))
            else:
                if hasattr(e, "message"):
                    raise serializers.ValidationError(e.message)
        except Exception as e:
            print(traceback.print_exc())
            raise serializers.ValidationError(str(e))


class ObserverDetailViewSet(viewsets.ModelViewSet):
    queryset = OCRObserverDetail.objects.none()
    serializer_class = OCRObserverDetailSerializer

    def get_queryset(self):
        qs = OCRObserverDetail.objects.none()

        if is_internal(self.request):
            qs = OCRObserverDetail.objects.all().order_by("id")
        elif is_customer(self.request):
            # not sure what qs it should be for api security check
            qs = OCRObserverDetail.objects.all().order_by("id")
            return qs
        return qs

    def update(self, request, *args, **kwargs):
        try:
            instance = self.get_object()
            serializer = OCRObserverDetailSerializer(
                instance, data=json.loads(request.data.get("data"))
            )
            serializer.is_valid(raise_exception=True)
            serializer.save()
            # instance.community.log_user_action(CommunityUserAction.ACTION_ADD_THREAT.format(instance.threat_number,instance.community.community_number),request)
            return Response(serializer.data)
        except Exception as e:
            print(traceback.print_exc())
            raise serializers.ValidationError(str(e))

    def create(self, request, *args, **kwargs):
        try:
            serializer = OCRObserverDetailSerializer(
                data=json.loads(request.data.get("data"))
            )
            serializer.is_valid(raise_exception=True)
            serializer.save()
            return Response(serializer.data)
        except serializers.ValidationError:
            print(traceback.print_exc())
            raise
        except ValidationError as e:
            if hasattr(e, "error_dict"):
                raise serializers.ValidationError(repr(e.error_dict))
            else:
                if hasattr(e, "message"):
                    raise serializers.ValidationError(e.message)
        except Exception as e:
            print(traceback.print_exc())
            raise serializers.ValidationError(str(e))


class OccurrenceReportAmendmentRequestViewSet(viewsets.ModelViewSet):
    queryset = OccurrenceReportAmendmentRequest.objects.none()
    serializer_class = OccurrenceReportAmendmentRequestSerializer

    def get_queryset(self):
        if is_internal(self.request):  # user.is_authenticated():
            qs = OccurrenceReportAmendmentRequest.objects.all().order_by("id")
            return qs
        return OccurrenceReportAmendmentRequest.objects.none()

    def create(self, request, *args, **kwargs):
        try:
            serializer = self.get_serializer(data=json.loads(request.data.get("data")))
            serializer.is_valid(raise_exception=True)
            instance = serializer.save()
            instance.add_documents(request)
            instance.generate_amendment(request)
            serializer = self.get_serializer(instance)
            return Response(serializer.data)
        except serializers.ValidationError:
            print(traceback.print_exc())
            raise
        except ValidationError as e:
            handle_validation_error(e)
        except Exception as e:
            print(traceback.print_exc())
            raise serializers.ValidationError(str(e))

    @detail_route(
        methods=[
            "POST",
        ],
        detail=True,
    )
    @renderer_classes((JSONRenderer,))
    def delete_document(self, request, *args, **kwargs):
        try:
            instance = self.get_object()
            OccurrenceReportAmendmentRequestDocument.objects.get(
                id=request.data.get("id")
            ).delete()
            return Response(
                [
                    dict(id=i.id, name=i.name, _file=i._file.url)
                    for i in instance.cs_amendment_request_documents.all()
                ]
            )
        except serializers.ValidationError:
            print(traceback.print_exc())
            raise
        except ValidationError as e:
            print(traceback.print_exc())
            raise serializers.ValidationError(repr(e.error_dict))
        except Exception as e:
            print(traceback.print_exc())
            raise serializers.ValidationError(str(e))


class OccurrenceReportDocumentViewSet(viewsets.ModelViewSet):
    queryset = OccurrenceReportDocument.objects.none()
    serializer_class = OccurrenceReportDocumentSerializer

    def get_queryset(self):
        request_user = self.request.user
        qs = OccurrenceReportDocument.objects.none()

        if is_internal(self.request):
            qs = OccurrenceReportDocument.objects.all().order_by("id")
        elif is_customer(self.request):
            qs = OccurrenceReportDocument.objects.filter(Q(uploaded_by=request_user.id))
            return qs
        return qs

    @detail_route(
        methods=[
            "GET",
        ],
        detail=True,
    )
    def discard(self, request, *args, **kwargs):
        try:
            instance = self.get_object()
            instance.visible = False
            instance.save(version_user=request.user)
            if instance.occurrence_report:
                instance.occurrence_report.log_user_action(
                    OccurrenceReportUserAction.ACTION_DISCARD_DOCUMENT.format(
                        instance.document_number,
                        instance.occurrence_report.occurrence_report_number,
                    ),
                    request,
                )
            serializer = self.get_serializer(instance)
            return Response(serializer.data)
        except serializers.ValidationError:
            print(traceback.print_exc())
            raise
        except ValidationError as e:
            print(traceback.print_exc())
            raise serializers.ValidationError(repr(e.error_dict))
        except Exception as e:
            print(traceback.print_exc())
            raise serializers.ValidationError(str(e))

    @detail_route(
        methods=[
            "GET",
        ],
        detail=True,
    )
    def reinstate(self, request, *args, **kwargs):
        try:
            instance = self.get_object()
            instance.visible = True
            instance.save(version_user=request.user)
            if instance.occurrence_report:
                instance.occurrence_report.log_user_action(
                    OccurrenceReportUserAction.ACTION_REINSTATE_DOCUMENT.format(
                        instance.document_number,
                        instance.occurrence_report.occurrence_report_number,
                    ),
                    request,
                )
            serializer = self.get_serializer(instance)
            return Response(serializer.data)
        except serializers.ValidationError:
            print(traceback.print_exc())
            raise
        except ValidationError as e:
            print(traceback.print_exc())
            raise serializers.ValidationError(repr(e.error_dict))
        except Exception as e:
            print(traceback.print_exc())
            raise serializers.ValidationError(str(e))

    def update(self, request, *args, **kwargs):
        try:
            with transaction.atomic():
                instance = self.get_object()
                serializer = SaveOccurrenceReportDocumentSerializer(
                    instance, data=json.loads(request.data.get("data"))
                )
                serializer.is_valid(raise_exception=True)
                serializer.save(no_revision=True)
                instance.add_documents(request, no_revision=True)
                instance.uploaded_by = request.user.id
                instance.save(version_user=request.user)
                if instance.occurrence_report:
                    instance.occurrence_report.log_user_action(
                        OccurrenceReportUserAction.ACTION_UPDATE_DOCUMENT.format(
                            instance.document_number,
                            instance.occurrence_report.occurrence_report_number,
                        ),
                        request,
                    )
                return Response(serializer.data)
        except Exception as e:
            print(traceback.print_exc())
            raise serializers.ValidationError(str(e))

    def create(self, request, *args, **kwargs):
        try:
            with transaction.atomic():
                serializer = SaveOccurrenceReportDocumentSerializer(
                    data=json.loads(request.data.get("data"))
                )
                serializer.is_valid(raise_exception=True)
                instance = serializer.save(no_revision=True)
                instance.add_documents(request, no_revision=True)
                instance.uploaded_by = request.user.id
                instance.save(version_user=request.user)
                if instance.occurrence_report:
                    instance.occurrence_report.log_user_action(
                        OccurrenceReportUserAction.ACTION_ADD_DOCUMENT.format(
                            instance.document_number,
                            instance.occurrence_report.occurrence_report_number,
                        ),
                        request,
                    )
                return Response(serializer.data)
        except serializers.ValidationError:
            print(traceback.print_exc())
            raise
        except ValidationError as e:
            if hasattr(e, "error_dict"):
                raise serializers.ValidationError(repr(e.error_dict))
            else:
                if hasattr(e, "message"):
                    raise serializers.ValidationError(e.message)
        except Exception as e:
            print(traceback.print_exc())
            raise serializers.ValidationError(str(e))


class OCRConservationThreatViewSet(viewsets.ModelViewSet):
    queryset = OCRConservationThreat.objects.none()
    serializer_class = OCRConservationThreatSerializer

    def get_queryset(self):
        qs = OCRConservationThreat.objects.none()

        if is_internal(self.request):
            qs = OCRConservationThreat.objects.all().order_by("id")
        elif is_customer(self.request):
            # TODO filter qs as per added_by
            qs = OCRConservationThreat.objects.all().order_by("id")
            return qs
        return qs

    @detail_route(
        methods=[
            "GET",
        ],
        detail=True,
    )
    def discard(self, request, *args, **kwargs):
        try:
            instance = self.get_object()
            instance.visible = False
            instance.save(version_user=request.user)
            if instance.occurrence_report:
                instance.occurrence_report.log_user_action(
                    OccurrenceReportUserAction.ACTION_DISCARD_THREAT.format(
                        instance.threat_number,
                        instance.occurrence_report.occurrence_report_number,
                    ),
                    request,
                )
            serializer = self.get_serializer(instance)
            return Response(serializer.data)
        except serializers.ValidationError:
            print(traceback.print_exc())
            raise
        except ValidationError as e:
            print(traceback.print_exc())
            raise serializers.ValidationError(repr(e.error_dict))
        except Exception as e:
            print(traceback.print_exc())
            raise serializers.ValidationError(str(e))

    @detail_route(
        methods=[
            "GET",
        ],
        detail=True,
    )
    def reinstate(self, request, *args, **kwargs):
        try:
            instance = self.get_object()
            instance.visible = True
            instance.save(version_user=request.user)
            if instance.occurrence_report:
                instance.occurrence_report.log_user_action(
                    OccurrenceReportUserAction.ACTION_REINSTATE_THREAT.format(
                        instance.threat_number,
                        instance.occurrence_report.occurrence_report_number,
                    ),
                    request,
                )
            serializer = self.get_serializer(instance)
            return Response(serializer.data)
        except serializers.ValidationError:
            print(traceback.print_exc())
            raise
        except ValidationError as e:
            print(traceback.print_exc())
            raise serializers.ValidationError(repr(e.error_dict))
        except Exception as e:
            print(traceback.print_exc())
            raise serializers.ValidationError(str(e))

    def update(self, request, *args, **kwargs):
        try:
            with transaction.atomic():
                instance = self.get_object()
                serializer = SaveOCRConservationThreatSerializer(
                    instance, data=json.loads(request.data.get("data"))
                )
                validate_threat_request(request)
                serializer.is_valid(raise_exception=True)
                serializer.save(version_user=request.user)
                if instance.occurrence_report:
                    instance.occurrence_report.log_user_action(
                        OccurrenceReportUserAction.ACTION_UPDATE_THREAT.format(
                            instance.threat_number,
                            instance.occurrence_report.occurrence_report_number,
                        ),
                        request,
                    )
                serializer = self.get_serializer(instance)
                return Response(serializer.data)
        except Exception as e:
            print(traceback.print_exc())
            raise serializers.ValidationError(str(e))

    def create(self, request, *args, **kwargs):
        try:
            with transaction.atomic():
                serializer = SaveOCRConservationThreatSerializer(
                    data=json.loads(request.data.get("data"))
                )
                validate_threat_request(request)
                serializer.is_valid(raise_exception=True)
                instance = serializer.save(version_user=request.user)
                if instance.occurrence_report:
                    instance.occurrence_report.log_user_action(
                        OccurrenceReportUserAction.ACTION_ADD_THREAT.format(
                            instance.threat_number,
                            instance.occurrence_report.occurrence_report_number,
                        ),
                        request,
                    )
                serializer = self.get_serializer(instance)
                return Response(serializer.data)
        except serializers.ValidationError:
            print(traceback.print_exc())
            raise
        except ValidationError as e:
            if hasattr(e, "error_dict"):
                raise serializers.ValidationError(repr(e.error_dict))
            else:
                if hasattr(e, "message"):
                    raise serializers.ValidationError(e.message)
        except Exception as e:
            print(traceback.print_exc())
            raise serializers.ValidationError(str(e))


class GetOCCProfileDict(views.APIView):
    def get(self, request, format=None):
        group_type = request.GET.get('group_type','')

        species_list = []
        if group_type:
            exclude_status = ['draft']
            species = Species.objects.filter(~Q(processing_status__in=exclude_status) & ~Q(taxonomy=None) & Q(group_type__name=group_type))
            if species:
                for specimen in species:
                    species_list.append({
                        'id': specimen.id,
                        'name':specimen.taxonomy.scientific_name,
                        'taxon_previous_name':specimen.taxonomy.taxon_previous_name,
                        'common_name': specimen.taxonomy.taxon_vernacular_name,
                        })
        community_list = []
        exculde_status = ['draft']
        communities = CommunityTaxonomy.objects.filter(~Q(community__processing_status__in=exculde_status)) # TODO remove later as every community will have community name
        if communities:
            for specimen in communities:
                community_list.append({
                    'id': specimen.community.id,
                    'name':specimen.community_name,
                    })
        
        occurrence_source_list = list(OccurrenceSource.objects.all().values("id","name"))
        wild_status_list = list(WildStatus.objects.all().values("id","name"))

        res_json = {
        "species_list":species_list,
        "community_list":community_list,
        "source_list":occurrence_source_list,
        "wild_status_list":wild_status_list,
        }
        res_json = json.dumps(res_json)
        return HttpResponse(res_json, content_type='application/json')
    

class OccurrenceFilterBackend(DatatablesFilterBackend):
    def filter_queryset(self, request, queryset, view):
        logger.debug(f"OccurrenceFilterBackend:filter_queryset: {view.name}")

        total_count = queryset.count()

        filter_group_type = request.GET.get("filter_group_type")
        if filter_group_type and not filter_group_type.lower() == "all":
            queryset = queryset.filter(group_type__name=filter_group_type)

        filter_occurrence_name = request.GET.get("filter_occurrence_name")
        if filter_occurrence_name and not filter_occurrence_name.lower() == "all":
            queryset = queryset.filter(occurrence_name=filter_occurrence_name)

        filter_scientific_name = request.GET.get("filter_scientific_name")
        if filter_scientific_name and not filter_scientific_name.lower() == "all":
            queryset = queryset.filter(species__taxonomy__id=filter_scientific_name)

        filter_community_name = request.GET.get("filter_community_name")
        if filter_community_name and not filter_community_name.lower() == "all":
            queryset = queryset.filter(community__taxonomy__id=filter_community_name)

        filter_status = request.GET.get("filter_status")
        if filter_status and not filter_status.lower() == "all":
            queryset = queryset.filter(processing_status=filter_status)

        fields = self.get_fields(request)

        ordering = self.get_ordering(request, view, fields)
        queryset = queryset.order_by(*ordering)
        if len(ordering):
            queryset = queryset.order_by(*ordering)

        try:
            queryset = super().filter_queryset(request, queryset, view)
        except Exception as e:
            print(e)
        setattr(view, "_datatables_total_count", total_count)
        return queryset


class OccurrencePaginatedViewSet(UserActionLoggingViewset):
    pagination_class = DatatablesPageNumberPagination
    queryset = Occurrence.objects.none()
    serializer_class = OccurrenceSerializer
    page_size = 10
    filter_backends = (OccurrenceFilterBackend,)

    def get_serializer_class(self):
        if self.action in ["list", "occurrence_internal", "occurrence_external"]:
            return ListOccurrenceSerializer
        return super().get_serializer_class()

    def get_queryset(self):
        qs = Occurrence.objects.all()
        if is_customer(self.request):
            qs = qs.filter(submitter=self.request.user.id)
        return qs

    @list_route(
        methods=[
            "GET",
        ],
        detail=False,
    )
    def occurrence_internal(self, request, *args, **kwargs):
        qs = self.get_queryset()
        qs = self.filter_queryset(qs)

        self.paginator.page_size = qs.count()
        result_page = self.paginator.paginate_queryset(qs, request)
        serializer = ListOccurrenceSerializer(
            result_page, context={"request": request}, many=True
        )

        return self.paginator.get_paginated_response(serializer.data)

    @list_route(
        methods=[
            "GET",
        ],
        detail=False,
    )
    def occurrence_internal_export(self, request, *args, **kwargs):
        qs = self.get_queryset()
        qs = self.filter_queryset(qs)
        export_format = request.GET.get("export_format")
        allowed_fields = [
            "species",
            "scientific_name",
            "reported_date",
            "submitter",
            "processing_status",
            "occurrence_report_number",
        ]

        serializer = ListInternalOccurrenceReportSerializer(
            qs, context={"request": request}, many=True
        )
        serialized_data = serializer.data

        filtered_data = []
        for obj in serialized_data:
            filtered_obj = {
                key: value for key, value in obj.items() if key in allowed_fields
            }
            filtered_data.append(filtered_obj)

        def flatten_dict(d, parent_key="", sep="_"):
            flattened_dict = {}
            for k, v in d.items():
                new_key = parent_key + sep + k if parent_key else k
                if isinstance(v, dict):
                    flattened_dict.update(flatten_dict(v, new_key, sep))
                else:
                    flattened_dict[new_key] = v
            return flattened_dict

        flattened_data = [flatten_dict(item) for item in filtered_data]
        df = pd.DataFrame(flattened_data)
        new_headings = [
            "Number",
            "Occurrence",
            "Scientific Name",
            "Submission date/time",
            "Submitter",
            "Processing Status",
        ]
        df.columns = new_headings
        column_order = [
            "Number",
            "Occurrence",
            "Scientific Name",
            "Submission date/time",
            "Submitter",
            "Processing Status",
        ]
        df = df[column_order]

        if export_format is not None:
            if export_format == "excel":
                buffer = BytesIO()
                workbook = Workbook()
                sheet_name = "Sheet1"
                sheet = workbook.active
                sheet.title = sheet_name

                for row in dataframe_to_rows(df, index=False, header=True):
                    sheet.append(row)
                for cell in sheet[1]:
                    cell.font = Font(bold=True)

                workbook.save(buffer)
                buffer.seek(0)
                response = HttpResponse(
                    buffer.read(), content_type="application/vnd.ms-excel"
                )
                response["Content-Disposition"] = (
                    "attachment; filename=DBCA_OccurrenceReport_Species.xlsx"
                )
                final_response = response
                buffer.close()
                return final_response

            elif export_format == "csv":
                csv_data = df.to_csv(index=False)
                response = HttpResponse(content_type="text/csv")
                response["Content-Disposition"] = (
                    "attachment; filename=DBCA_OccurrenceReport_Species.csv"
                )
                response.write(csv_data)
                return response

            else:
                return Response(status=400, data="Format not valid")

    @list_route(
        methods=[
            "GET",
        ],
        detail=False,
    )
    def occurrence_lookup(self, request, *args, **kwargs):
        queryset = self.get_queryset()
        group_type_id = request.GET.get("group_type_id", None)
        if group_type_id:
            queryset = queryset.filter(group_type_id=group_type_id)
        search_term = request.GET.get("term", "")
        if search_term:
            queryset = queryset.values_list("occurrence_number", flat=True)
            queryset = (
                queryset.filter(occurrence_number__icontains=search_term)
                .distinct()
                .values("id", "occurrence_number")[:10]
            )
            queryset = [
                {"id": occurrence["id"], "text": occurrence["occurrence_number"]}
                for occurrence in queryset
            ]
        return Response({"results": queryset})

    @list_route(
        methods=[
            "GET",
        ],
        detail=False,
    )
    def occurrence_name_lookup(self, request, *args, **kwargs):
        queryset = self.get_queryset()
        group_type_id = request.GET.get("group_type_id", None)
        if group_type_id:
            queryset = queryset.filter(group_type_id=group_type_id)
        search_term = request.GET.get("term", None)
        if search_term:
            queryset = queryset.values_list("occurrence_name", flat=True)
            queryset = (
                queryset.filter(occurrence_name__icontains=search_term)
                .distinct()
                .values("id", "occurrence_name")[:10]
            )
            queryset = [
                {"id": occurrence["id"], "text": occurrence["occurrence_name"]}
                for occurrence in queryset
            ]
        return Response({"results": queryset})


class OccurrenceDocumentViewSet(viewsets.ModelViewSet):
    queryset = OccurrenceDocument.objects.none()
    serializer_class = OccurrenceDocumentSerializer

    def get_queryset(self):
        qs = OccurrenceDocument.objects.none()

        if is_internal(self.request):
            qs = OccurrenceDocument.objects.all().order_by("id")

        return qs

    @detail_route(
        methods=[
            "GET",
        ],
        detail=True,
    )
    def discard(self, request, *args, **kwargs):
        try:
            instance = self.get_object()
            instance.visible = False
            instance.save(version_user=request.user)
            if instance.occurrence:
                instance.occurrence.log_user_action(
                    OccurrenceUserAction.ACTION_DISCARD_DOCUMENT.format(
                        instance.document_number,
                        instance.occurrence.occurrence_number,
                    ),
                    request,
                )
            serializer = self.get_serializer(instance)
            return Response(serializer.data)
        except serializers.ValidationError:
            print(traceback.print_exc())
            raise
        except ValidationError as e:
            print(traceback.print_exc())
            raise serializers.ValidationError(repr(e.error_dict))
        except Exception as e:
            print(traceback.print_exc())
            raise serializers.ValidationError(str(e))

    @detail_route(
        methods=[
            "GET",
        ],
        detail=True,
    )
    def reinstate(self, request, *args, **kwargs):
        try:
            instance = self.get_object()
            instance.visible = True
            instance.save(version_user=request.user)
            if instance.occurrence:
                instance.occurrence.log_user_action(
                    OccurrenceUserAction.ACTION_REINSTATE_DOCUMENT.format(
                        instance.document_number,
                        instance.occurrence.occurrence_number,
                    ),
                    request,
                )
            serializer = self.get_serializer(instance)
            return Response(serializer.data)
        except serializers.ValidationError:
            print(traceback.print_exc())
            raise
        except ValidationError as e:
            print(traceback.print_exc())
            raise serializers.ValidationError(repr(e.error_dict))
        except Exception as e:
            print(traceback.print_exc())
            raise serializers.ValidationError(str(e))

    def update(self, request, *args, **kwargs):
        try:
            with transaction.atomic():
                instance = self.get_object()
                serializer = SaveOccurrenceDocumentSerializer(
                    instance, data=json.loads(request.data.get("data"))
                )
                serializer.is_valid(raise_exception=True)
                serializer.save(no_revision=True)
                if instance.occurrence:
                    instance.occurrence.log_user_action(
                        OccurrenceUserAction.ACTION_UPDATE_DOCUMENT.format(
                            instance.document_number,
                            instance.occurrence.occurrence_number,
                        ),
                        request,
                    )
                instance.add_documents(request, no_revision=True)
                instance.uploaded_by = request.user.id
                instance.save(version_user=request.user)
                return Response(serializer.data)
        except Exception as e:
            print(traceback.print_exc())
            raise serializers.ValidationError(str(e))

    def create(self, request, *args, **kwargs):
        try:
            with transaction.atomic():
                serializer = SaveOccurrenceDocumentSerializer(
                    data=json.loads(request.data.get("data"))
                )
                serializer.is_valid(raise_exception=True)
                instance = serializer.save(no_revision=True)
                instance.add_documents(request, no_revision=True)
                instance.uploaded_by = request.user.id
                instance.save(version_user=request.user)
                if instance.occurrence:
                    instance.occurrence.log_user_action(
                        OccurrenceUserAction.ACTION_ADD_DOCUMENT.format(
                            instance.document_number,
                            instance.occurrence.occurrence_number,
                        ),
                        request,
                    )
                return Response(serializer.data)
        except serializers.ValidationError:
            print(traceback.print_exc())
            raise
        except ValidationError as e:
            if hasattr(e, "error_dict"):
                raise serializers.ValidationError(repr(e.error_dict))
            else:
                if hasattr(e, "message"):
                    raise serializers.ValidationError(e.message)
        except Exception as e:
            print(traceback.print_exc())
            raise serializers.ValidationError(str(e))


class OCCConservationThreatViewSet(viewsets.ModelViewSet):
    queryset = OCCConservationThreat.objects.none()
    serializer_class = OCCConservationThreatSerializer

    def get_queryset(self):
        qs = OCCConservationThreat.objects.none()

        if is_internal(self.request):
            qs = OCCConservationThreat.objects.all().order_by("id")

        return qs

    @detail_route(
        methods=[
            "GET",
        ],
        detail=True,
    )
    def discard(self, request, *args, **kwargs):
        try:
            instance = self.get_object()
            instance.visible = False
            instance.save(version_user=request.user)
            if instance.occurrence:
                instance.occurrence.log_user_action(
                    OccurrenceUserAction.ACTION_DISCARD_THREAT.format(
                        instance.threat_number,
                        instance.occurrence.occurrence_number,
                    ),
                    request,
                )
            serializer = self.get_serializer(instance)
            return Response(serializer.data)
        except serializers.ValidationError:
            print(traceback.print_exc())
            raise
        except ValidationError as e:
            print(traceback.print_exc())
            raise serializers.ValidationError(repr(e.error_dict))
        except Exception as e:
            print(traceback.print_exc())
            raise serializers.ValidationError(str(e))

    @detail_route(
        methods=[
            "GET",
        ],
        detail=True,
    )
    def reinstate(self, request, *args, **kwargs):
        try:
            instance = self.get_object()
            instance.visible = True
            instance.save(version_user=request.user)
            if instance.occurrence:
                instance.occurrence.log_user_action(
                    OccurrenceUserAction.ACTION_REINSTATE_THREAT.format(
                        instance.threat_number,
                        instance.occurrence.occurrence_number,
                    ),
                    request,
                )
            serializer = self.get_serializer(instance)
            return Response(serializer.data)
        except serializers.ValidationError:
            print(traceback.print_exc())
            raise
        except ValidationError as e:
            print(traceback.print_exc())
            raise serializers.ValidationError(repr(e.error_dict))
        except Exception as e:
            print(traceback.print_exc())
            raise serializers.ValidationError(str(e))

    def update(self, request, *args, **kwargs):
        try:
            with transaction.atomic():
                instance = self.get_object()
                serializer = SaveOCCConservationThreatSerializer(
                    instance, data=json.loads(request.data.get("data"))
                )
                validate_threat_request(request)
                serializer.is_valid(raise_exception=True)
                serializer.save(version_user=request.user)
                if instance.occurrence:
                    instance.occurrence.log_user_action(
                        OccurrenceUserAction.ACTION_UPDATE_THREAT.format(
                            instance.threat_number,
                            instance.occurrence.occurrence_number,
                        ),
                        request,
                    )
                serializer = self.get_serializer(instance)
                return Response(serializer.data)
        except Exception as e:
            print(traceback.print_exc())
            raise serializers.ValidationError(str(e))

    def create(self, request, *args, **kwargs):
        try:
            with transaction.atomic():
                serializer = SaveOCCConservationThreatSerializer(
                    data=json.loads(request.data.get("data"))
                )
                validate_threat_request(request)
                serializer.is_valid(raise_exception=True)
                instance = serializer.save(version_user=request.user)
                if instance.occurrence:
                    instance.occurrence.log_user_action(
                        OccurrenceUserAction.ACTION_ADD_THREAT.format(
                            instance.threat_number,
                            instance.occurrence.occurrence_number,
                        ),
                        request,
                    )
                serializer = self.get_serializer(instance)
                return Response(serializer.data)
        except serializers.ValidationError:
            print(traceback.print_exc())
            raise
        except ValidationError as e:
            if hasattr(e, "error_dict"):
                raise serializers.ValidationError(repr(e.error_dict))
            else:
                if hasattr(e, "message"):
                    raise serializers.ValidationError(e.message)
        except Exception as e:
            print(traceback.print_exc())
            raise serializers.ValidationError(str(e))


class GetWildStatus(views.APIView):
    def get(self, request, format=None):
        search_term = request.GET.get('term', '')
        if search_term:
            data = WildStatus.objects.filter(name__icontains=search_term).values('id', 'name')[:10]
            data_transform = [{'id': wild_status['id'], 'text': wild_status['name']} for wild_status in data]
            return Response({"results": data_transform})
        return Response()


class GetOccurrenceSource(views.APIView):
    def get(self, request, format=None):
        search_term = request.GET.get('term', '')
        if search_term:
            data = OccurrenceSource.objects.filter(name__icontains=search_term).values('id', 'name')[:10]
            data_transform = [{'id': occurrence_source['id'], 'text': occurrence_source['name']} for occurrence_source in data]
            return Response({"results": data_transform})
        return Response()


class OccurrenceViewSet(UserActionLoggingViewset):
    queryset = Occurrence.objects.none()
    serializer_class = OccurrenceSerializer
    lookup_field = "id"

    def get_queryset(self):
        qs = Occurrence.objects.all()
        if is_customer(self.request):
            qs = qs.filter(submitter=self.request.user.id)
        return qs
    
    def create(self, request, *args, **kwargs):
        try:
            with transaction.atomic():
                group_type_id = GroupType.objects.get(
                    id=request.data.get("group_type_id")
                )

                new_instance = Occurrence(
                    submitter=request.user.id,
                    group_type=group_type_id,
                )
                new_instance.save(version_user=request.user)
                data = {"occurrence_id": new_instance.id}

                # create Location for new instance TODO
                #serializer = SaveLocationSerializer(data=data)
                #serializer.is_valid(raise_exception=True)
                #serializer.save()

                # create HabitatComposition for new instance
                serializer = SaveOCCHabitatCompositionSerializer(data=data)
                serializer.is_valid(raise_exception=True)
                serializer.save()

                # create HabitatCondition for new instance
                serializer = SaveOCCHabitatConditionSerializer(data=data)
                serializer.is_valid(raise_exception=True)
                serializer.save()

                # create FireHistory for new instance
                serializer = SaveOCCFireHistorySerializer(data=data)
                serializer.is_valid(raise_exception=True)
                serializer.save()

                # create AssociatedSpecies for new instance
                serializer = SaveOCCAssociatedSpeciesSerializer(data=data)
                serializer.is_valid(raise_exception=True)
                serializer.save()

                # create ObservationDetail for new instance
                serializer = SaveOCCObservationDetailSerializer(data=data)
                serializer.is_valid(raise_exception=True)
                serializer.save()

                # create PlantCount for new instance
                serializer = SaveOCCPlantCountSerializer(data=data)
                serializer.is_valid(raise_exception=True)
                serializer.save()

                # create AnimalObservation for new instance
                serializer = SaveOCCAnimalObservationSerializer(data=data)
                serializer.is_valid(raise_exception=True)
                serializer.save()

                # create Identification for new instance
                serializer = SaveOCCIdentificationSerializer(data=data)
                serializer.is_valid(raise_exception=True)
                serializer.save()

                # headers = self.get_success_headers(serializer.data)
                # return Response(
                #    new_instance.id, status=status.HTTP_201_CREATED, headers=headers
                # )
                serialized_obj = CreateOccurrenceSerializer(new_instance)
                return Response(serialized_obj.data)
        except serializers.ValidationError:
            print(traceback.print_exc())
            raise
        except ValidationError as e:
            print(traceback.print_exc())
            raise serializers.ValidationError(repr(e.error_dict))
        except Exception as e:
            print(traceback.print_exc())
            raise serializers.ValidationError(str(e))

    @detail_route(
        methods=[
            "GET",
        ],
        detail=True,
    )
    def action_log(self, request, *args, **kwargs):
        try:
            instance = self.get_object()
            qs = instance.action_logs.all()
            serializer = OccurrenceUserActionSerializer(qs, many=True)
            return Response(serializer.data)
        except serializers.ValidationError:
            print(traceback.print_exc())
            raise
        except ValidationError as e:
            print(traceback.print_exc())
            raise serializers.ValidationError(repr(e.error_dict))
        except Exception as e:
            print(traceback.print_exc())
            raise serializers.ValidationError(str(e))

    @detail_route(
        methods=[
            "GET",
        ],
        detail=True,
    )
    def comms_log(self, request, *args, **kwargs):
        try:
            instance = self.get_object()
            qs = instance.comms_logs.all()
            serializer = OccurrenceLogEntrySerializer(qs, many=True)
            return Response(serializer.data)
        except serializers.ValidationError:
            print(traceback.print_exc())
            raise
        except ValidationError as e:
            print(traceback.print_exc())
            raise serializers.ValidationError(repr(e.error_dict))
        except Exception as e:
            print(traceback.print_exc())
            raise serializers.ValidationError(str(e))

    @detail_route(
        methods=[
            "POST",
        ],
        detail=True,
    )
    @renderer_classes((JSONRenderer,))
    def add_comms_log(self, request, *args, **kwargs):
        try:
            with transaction.atomic():
                instance = self.get_object()
                mutable = request.data._mutable
                request.data._mutable = True
                request.data["occurrence"] = f"{instance.id}"
                request.data["staff"] = f"{request.user.id}"
                request.data._mutable = mutable
                serializer = OccurrenceLogEntrySerializer(data=request.data)
                serializer.is_valid(raise_exception=True)
                comms = serializer.save()
                # Save the files
                for f in request.FILES:
                    document = comms.documents.create()
                    document.name = str(request.FILES[f])
                    document._file = request.FILES[f]
                    document.save()
                # End Save Documents

                return Response(serializer.data)
        except serializers.ValidationError:
            print(traceback.print_exc())
            raise
        except ValidationError as e:
            print(traceback.print_exc())
            raise serializers.ValidationError(repr(e.error_dict))
        except Exception as e:
            print(traceback.print_exc())
            raise serializers.ValidationError(str(e))
        
    @detail_route(
    methods=[
        "GET",
    ],
    detail=True,
    )
    def documents(self, request, *args, **kwargs):
        try:
            instance = self.get_object()
            # qs = instance.documents.all()
            if is_internal(self.request):
                qs = instance.documents.all()
            else:
                qs = instance.documents.none()
            qs = qs.order_by("-uploaded_date")
            serializer = OccurrenceDocumentSerializer(
                qs, many=True, context={"request": request}
            )
            return Response(serializer.data)
        except serializers.ValidationError:
            print(traceback.print_exc())
            raise
        except ValidationError as e:
            print(traceback.print_exc())
            raise serializers.ValidationError(repr(e.error_dict))
        except Exception as e:
            print(traceback.print_exc())
            raise serializers.ValidationError(str(e))

    @detail_route(
        methods=[
            "GET",
        ],
        detail=True,
    )
    def threats(self, request, *args, **kwargs):
        try:
            instance = self.get_object()
            if is_internal(self.request):
                qs = instance.occ_threats.all()
            else:
                qs = instance.occ_threats.none()
            qs = qs.order_by("-date_observed")
            serializer = OCCConservationThreatSerializer(
                qs, many=True, context={"request": request}
            )
            return Response(serializer.data)
        except serializers.ValidationError:
            print(traceback.print_exc())
            raise
        except ValidationError as e:
            print(traceback.print_exc())
            raise serializers.ValidationError(repr(e.error_dict))
        except Exception as e:
            print(traceback.print_exc())
            raise serializers.ValidationError(str(e))
        
    @detail_route(methods=["get"], detail=True)
    def get_related_occurrence_reports(self, request, *args, **kwargs):
        try:
            instance = self.get_object()
            related_reports = instance.get_related_occurrence_reports()
            if is_internal(self.request):
                related_reports = related_reports.all()
            else:
                related_reports = related_reports.none()
            print(related_reports)
            serializer = ListInternalOccurrenceReportSerializer(related_reports, many=True, context={"request": request})
            return Response(serializer.data)
        except serializers.ValidationError:
            print(traceback.print_exc())
            raise
        except ValidationError as e:
            print(traceback.print_exc())
            raise serializers.ValidationError(repr(e.error_dict))
        except Exception as e:
            print(traceback.print_exc())
            raise serializers.ValidationError(str(e))
        
    @detail_route(methods=["get"], detail=True)
    @basic_exception_handler
    def get_related_items(self, request, *args, **kwargs):
        instance = self.get_object()
        related_filter_type= request.GET.get('related_filter_type')
        related_items = instance.get_related_items(related_filter_type)
        serializer = RelatedItemsSerializer(related_items, many=True)
        return Response(serializer.data)
    
    @list_route(methods=['GET',], detail=False)
    def filter_list(self, request, *args, **kwargs):
        """ Used by the Related Items dashboard filters """
        related_type =  Occurrence.RELATED_ITEM_CHOICES
        res_json = json.dumps(related_type) 
        return HttpResponse(res_json, content_type='application/json')
        
    @detail_route(methods=['post'], detail=True)
    @renderer_classes((JSONRenderer,))
    def occurrence_save(self, request, *args, **kwargs):
        try:
            with transaction.atomic():
                instance = self.get_object() 
                request_data = request.data
                serializer = SaveOccurrenceSerializer(instance, data = request_data, partial=True)
                serializer.is_valid(raise_exception=True)

                print(request_data)
                print(serializer)
                if serializer.is_valid():
                    saved_instance = serializer.save(version_user=request.user)

                    instance.log_user_action(OccurrenceUserAction.ACTION_SAVE_OCCURRENCE.format(instance.occurrence_number), request)

            return redirect(reverse('internal'))
        
        except serializers.ValidationError:
            print(traceback.print_exc())
            raise
        except ValidationError as e:
            raise serializers.ValidationError(repr(e.error_dict))
        except Exception as e:
            print(traceback.print_exc())
            raise serializers.ValidationError(str(e))
    
    @list_route(
        methods=[
            "POST",
        ],
        detail=True,
    )
    def update_habitat_composition_details(self, request, *args, **kwargs):
        try:
            occ_instance = self.get_object()
            habitat_instance, created = OCCHabitatComposition.objects.get_or_create(
                occurrence=occ_instance
            )
            # the request.data is only the habitat composition data thats been sent from front end
            serializer = SaveOCCHabitatCompositionSerializer(
                habitat_instance, data=request.data, context={"request": request}
            )
            serializer.is_valid(raise_exception=True)
            serializer.save()
            return Response(serializer.data)
        except serializers.ValidationError:
            print(traceback.print_exc())
            raise
        except ValidationError as e:
            print(traceback.print_exc())
            raise serializers.ValidationError(repr(e.error_dict))
        except Exception as e:
            print(traceback.print_exc())
            raise serializers.ValidationError(str(e))

    @list_route(
        methods=[
            "POST",
        ],
        detail=True,
    )
    def update_habitat_condition_details(self, request, *args, **kwargs):
        try:
            occ_instance = self.get_object()
            habitat_instance, created = OCCHabitatCondition.objects.get_or_create(
                occurrence=occ_instance
            )
            # the request.data is only the habitat condition data thats been sent from front end
            serializer = SaveOCCHabitatConditionSerializer(
                habitat_instance, data=request.data, context={"request": request}
            )
            serializer.is_valid(raise_exception=True)
            serializer.save()
            return Response(serializer.data)
        except serializers.ValidationError:
            print(traceback.print_exc())
            raise
        except ValidationError as e:
            print(traceback.print_exc())
            raise serializers.ValidationError(repr(e.error_dict))
        except Exception as e:
            print(traceback.print_exc())
            raise serializers.ValidationError(str(e))

    @list_route(
        methods=[
            "POST",
        ],
        detail=True,
    )
    def update_fire_history_details(self, request, *args, **kwargs):
        try:
            occ_instance = self.get_object()
            fire_instance, created = OCCFireHistory.objects.get_or_create(
                occurrence=occ_instance
            )
            # the request.data is only the habitat composition data thats been sent from front end
            serializer = SaveOCCFireHistorySerializer(
                fire_instance, data=request.data, context={"request": request}
            )
            serializer.is_valid(raise_exception=True)
            serializer.save()
            return Response(serializer.data)
        except serializers.ValidationError:
            print(traceback.print_exc())
            raise
        except ValidationError as e:
            print(traceback.print_exc())
            raise serializers.ValidationError(repr(e.error_dict))
        except Exception as e:
            print(traceback.print_exc())
            raise serializers.ValidationError(str(e))

    @list_route(
        methods=[
            "POST",
        ],
        detail=True,
    )
    def update_associated_species_details(self, request, *args, **kwargs):
        try:
            occ_instance = self.get_object()
            assoc_species_instance, created = OCCAssociatedSpecies.objects.get_or_create(
                occurrence=occ_instance
            )
            # the request.data is only the habitat composition data thats been sent from front end
            serializer = SaveOCCAssociatedSpeciesSerializer(
                assoc_species_instance, data=request.data, context={"request": request}
            )
            serializer.is_valid(raise_exception=True)
            serializer.save()
            return Response(serializer.data)
        except serializers.ValidationError:
            print(traceback.print_exc())
            raise
        except ValidationError as e:
            print(traceback.print_exc())
            raise serializers.ValidationError(repr(e.error_dict))
        except Exception as e:
            print(traceback.print_exc())
            raise serializers.ValidationError(str(e))
 
    @list_route(
    methods=[
        "POST",
    ],
    detail=True,
    )
    def update_observation_details(self, request, *args, **kwargs):
        try:
            occ_instance = self.get_object()
            obs_det_instance, created = OCCObservationDetail.objects.get_or_create(
                occurrence=occ_instance
            )
            # the request.data is only the observation detail data thats been sent from front end
            serializer = SaveOCCObservationDetailSerializer(
                obs_det_instance, data=request.data, context={"request": request}
            )
            serializer.is_valid(raise_exception=True)
            serializer.save()
            return Response(serializer.data)
        except serializers.ValidationError:
            print(traceback.print_exc())
            raise
        except ValidationError as e:
            print(traceback.print_exc())
            raise serializers.ValidationError(repr(e.error_dict))
        except Exception as e:
            print(traceback.print_exc())
            raise serializers.ValidationError(str(e))

    @list_route(
        methods=[
            "POST",
        ],
        detail=True,
    )
    def update_plant_count_details(self, request, *args, **kwargs):
        try:
            occ_instance = self.get_object()
            plant_count_instance, created = OCCPlantCount.objects.get_or_create(
                occurrence=occ_instance
            )
            # the request.data is only the plant count data thats been sent from front end
            serializer = SaveOCCPlantCountSerializer(
                plant_count_instance, data=request.data, context={"request": request}
            )
            serializer.is_valid(raise_exception=True)
            serializer.save()
            return Response(serializer.data)
        except serializers.ValidationError:
            print(traceback.print_exc())
            raise
        except ValidationError as e:
            print(traceback.print_exc())
            raise serializers.ValidationError(repr(e.error_dict))
        except Exception as e:
            print(traceback.print_exc())
            raise serializers.ValidationError(str(e))

    @list_route(
        methods=[
            "POST",
        ],
        detail=True,
    )
    def update_animal_observation_details(self, request, *args, **kwargs):
        try:
            occ_instance = self.get_object()
            animal_obs_instance, created = OCCAnimalObservation.objects.get_or_create(
                occurrence_report=occ_instance
            )
            # the request.data is only the animal obs data thats been sent from front end
            serializer = SaveOCCAnimalObservationSerializer(
                animal_obs_instance, data=request.data, context={"request": request}
            )
            serializer.is_valid(raise_exception=True)
            serializer.save()
            return Response(serializer.data)
        except serializers.ValidationError:
            print(traceback.print_exc())
            raise
        except ValidationError as e:
            print(traceback.print_exc())
            raise serializers.ValidationError(repr(e.error_dict))
        except Exception as e:
            print(traceback.print_exc())
            raise serializers.ValidationError(str(e))

    @list_route(
        methods=[
            "POST",
        ],
        detail=True,
    )
    def update_identification_details(self, request, *args, **kwargs):
        try:
            occ_instance = self.get_object()
            identification_instance, created = OCCIdentification.objects.get_or_create(
                occurrence=occ_instance
            )
            # the request.data is only the identification data thats been sent from front end
            serializer = SaveOCCIdentificationSerializer(
                identification_instance, data=request.data, context={"request": request}
            )
            serializer.is_valid(raise_exception=True)
            serializer.save()
            return Response(serializer.data)
        except serializers.ValidationError:
            print(traceback.print_exc())
            raise
        except ValidationError as e:
            print(traceback.print_exc())
            raise serializers.ValidationError(repr(e.error_dict))
        except Exception as e:
            print(traceback.print_exc())
            raise serializers.ValidationError(str(e))


    # used for Occurrence external form
    @list_route(
        methods=[
            "GET",
        ],
        detail=False,
    )
    def list_of_values(self, request, *args, **kwargs):
        """used for Occurrence external form"""
        land_form_list = []
        types = LandForm.objects.all()
        if types:
            for val in types:
                land_form_list.append(
                    {
                        "id": val.id,
                        "name": val.name,
                    }
                )
        rock_type_list = []
        types = RockType.objects.all()
        if types:
            for val in types:
                rock_type_list.append(
                    {
                        "id": val.id,
                        "name": val.name,
                    }
                )
        soil_type_list = []
        types = SoilType.objects.all()
        if types:
            for val in types:
                soil_type_list.append(
                    {
                        "id": val.id,
                        "name": val.name,
                    }
                )
        soil_colour_list = []
        colours = SoilColour.objects.all()
        if colours:
            for val in colours:
                soil_colour_list.append(
                    {
                        "id": val.id,
                        "name": val.name,
                    }
                )
        soil_condition_list = []
        conditions = SoilCondition.objects.all()
        if conditions:
            for val in conditions:
                soil_condition_list.append(
                    {
                        "id": val.id,
                        "name": val.name,
                    }
                )
        drainage_list = []
        drainages = Drainage.objects.all()
        if drainages:
            for val in drainages:
                drainage_list.append(
                    {
                        "id": val.id,
                        "name": val.name,
                    }
                )
        intensity_list = []
        intensities = Intensity.objects.all()
        if intensities:
            for val in intensities:
                intensity_list.append(
                    {
                        "id": val.id,
                        "name": val.name,
                    }
                )
        res_json = {
            "land_form_list": land_form_list,
            "rock_type_list": rock_type_list,
            "soil_type_list": soil_type_list,
            "soil_colour_list": soil_colour_list,
            "soil_condition_list": soil_condition_list,
            "drainage_list": drainage_list,
            "intensity_list": intensity_list,
        }
        res_json = json.dumps(res_json)
        return HttpResponse(res_json, content_type="application/json")

    
    # used for Occurrence Observation external form
    @list_route(
        methods=[
            "GET",
        ],
        detail=False,
    )
    def observation_list_of_values(self, request, *args, **kwargs):
        """used for Occurrence external form"""
        observation_method_list = []
        values = ObservationMethod.objects.all()
        if values:
            for val in values:
                observation_method_list.append(
                    {
                        "id": val.id,
                        "name": val.name,
                    }
                )
        plant_count_method_list = []
        values = PlantCountMethod.objects.all()
        if values:
            for val in values:
                plant_count_method_list.append(
                    {
                        "id": val.id,
                        "name": val.name,
                    }
                )
        plant_count_accuracy_list = []
        values = PlantCountAccuracy.objects.all()
        if values:
            for val in values:
                plant_count_accuracy_list.append(
                    {
                        "id": val.id,
                        "name": val.name,
                    }
                )
        plant_condition_list = []
        values = PlantCondition.objects.all()
        if values:
            for val in values:
                plant_condition_list.append(
                    {
                        "id": val.id,
                        "name": val.name,
                    }
                )
        counted_subject_list = []
        values = CountedSubject.objects.all()
        if values:
            for val in values:
                counted_subject_list.append(
                    {
                        "id": val.id,
                        "name": val.name,
                    }
                )
        primary_detection_method_list = []
        values = PrimaryDetectionMethod.objects.all()
        if values:
            for val in values:
                primary_detection_method_list.append(
                    {
                        "id": val.id,
                        "name": val.name,
                    }
                )
        secondary_sign_list = []
        values = SecondarySign.objects.all()
        if values:
            for val in values:
                secondary_sign_list.append(
                    {
                        "id": val.id,
                        "name": val.name,
                    }
                )
        reprod_maturity_list = []
        values = ReproductiveMaturity.objects.all()
        if values:
            for val in values:
                reprod_maturity_list.append(
                    {
                        "id": val.id,
                        "name": val.name,
                    }
                )
        death_reason_list = []
        values = DeathReason.objects.all()
        if values:
            for val in values:
                death_reason_list.append(
                    {
                        "id": val.id,
                        "name": val.name,
                    }
                )
        animal_health_list = []
        values = AnimalHealth.objects.all()
        if values:
            for val in values:
                animal_health_list.append(
                    {
                        "id": val.id,
                        "name": val.name,
                    }
                )
        identification_certainty_list = []
        values = IdentificationCertainty.objects.all()
        if values:
            for val in values:
                identification_certainty_list.append(
                    {
                        "id": val.id,
                        "name": val.name,
                    }
                )
        sample_type_list = []
        values = SampleType.objects.all()
        if values:
            for val in values:
                sample_type_list.append(
                    {
                        "id": val.id,
                        "name": val.name,
                    }
                )
        sample_dest_list = []
        values = SampleDestination.objects.all()
        if values:
            for val in values:
                sample_dest_list.append(
                    {
                        "id": val.id,
                        "name": val.name,
                    }
                )
        permit_type_list = []
        values = PermitType.objects.all()
        if values:
            for val in values:
                permit_type_list.append(
                    {
                        "id": val.id,
                        "name": val.name,
                    }
                )
        res_json = {
            "observation_method_list": observation_method_list,
            "plant_count_method_list": plant_count_method_list,
            "plant_count_accuracy_list": plant_count_accuracy_list,
            "plant_condition_list": plant_condition_list,
            "counted_subject_list": counted_subject_list,
            "primary_detection_method_list": primary_detection_method_list,
            "secondary_sign_list": secondary_sign_list,
            "reprod_maturity_list": reprod_maturity_list,
            "death_reason_list": death_reason_list,
            "animal_health_list": animal_health_list,
            "identification_certainty_list": identification_certainty_list,
            "sample_type_list": sample_type_list,
            "sample_dest_list": sample_dest_list,
            "permit_type_list": permit_type_list,
        }
        res_json = json.dumps(res_json)
        return HttpResponse(res_json, content_type="application/json")<|MERGE_RESOLUTION|>--- conflicted
+++ resolved
@@ -93,11 +93,8 @@
     OccurrenceSource,
 )
 from boranga.components.occurrence.serializers import (
-<<<<<<< HEAD
+    BackToAssessorSerializer,
     CreateOccurrenceSerializer,
-=======
-    BackToAssessorSerializer,
->>>>>>> 5871ef40
     CreateOccurrenceReportSerializer,
     InternalOccurrenceReportSerializer,
     ListInternalOccurrenceReportSerializer,
