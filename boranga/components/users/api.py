import logging

from django.core.cache import cache
from django.db import transaction
from django.db.models import CharField, Value
from django.db.models.functions import Concat
from django_countries import countries
from ledger_api_client.ledger_models import EmailUserRO as EmailUser
<<<<<<< HEAD
from rest_framework import filters, generics, views, viewsets
=======
from rest_framework import filters, generics, serializers, views, viewsets, mixins
>>>>>>> 48cb2fce
from rest_framework.decorators import action as detail_route
from rest_framework.decorators import action as list_route
from rest_framework.decorators import renderer_classes
from rest_framework.renderers import JSONRenderer
from rest_framework.response import Response

from boranga.components.main.utils import retrieve_department_users
from boranga.components.users.serializers import (
    EmailUserActionSerializer,
    EmailUserCommsSerializer,
    EmailUserLogEntrySerializer,
    UserFilterSerializer,
    UserSerializer,
)
from boranga.permissions import IsApprover, IsAssessor

logger = logging.getLogger(__name__)


class DepartmentUserList(views.APIView):
    renderer_classes = [
        JSONRenderer,
    ]

    def get(self, request, format=None):
        data = cache.get("department_users")
        if not data:
            retrieve_department_users()
            data = cache.get("department_users")
        data = retrieve_department_users()
        return Response(data)


class GetCountries(views.APIView):
    renderer_classes = [
        JSONRenderer,
    ]

    def get(self, request, format=None):
        country_list = []
        for country in list(countries):
            country_list.append({"name": country.name, "code": country.code})
        return Response(country_list)


class GetProfile(views.APIView):
    renderer_classes = [
        JSONRenderer,
    ]

    def get(self, request, format=None):
        serializer = UserSerializer(request.user, context={"request": request})
        return Response(serializer.data)


class UserListFilterView(generics.ListAPIView):
<<<<<<< HEAD
    queryset = EmailUser.objects.all()
=======
    """https://cop-internal.dbca.wa.gov.au/api/filtered_users?search=russell"""

    permission_classes = [IsAssessor | IsApprover]

    queryset = EmailUser.objects.none()
>>>>>>> 48cb2fce
    serializer_class = UserFilterSerializer
    filter_backends = (filters.SearchFilter,)
    search_fields = ("email", "first_name", "last_name")


class UserViewSet(viewsets.GenericViewSet,mixins.RetrieveModelMixin):
    queryset = EmailUser.objects.all()
    serializer_class = UserSerializer
    permission_classes = [IsAssessor | IsApprover]

    @list_route(
        methods=[
            "GET",
        ],
        detail=False,
    )
    def get_users(self, request, *args, **kwargs):
        search_term = request.GET.get("term", "")

        # Allow for search of first name, last name and concatenation of both
        department_users = EmailUser.objects.annotate(
            search_term=Concat(
                "first_name",
                Value(" "),
                "last_name",
                Value(" "),
                "email",
                output_field=CharField(),
            )
        )
        if kwargs.get("is_staff", False):
            department_users = department_users.filter(is_staff=True)

        id_field = "email"
        if kwargs.get("id_field", False):
            id_field = kwargs.get("id_field")

        department_users = department_users.filter(
            search_term__icontains=search_term
        ).values("id", "email", "first_name", "last_name")[:10]

        data_transform = [
            {
                "id": person[id_field],
                "text": f"{person['first_name']} {person['last_name']} ({person['email']})",
            }
            for person in department_users
        ]
        return Response({"results": data_transform})

    @list_route(
        methods=[
            "GET",
        ],
        detail=False,
    )
    def get_users_ledger_id(self, request, *args, **kwargs):
        return self.get_users(request, id_field="id")

    @list_route(
        methods=[
            "GET",
        ],
        detail=False,
    )
    def get_department_users(self, request):
        return self.get_users(request, is_staff=True)

    @list_route(
        methods=[
            "GET",
        ],
        detail=False,
    )
    def get_department_users_ledger_id(self, request, *args, **kwargs):
        return self.get_users(request, is_staff=True, id_field="id")

    @detail_route(
        methods=[
            "GET",
        ],
        detail=True,
    )
    def action_log(self, request, *args, **kwargs):
        instance = self.get_object()
        qs = instance.action_logs.all()
        serializer = EmailUserActionSerializer(qs, many=True)
        return Response(serializer.data)

    @detail_route(
        methods=[
            "GET",
        ],
        detail=True,
    )
    def comms_log(self, request, *args, **kwargs):
        instance = self.get_object()
        qs = instance.comms_logs.all()
        serializer = EmailUserCommsSerializer(qs, many=True)
        return Response(serializer.data)

    @detail_route(
        methods=[
            "POST",
        ],
        detail=True,
    )
    @renderer_classes((JSONRenderer,))
    @transaction.atomic
    def add_comms_log(self, request, *args, **kwargs):
        instance = self.get_object()
        mutable = request.data._mutable
        request.data._mutable = True
        request.data["emailuser"] = f"{instance.id}"
        request.data["staff"] = f"{request.user.id}"
        request.data._mutable = mutable
        serializer = EmailUserLogEntrySerializer(data=request.data)
        serializer.is_valid(raise_exception=True)
        comms = serializer.save()

        # Save the files
        for f in request.FILES:
            document = comms.documents.create()
            document.name = str(request.FILES[f])
            document._file = request.FILES[f]
            document.save()

        return Response(serializer.data)<|MERGE_RESOLUTION|>--- conflicted
+++ resolved
@@ -6,11 +6,7 @@
 from django.db.models.functions import Concat
 from django_countries import countries
 from ledger_api_client.ledger_models import EmailUserRO as EmailUser
-<<<<<<< HEAD
-from rest_framework import filters, generics, views, viewsets
-=======
-from rest_framework import filters, generics, serializers, views, viewsets, mixins
->>>>>>> 48cb2fce
+from rest_framework import filters, generics, mixins, views, viewsets
 from rest_framework.decorators import action as detail_route
 from rest_framework.decorators import action as list_route
 from rest_framework.decorators import renderer_classes
@@ -67,21 +63,14 @@
 
 
 class UserListFilterView(generics.ListAPIView):
-<<<<<<< HEAD
-    queryset = EmailUser.objects.all()
-=======
-    """https://cop-internal.dbca.wa.gov.au/api/filtered_users?search=russell"""
-
-    permission_classes = [IsAssessor | IsApprover]
-
     queryset = EmailUser.objects.none()
->>>>>>> 48cb2fce
     serializer_class = UserFilterSerializer
     filter_backends = (filters.SearchFilter,)
+    permission_classes = [IsAssessor | IsApprover]
     search_fields = ("email", "first_name", "last_name")
 
 
-class UserViewSet(viewsets.GenericViewSet,mixins.RetrieveModelMixin):
+class UserViewSet(viewsets.GenericViewSet, mixins.RetrieveModelMixin):
     queryset = EmailUser.objects.all()
     serializer_class = UserSerializer
     permission_classes = [IsAssessor | IsApprover]
