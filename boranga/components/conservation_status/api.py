--- conflicted
+++ resolved
@@ -350,23 +350,18 @@
                     conservation_status__species__district=filter_district
                 )
 
-<<<<<<< HEAD
-        filter_from_effective_from_date = request.POST.get("filter_from_effective_from_date")
-        filter_to_effective_from_date = request.POST.get("filter_to_effective_from_date")
-
-        filter_from_effective_to_date = request.POST.get("filter_from_effective_to_date")
+        filter_from_effective_from_date = request.POST.get(
+            "filter_from_effective_from_date"
+        )
+        filter_to_effective_from_date = request.POST.get(
+            "filter_to_effective_from_date"
+        )
+
+        filter_from_effective_to_date = request.POST.get(
+            "filter_from_effective_to_date"
+        )
         filter_to_effective_to_date = request.POST.get("filter_to_effective_to_date")
-        
-=======
-        filter_from_effective_from_date = request.GET.get(
-            "filter_from_effective_from_date"
-        )
-        filter_to_effective_from_date = request.GET.get("filter_to_effective_from_date")
-
-        filter_from_effective_to_date = request.GET.get("filter_from_effective_to_date")
-        filter_to_effective_to_date = request.GET.get("filter_to_effective_to_date")
-
->>>>>>> f1338f0f
+
         if queryset.model is ConservationStatus:
             if filter_from_effective_from_date:
                 queryset = queryset.filter(
@@ -833,17 +828,16 @@
                     conservation_status__community__district=filter_district
                 )
 
-<<<<<<< HEAD
-        filter_from_effective_from_date = request.POST.get("filter_from_effective_from_date")
-        filter_to_effective_from_date = request.POST.get("filter_to_effective_from_date")
-=======
-        filter_from_effective_from_date = request.GET.get(
+        filter_from_effective_from_date = request.POST.get(
             "filter_from_effective_from_date"
         )
-        filter_to_effective_from_date = request.GET.get("filter_to_effective_from_date")
->>>>>>> f1338f0f
-
-        filter_from_effective_to_date = request.POST.get("filter_from_effective_to_date")
+        filter_to_effective_from_date = request.POST.get(
+            "filter_to_effective_from_date"
+        )
+
+        filter_from_effective_to_date = request.POST.get(
+            "filter_from_effective_to_date"
+        )
         filter_to_effective_to_date = request.POST.get("filter_to_effective_to_date")
         if queryset.model is ConservationStatus:
             if filter_from_effective_from_date:
