import json
import logging
from io import BytesIO

import pandas as pd
from django.db import transaction
from django.db.models import Q
from django.http import HttpResponse
from django.shortcuts import redirect
from django.urls import reverse
from ledger_api_client.ledger_models import EmailUserRO as EmailUser
from openpyxl import Workbook
from openpyxl.styles import Font
from openpyxl.utils.dataframe import dataframe_to_rows
from rest_framework import mixins, serializers, status, views, viewsets
from rest_framework.decorators import action as detail_route
from rest_framework.decorators import action as list_route
from rest_framework.decorators import renderer_classes
from rest_framework.renderers import JSONRenderer
from rest_framework.response import Response
from rest_framework_datatables.filters import DatatablesFilterBackend
from rest_framework_datatables.pagination import DatatablesPageNumberPagination

from boranga import exceptions
from boranga.components.conservation_status.email import (
    send_external_referee_invite_email,
)
from boranga.components.conservation_status.models import (
    CommonwealthConservationList,
    ConservationChangeCode,
    ConservationStatus,
    ConservationStatusAmendmentRequest,
    ConservationStatusAmendmentRequestDocument,
    ConservationStatusDocument,
    ConservationStatusReferral,
    ConservationStatusUserAction,
    CSExternalRefereeInvite,
    ProposalAmendmentReason,
    WALegislativeCategory,
    WALegislativeList,
    WAPriorityCategory,
    WAPriorityList,
)
from boranga.components.main.permissions import CommsLogPermission
from boranga.components.conservation_status.permissions import (
    ConservationStatusAmendmentRequestPermission,
    ConservationStatusDocumentPermission,
    ConservationStatusExternalRefereeInvitePermission,
    ConservationStatusPermission,
    ConservationStatusReferralPermission,
    ExternalConservationStatusPermission,
)
from boranga.components.conservation_status.serializers import (
    ConservationStatusAmendmentRequestDisplaySerializer,
    ConservationStatusAmendmentRequestSerializer,
    ConservationStatusDocumentSerializer,
    ConservationStatusLogEntrySerializer,
    ConservationStatusReferralSerializer,
    ConservationStatusSerializer,
    ConservationStatusUserActionSerializer,
    CreateConservationStatusSerializer,
    CSExternalRefereeInviteSerializer,
    DTConservationStatusReferralSerializer,
    InternalConservationStatusSerializer,
    InternalSaveConservationStatusDocumentSerializer,
    ListCommunityConservationStatusSerializer,
    ListConservationStatusSerializer,
    ListSpeciesConservationStatusSerializer,
    ProposedApprovalSerializer,
    ProposedDeclineSerializer,
    SaveCommunityConservationStatusSerializer,
    SaveConservationStatusDocumentSerializer,
    SaveSpeciesConservationStatusSerializer,
    SendReferralSerializer,
)
from boranga.components.conservation_status.utils import cs_proposal_submit
from boranga.components.main.related_item import RelatedItemsSerializer
from boranga.components.species_and_communities.models import (
    ClassificationSystem,
    CommunityTaxonomy,
    GroupType,
    Species,
    Taxonomy,
    TaxonVernacular,
)
from boranga.components.users.models import SubmitterCategory
from boranga.helpers import (
    is_conservation_status_approver,
    is_conservation_status_assessor,
    is_conservation_status_referee,
    is_contributor,
    is_internal,
    is_occurrence_approver,
    is_occurrence_assessor,
    is_readonly_user,
    is_species_communities_approver,
)

logger = logging.getLogger(__name__)


class GetSpeciesDisplay(views.APIView):
    permission_classes = [
        ConservationStatusPermission | ExternalConservationStatusPermission
    ]

    def get(self, request, format=None):
        res_json = {}

        species_id = request.GET.get("species_id", "")
        taxon_id = request.GET.get("taxon_id", "")

        if species_id and not taxon_id:
            species = Species.objects.filter(id=species_id)
            if species.exists() and species.first().taxonomy:
                res_json["species_id"] = species.first().id
                taxon_id = species.first().taxonomy.id

        if taxon_id:
            taxonomy = Taxonomy.objects.filter(id=taxon_id)
            if taxonomy.exists():
                res_json["id"] = taxon_id
                res_json["name"] = taxonomy.first().scientific_name
                res_json["taxon_previous_name"] = taxonomy.first().taxon_previous_name
                res_json["common_name"] = taxonomy.first().taxon_vernacular_name

        res_json = json.dumps(res_json)
        return HttpResponse(res_json, content_type="application/json")


class GetCommunityDisplay(views.APIView):
    permission_classes = [
        ConservationStatusPermission | ExternalConservationStatusPermission
    ]

    def get(self, request, format=None):
        res_json = {}

        community_id = request.GET.get("community_id", "")

        if community_id:
            community_taxon = CommunityTaxonomy.objects.filter(
                community_id=community_id
            )
            if community_taxon.exists():
                res_json["id"] = community_id
                res_json["name"] = community_taxon.first().community_name

        res_json = json.dumps(res_json)
        return HttpResponse(res_json, content_type="application/json")


class GetCSProfileDict(views.APIView):
    permission_classes = [
        ConservationStatusPermission | ExternalConservationStatusPermission
    ]

    def get(self, request, format=None):
        group_type = request.GET.get("group_type", "")

        res_json = {
            "wa_priority_lists": WAPriorityList.get_lists_dict(group_type),
            "wa_priority_categories": WAPriorityCategory.get_categories_dict(
                group_type
            ),
            "wa_legislative_lists": WALegislativeList.get_lists_dict(group_type),
            "wa_legislative_categories": WALegislativeCategory.get_categories_dict(
                group_type
            ),
            "commonwealth_conservation_lists": CommonwealthConservationList.get_lists_dict(
                group_type
            ),
            "change_codes": ConservationChangeCode.get_filter_list(),
            "active_change_codes": ConservationChangeCode.get_active_filter_list(),
            "submitter_categories": SubmitterCategory.get_filter_list(),
        }
        res_json = json.dumps(res_json)
        return HttpResponse(res_json, content_type="application/json")


class SpeciesConservationStatusFilterBackend(DatatablesFilterBackend):
    def filter_queryset(self, request, queryset, view):
        total_count = queryset.count()

        filter_group_type = request.POST.get("filter_group_type")
        if queryset.model is ConservationStatus:
            if filter_group_type:
                queryset = queryset.filter(application_type__name=filter_group_type)
        elif queryset.model is ConservationStatusReferral:
            if filter_group_type:
                queryset = queryset.filter(
                    conservation_status__application_type__name=filter_group_type
                )

        filter_scientific_name = request.POST.get("filter_scientific_name")
        if queryset.model is ConservationStatus:
            if filter_scientific_name and not filter_scientific_name.lower() == "all":
                queryset = queryset.filter(species_taxonomy=filter_scientific_name)
        elif queryset.model is ConservationStatusReferral:
            if filter_scientific_name and not filter_scientific_name.lower() == "all":
                queryset = queryset.filter(
                    conservation_status__species_taxonomy=filter_scientific_name
                )

        filter_common_name = request.POST.get("filter_common_name")
        if queryset.model is ConservationStatus:
            if filter_common_name and not filter_common_name.lower() == "all":
                queryset = queryset.filter(
                    species__taxonomy__vernaculars__id=filter_common_name
                )
        elif queryset.model is ConservationStatusReferral:
            if filter_common_name and not filter_common_name.lower() == "all":
                queryset = queryset.filter(
                    conservation_status__species__taxonomy__vernaculars__id=filter_common_name
                )

        filter_phylogenetic_group = request.POST.get("filter_phylogenetic_group")
        if queryset.model is ConservationStatus:
            if (
                filter_phylogenetic_group
                and not filter_phylogenetic_group.lower() == "all"
            ):
                queryset = queryset.filter(
                    species__taxonomy__informal_groups__classification_system_fk_id=filter_phylogenetic_group
                )
        elif queryset.model is ConservationStatusReferral:
            if (
                filter_phylogenetic_group
                and not filter_phylogenetic_group.lower() == "all"
            ):
                queryset = queryset.filter(
                    conservation_status__species__taxonomy__informal_groups__classification_system_id=filter_phylogenetic_group  # noqa
                )

        filter_family = request.POST.get("filter_family")
        if queryset.model is ConservationStatus:
            if filter_family and not filter_family.lower() == "all":
                queryset = queryset.filter(species__taxonomy__family_id=filter_family)
        elif queryset.model is ConservationStatusReferral:
            if filter_family and not filter_family.lower() == "all":
                queryset = queryset.filter(
                    conservation_status__species__taxonomy__family_id=filter_family
                )

        filter_genus = request.POST.get("filter_genus")
        if queryset.model is ConservationStatus:
            if filter_genus and not filter_genus.lower() == "all":
                queryset = queryset.filter(species__taxonomy__genera_id=filter_genus)
        elif queryset.model is ConservationStatusReferral:
            if filter_genus and not filter_genus.lower() == "all":
                queryset = queryset.filter(
                    conservation_status__species__taxonomy__genera_id=filter_genus
                )

        filter_change_code = request.POST.get("filter_change_code")
        if queryset.model is ConservationStatus:
            if filter_change_code and not filter_change_code.lower() == "all":
                queryset = queryset.filter(change_code__id=filter_change_code)
        elif queryset.model is ConservationStatusReferral:
            if filter_change_code and not filter_change_code.lower() == "all":
                queryset = queryset.filter(
                    conservation_status__change_code__id=filter_change_code
                )

        filter_wa_legislative_list = request.POST.get("filter_wa_legislative_list")
        if (
            filter_wa_legislative_list
            and not filter_wa_legislative_list.lower() == "all"
        ):
            if queryset.model is ConservationStatus:
                queryset = queryset.filter(
                    wa_legislative_list=filter_wa_legislative_list
                ).distinct()
            elif queryset.model is ConservationStatusReferral:
                queryset = queryset.filter(
                    conservation_status__wa_legislative_list=filter_wa_legislative_list
                )

        filter_wa_legislative_category = request.POST.get(
            "filter_wa_legislative_category"
        )
        if (
            filter_wa_legislative_category
            and not filter_wa_legislative_category.lower() == "all"
        ):
            if queryset.model is ConservationStatus:
                queryset = queryset.filter(
                    wa_legislative_category=filter_wa_legislative_category
                ).distinct()
            elif queryset.model is ConservationStatusReferral:
                queryset = queryset.filter(
                    conservation_status__wa_legislative_category=filter_wa_legislative_category
                )

        filter_wa_priority_category = request.POST.get("filter_wa_priority_category")
        if (
            filter_wa_priority_category
            and not filter_wa_priority_category.lower() == "all"
        ):
            if queryset.model is ConservationStatus:
                queryset = queryset.filter(
                    wa_priority_category=filter_wa_priority_category
                ).distinct()
            elif queryset.model is ConservationStatusReferral:
                queryset = queryset.filter(
                    conservation_status__wa_priority_category=filter_wa_priority_category
                )

        filter_commonwealth_relevance = request.POST.get(
            "filter_commonwealth_relevance"
        )
        if filter_commonwealth_relevance == "true":
            if queryset.model is ConservationStatus:
                queryset = queryset.exclude(commonwealth_conservation_list__isnull=True)
            elif queryset.model is ConservationStatusReferral:
                queryset = queryset.exclude(
                    conservation_status__commonwealth_conservation_list__isnull=True
                )

        filter_international_relevance = request.POST.get(
            "filter_international_relevance"
        )
        if filter_international_relevance == "true":
            if queryset.model is ConservationStatus:
                queryset = queryset.exclude(international_conservation__isnull=True)
            elif queryset.model is ConservationStatusReferral:
                queryset = queryset.exclude(
                    conservation_status__international_conservation__isnull=True
                )

        filter_from_effective_from_date = request.POST.get(
            "filter_from_effective_from_date"
        )
        filter_to_effective_from_date = request.POST.get(
            "filter_to_effective_from_date"
        )
        filter_from_review_due_date = request.POST.get("filter_from_review_due_date")

        filter_from_effective_to_date = request.POST.get(
            "filter_from_effective_to_date"
        )
        filter_to_effective_to_date = request.POST.get("filter_to_effective_to_date")
        filter_to_review_due_date = request.POST.get("filter_to_review_due_date")

        if queryset.model is ConservationStatus:
            if filter_from_effective_from_date:
                queryset = queryset.filter(
                    effective_from__gte=filter_from_effective_from_date
                )
            if filter_to_effective_from_date:
                queryset = queryset.filter(
                    effective_from__lte=filter_to_effective_from_date
                )
            if filter_from_effective_to_date:
                queryset = queryset.filter(
                    effective_to__gte=filter_from_effective_to_date
                )
            if filter_to_effective_to_date:
                queryset = queryset.filter(
                    effective_to__lte=filter_to_effective_to_date
                )
            if filter_from_review_due_date:
                queryset = queryset.filter(
                    review_due_date__gte=filter_from_review_due_date
                )
            if filter_to_review_due_date:
                queryset = queryset.filter(
                    review_due_date__lte=filter_to_review_due_date
                )

        elif queryset.model is ConservationStatusReferral:

            if filter_from_effective_from_date:
                queryset = queryset.filter(
                    conservation_status__effective_from__gte=filter_from_effective_from_date  # noqa
                )
            if filter_to_effective_from_date:
                queryset = queryset.filter(
                    conservation_status__effective_from__lte=filter_to_effective_from_date  # noqa
                )
            if filter_from_effective_to_date:
                queryset = queryset.filter(
                    conservation_status__effective_from__gte=filter_from_effective_to_date  # noqa
                )
            if filter_to_effective_to_date:
                queryset = queryset.filter(
                    conservation_status__effective_from__lte=filter_to_effective_to_date  # noqa
                )
            if filter_from_review_due_date:
                queryset = queryset.filter(
                    conservation_status__conservationstatusissuanceapprovaldetails__review_due_date__gte=filter_from_review_due_date  # noqa
                )
            if filter_to_review_due_date:
                queryset = queryset.filter(
                    conservation_status__conservationstatusissuanceapprovaldetails__review_due_date__lte=filter_to_review_due_date  # noqa
                )

        filter_application_status = request.POST.get("filter_application_status")
        if queryset.model is ConservationStatus:
            if filter_application_status:
                if filter_application_status.lower() == "all":
                    queryset = queryset.exclude(
                        processing_status=ConservationStatus.PROCESSING_STATUS_DISCARDED
                    )
                elif (
                    filter_application_status
                    == ConservationStatus.PROCESSING_STATUS_DISCARDED_BY_ME
                ):
                    queryset = queryset.filter(
                        submitter=request.user.id,
                        processing_status=ConservationStatus.PROCESSING_STATUS_DISCARDED,
                    )
                else:
                    queryset = queryset.filter(
                        processing_status=filter_application_status
                    )
        elif queryset.model is ConservationStatusReferral:
            if (
                filter_application_status
                and not filter_application_status.lower() == "all"
            ):
                queryset = queryset.filter(processing_status=filter_application_status)

        filter_assessor = request.POST.get("filter_assessor")
        if filter_assessor and not filter_assessor.lower() == "all":
            if queryset.model is ConservationStatus:
                queryset = queryset.filter(assigned_officer=filter_assessor)
            elif queryset.model is ConservationStatusReferral:
                queryset = queryset.filter(
                    conservation_status__assigned_officer=filter_assessor
                )

        filter_submitter = request.POST.get("filter_submitter")
        if filter_submitter and not filter_submitter.lower() == "all":
            if queryset.model is ConservationStatus:
                queryset = queryset.filter(submitter=filter_submitter)
            elif queryset.model is ConservationStatusReferral:
                queryset = queryset.filter(
                    conservation_status__submitter=filter_submitter
                )

        filter_submitter_category = request.POST.get("filter_submitter_category")
        if queryset.model is ConservationStatus:
            if (
                filter_submitter_category
                and not filter_submitter_category.lower() == "all"
            ):
                queryset = queryset.filter(
                    submitter_information__submitter_category__id=filter_submitter_category
                )
        elif queryset.model is ConservationStatusReferral:
            if (
                filter_submitter_category
                and not filter_submitter_category.lower() == "all"
            ):
                queryset = queryset.filter(
                    conservation_status__submitter_information__submitter_category__id=filter_submitter_category
                )

        fields = self.get_fields(request)
        ordering = self.get_ordering(request, view, fields)
        queryset = queryset.order_by(*ordering)
        if len(ordering):
            queryset = queryset.order_by(*ordering)

        queryset = super().filter_queryset(request, queryset, view)

        setattr(view, "_datatables_total_count", total_count)
        return queryset


class SpeciesConservationStatusPaginatedViewSet(viewsets.ReadOnlyModelViewSet):
    filter_backends = (SpeciesConservationStatusFilterBackend,)
    pagination_class = DatatablesPageNumberPagination
    queryset = ConservationStatus.objects.all().select_related(
        "application_type", "species", "community"
    )
    serializer_class = ListSpeciesConservationStatusSerializer
    page_size = 10
    permission_classes = [
        ConservationStatusPermission | ExternalConservationStatusPermission
    ]

    def get_queryset(self):
        qs = super().get_queryset()
        if (
            is_readonly_user(self.request)
            or is_conservation_status_assessor(self.request)
            or is_conservation_status_approver(self.request)
            or is_species_communities_approver(self.request)
            or is_occurrence_assessor(self.request)
            or is_occurrence_approver(self.request)
            or self.request.user.is_superuser
        ):
            return qs
        if is_conservation_status_referee(self.request) and is_contributor(
            self.request
        ):
            return qs.filter(
                Q(submitter=self.request.user.id)
                | Q(referrals__referral=self.request.user.id)
            )
        elif is_conservation_status_referee(self.request):
            qs = qs.filter(referrals__referral=self.request.user.id)
        elif is_contributor(self.request):
            qs = qs.filter(submitter=self.request.user.id)
        return qs

    @list_route(
        methods=[
            "GET",
            "POST",
        ],
        detail=False,
        permission_classes=[ConservationStatusPermission],
    )
    def species_cs_internal(self, request, *args, **kwargs):
        qs = self.get_queryset()
        qs = self.filter_queryset(qs)

        result_page = self.paginator.paginate_queryset(qs, request)
        serializer = ListSpeciesConservationStatusSerializer(
            result_page, context={"request": request}, many=True
        )
        return self.paginator.get_paginated_response(serializer.data)

    @list_route(
        methods=[
            "POST",
        ],
        detail=False,
        permission_classes=[ConservationStatusPermission],
    )
    def agenda_cs_internal(self, request, *args, **kwargs):
        qs = self.get_queryset()
        qs = qs.filter(
            processing_status=ConservationStatus.PROCESSING_STATUS_READY_FOR_AGENDA
        )
        qs = self.filter_queryset(qs)

        result_page = self.paginator.paginate_queryset(qs, request)
        serializer = ListSpeciesConservationStatusSerializer(
            result_page, context={"request": request}, many=True
        )
        return self.paginator.get_paginated_response(serializer.data)

    @list_route(
        methods=[
            "POST",
        ],
        detail=False,
        permission_classes=[ConservationStatusPermission],
    )
    def species_cs_internal_export(self, request, *args, **kwargs):
        qs = self.get_queryset()
        qs = self.filter_queryset(qs)
        export_format = request.POST.get("export_format")
        allowed_fields = [
            "species_number",
            "scientific_name",
            "common_name",
            "family",
            "genus",
            "phylogenetic_group",
            "processing_status",
            "effective_from_date",
            "effective_to_date",
            "conservation_status_number",
        ]

        serializer = ListSpeciesConservationStatusSerializer(
            qs, context={"request": request}, many=True
        )
        serialized_data = serializer.data

        filtered_data = []
        for obj in serialized_data:
            filtered_obj = {
                key: value for key, value in obj.items() if key in allowed_fields
            }
            filtered_data.append(filtered_obj)

        def flatten_dict(d, parent_key="", sep="_"):
            flattened_dict = {}
            for k, v in d.items():
                new_key = parent_key + sep + k if parent_key else k
                if isinstance(v, dict):
                    flattened_dict.update(flatten_dict(v, new_key, sep))
                else:
                    flattened_dict[new_key] = v
            return flattened_dict

        flattened_data = [flatten_dict(item) for item in filtered_data]
        df = pd.DataFrame(flattened_data)
        new_headings = [
            "Number",
            "Species",
            "Scientific Name",
            "Common Name",
            "Family",
            "Genera",
            "Phylo Group",
            "Processing Status",
            "Effective From Date",
            "Effective To Date",
        ]
        df.columns = new_headings
        column_order = [
            "Number",
            "Species",
            "Scientific Name",
            "Common Name",
            "Effective From Date",
            "Effective To Date",
            "Family",
            "Genera",
            "Processing Status",
        ]
        df = df[column_order]

        if export_format is not None:
            if export_format == "excel":
                buffer = BytesIO()
                workbook = Workbook()
                sheet_name = "Sheet1"
                sheet = workbook.active
                sheet.title = sheet_name

                for row in dataframe_to_rows(df, index=False, header=True):
                    sheet.append(row)
                for cell in sheet[1]:
                    cell.font = Font(bold=True)

                workbook.save(buffer)
                buffer.seek(0)
                response = HttpResponse(
                    buffer.read(), content_type="application/vnd.ms-excel"
                )
                response["Content-Disposition"] = (
                    "attachment; filename=DBCA_ConservationStatus_Species.xlsx"
                )
                final_response = response
                buffer.close()
                return final_response

            elif export_format == "csv":
                csv_data = df.to_csv(index=False)
                response = HttpResponse(content_type="text/csv")
                response["Content-Disposition"] = (
                    "attachment; filename=DBCA_ConservationStatus_Species.csv"
                )
                response.write(csv_data)
                return response

            else:
                return Response(status=400, data="Format not valid")

    @list_route(
        methods=[
            "GET",
            "POST",
        ],
        detail=False,
        permission_classes=[ConservationStatusReferralPermission],
    )
    def species_cs_referrals_internal(self, request, *args, **kwargs):
        self.serializer_class = DTConservationStatusReferralSerializer
        qs = ConservationStatusReferral.objects.exclude(
            processing_status=ConservationStatusReferral.PROCESSING_STATUS_RECALLED
        ).filter(referral=request.user.id)
        qs = self.filter_queryset(qs)

        result_page = self.paginator.paginate_queryset(qs, request)
        serializer = DTConservationStatusReferralSerializer(
            result_page, context={"request": request}, many=True
        )

        return self.paginator.get_paginated_response(serializer.data)

    @list_route(
        methods=[
            "POST",
        ],
        detail=False,
        permission_classes=[ConservationStatusPermission],
    )
    def species_cs_referrals_internal_export(self, request, *args, **kwargs):

        self.serializer_class = ConservationStatusReferralSerializer
        qs = (
            ConservationStatusReferral.objects.filter(referral=request.user.id)
            if is_internal(self.request)
            else ConservationStatusReferral.objects.none()
        )
        qs = self.filter_queryset(qs)
        export_format = request.POST.get("export_format")
        allowed_fields = [
            "species_number",
            "scientific_name",
            "common_name",
            "family",
            "genus",
            "processing_status",
            "conservation_status_number",
        ]

        serializer = DTConservationStatusReferralSerializer(
            qs, context={"request": request}, many=True
        )
        serialized_data = serializer.data

        filtered_data = []
        for obj in serialized_data:
            filtered_obj = {
                key: value for key, value in obj.items() if key in allowed_fields
            }
            filtered_data.append(filtered_obj)

        def flatten_dict(d, parent_key="", sep="_"):
            flattened_dict = {}
            for k, v in d.items():
                new_key = parent_key + sep + k if parent_key else k
                if isinstance(v, dict):
                    flattened_dict.update(flatten_dict(v, new_key, sep))
                else:
                    flattened_dict[new_key] = v
            return flattened_dict

        flattened_data = [flatten_dict(item) for item in filtered_data]
        df = pd.DataFrame(flattened_data)
        new_headings = [
            "Processing Status",
            "Number",
            "Species",
            "Scientific Name",
            "Common Name",
        ]
        df.columns = new_headings
        column_order = [
            "Number",
            "Species",
            "Scientific Name",
            "Common Name",
            "Processing Status",
        ]
        df = df[column_order]

        if export_format is not None:
            if export_format == "excel":
                buffer = BytesIO()
                workbook = Workbook()
                sheet_name = "Sheet1"
                sheet = workbook.active
                sheet.title = sheet_name

                for row in dataframe_to_rows(df, index=False, header=True):
                    sheet.append(row)
                for cell in sheet[1]:
                    cell.font = Font(bold=True)

                workbook.save(buffer)
                buffer.seek(0)
                response = HttpResponse(
                    buffer.read(), content_type="application/vnd.ms-excel"
                )
                response["Content-Disposition"] = (
                    "attachment; filename=DBCA_ConservationStatus_Species_Referrals.xlsx"
                )
                final_response = response
                buffer.close()
                return final_response

            elif export_format == "csv":
                csv_data = df.to_csv(index=False)
                response = HttpResponse(content_type="text/csv")
                response["Content-Disposition"] = (
                    "attachment; filename=DBCA_ConservationStatus_Species_Referrals.csv"
                )
                response.write(csv_data)
                return response

            else:
                return Response(status=400, data="Format not valid")


class CommunityConservationStatusFilterBackend(DatatablesFilterBackend):
    def filter_queryset(self, request, queryset, view):
        total_count = queryset.count()

        filter_group_type = request.POST.get("filter_group_type")
        if filter_group_type:
            if queryset.model is ConservationStatus:
                queryset = queryset.filter(application_type__name=filter_group_type)
            elif queryset.model is ConservationStatusReferral:
                queryset = queryset.filter(
                    conservation_status__application_type__name=filter_group_type
                )

        filter_community_migrated_id = request.POST.get("filter_community_migrated_id")
        if (
            filter_community_migrated_id
            and not filter_community_migrated_id.lower() == "all"
        ):
            if queryset.model is ConservationStatus:
                queryset = queryset.filter(
                    community__taxonomy__id=filter_community_migrated_id
                )
            elif queryset.model is ConservationStatusReferral:
                queryset = queryset.filter(
                    conservation_status__community__taxonomy__id=filter_community_migrated_id
                )

        filter_community_name = request.POST.get("filter_community_name")
        if filter_community_name and not filter_community_name.lower() == "all":
            if queryset.model is ConservationStatus:
                queryset = queryset.filter(
                    community__taxonomy__id=filter_community_name
                )
            elif queryset.model is ConservationStatusReferral:
                queryset = queryset.filter(
                    conservation_status__community__taxonomy__id=filter_community_name
                )

        filter_region = request.POST.get("filter_region")
        if filter_region and not filter_region.lower() == "all":
            if queryset.model is ConservationStatus:
                queryset = queryset.filter(community__region=filter_region)
            elif queryset.model is ConservationStatusReferral:
                queryset = queryset.filter(
                    conservation_status__community__region=filter_region
                )

        filter_district = request.POST.get("filter_district")
        if filter_district and not filter_district.lower() == "all":
            if queryset.model is ConservationStatus:
                queryset = queryset.filter(community__district=filter_district)
            elif queryset.model is ConservationStatusReferral:
                queryset = queryset.filter(
                    conservation_status__community__district=filter_district
                )

        filter_change_code = request.POST.get("filter_change_code")
        if queryset.model is ConservationStatus:
            if filter_change_code and not filter_change_code.lower() == "all":
                queryset = queryset.filter(change_code__id=filter_change_code)
        elif queryset.model is ConservationStatusReferral:
            if filter_change_code and not filter_change_code.lower() == "all":
                queryset = queryset.filter(
                    conservation_status__change_code__id=filter_change_code
                )

        filter_wa_legislative_list = request.POST.get("filter_wa_legislative_list")
        if (
            filter_wa_legislative_list
            and not filter_wa_legislative_list.lower() == "all"
        ):
            if queryset.model is ConservationStatus:
                queryset = queryset.filter(
                    wa_legislative_list=filter_wa_legislative_list
                ).distinct()
            elif queryset.model is ConservationStatusReferral:
                queryset = queryset.filter(
                    conservation_status__wa_legislative_list=filter_wa_legislative_list
                )

        filter_wa_legislative_category = request.POST.get(
            "filter_wa_legislative_category"
        )
        if (
            filter_wa_legislative_category
            and not filter_wa_legislative_category.lower() == "all"
        ):
            if queryset.model is ConservationStatus:
                queryset = queryset.filter(
                    wa_legislative_category=filter_wa_legislative_category
                ).distinct()
            elif queryset.model is ConservationStatusReferral:
                queryset = queryset.filter(
                    conservation_status__wa_legislative_category=filter_wa_legislative_category
                )

        filter_wa_priority_category = request.POST.get("filter_wa_priority_category")
        if (
            filter_wa_priority_category
            and not filter_wa_priority_category.lower() == "all"
        ):
            if queryset.model is ConservationStatus:
                queryset = queryset.filter(
                    wa_priority_category=filter_wa_priority_category
                ).distinct()
            elif queryset.model is ConservationStatusReferral:
                queryset = queryset.filter(
                    conservation_status__wa_priority_category=filter_wa_priority_category
                )

        filter_commonwealth_relevance = request.POST.get(
            "filter_commonwealth_relevance"
        )
        if filter_commonwealth_relevance == "true":
            if queryset.model is ConservationStatus:
                queryset = queryset.exclude(commonwealth_conservation_list__isnull=True)
            elif queryset.model is ConservationStatusReferral:
                queryset = queryset.exclude(
                    conservation_status__commonwealth_conservation_list__isnull=True
                )

        filter_international_relevance = request.POST.get(
            "filter_international_relevance"
        )
        if filter_international_relevance == "true":
            if queryset.model is ConservationStatus:
                queryset = queryset.exclude(international_conservation__isnull=True)
            elif queryset.model is ConservationStatusReferral:
                queryset = queryset.exclude(
                    conservation_status__international_conservation__isnull=True
                )

        filter_from_effective_from_date = request.POST.get(
            "filter_from_effective_from_date"
        )
        filter_to_effective_from_date = request.POST.get(
            "filter_to_effective_from_date"
        )
        filter_from_effective_to_date = request.POST.get(
            "filter_from_effective_to_date"
        )
        filter_from_review_due_date = request.POST.get("filter_from_review_due_date")
        filter_to_review_due_date = request.POST.get("filter_to_review_due_date")
        filter_to_effective_to_date = request.POST.get("filter_to_effective_to_date")
        if queryset.model is ConservationStatus:
            if filter_from_effective_from_date:
                queryset = queryset.filter(
                    effective_from__gte=filter_from_effective_from_date
                )
            if filter_to_effective_from_date:
                queryset = queryset.filter(
                    effective_from__lte=filter_to_effective_from_date
                )
            if filter_from_effective_to_date:
                queryset = queryset.filter(
                    effective_to__gte=filter_from_effective_to_date
                )
            if filter_to_effective_to_date:
                queryset = queryset.filter(
                    effective_to__lte=filter_to_effective_to_date
                )
            if filter_from_review_due_date:
                queryset = queryset.filter(
                    review_due_date__gte=filter_from_review_due_date
                )
            if filter_to_review_due_date:
                queryset = queryset.filter(
                    review_due_date__lte=filter_to_review_due_date
                )

        elif queryset.model is ConservationStatusReferral:

            if filter_from_effective_from_date:
                queryset = queryset.filter(
                    conservation_status__effective_from__gte=filter_from_effective_from_date  # noqa
                )
            if filter_to_effective_from_date:
                queryset = queryset.filter(
                    conservation_status__effective_from__lte=filter_to_effective_from_date  # noqa
                )

            if filter_from_effective_to_date:
                queryset = queryset.filter(
                    conservation_status__effective_from__gte=filter_from_effective_to_date  # noqa
                )
            if filter_to_effective_to_date:
                queryset = queryset.filter(
                    conservation_status__effective_from__lte=filter_to_effective_to_date  # noqa
                )
            if filter_from_review_due_date:
                queryset = queryset.filter(
                    conservation_status__review_due_date__gte=filter_from_review_due_date
                )
            if filter_to_review_due_date:
                queryset = queryset.filter(
                    conservation_status__review_due_date__lte=filter_to_review_due_date
                )

        filter_application_status = request.POST.get("filter_application_status")
        if queryset.model is ConservationStatus:
            if filter_application_status:
                if filter_application_status.lower() == "all":
                    queryset = queryset.exclude(
                        processing_status=ConservationStatus.PROCESSING_STATUS_DISCARDED
                    )
                elif (
                    filter_application_status
                    == ConservationStatus.PROCESSING_STATUS_DISCARDED_BY_ME
                ):
                    queryset = queryset.filter(
                        submitter=request.user.id,
                        processing_status=ConservationStatus.PROCESSING_STATUS_DISCARDED,
                    )
                else:
                    queryset = queryset.filter(
                        processing_status=filter_application_status
                    )
        elif queryset.model is ConservationStatusReferral:
            if (
                filter_application_status
                and not filter_application_status.lower() == "all"
            ):
                queryset = queryset.filter(
                    conservation_status__processing_status=filter_application_status
                )

        filter_assessor = request.POST.get("filter_assessor")
        if filter_assessor and not filter_assessor.lower() == "all":
            if queryset.model is ConservationStatus:
                queryset = queryset.filter(assigned_officer=filter_assessor)
            elif queryset.model is ConservationStatusReferral:
                queryset = queryset.filter(
                    conservation_status__assigned_officer=filter_assessor
                )

        filter_submitter = request.POST.get("filter_submitter")
        if filter_submitter and not filter_submitter.lower() == "all":
            if queryset.model is ConservationStatus:
                queryset = queryset.filter(submitter=filter_submitter)
            elif queryset.model is ConservationStatusReferral:
                queryset = queryset.filter(
                    conservation_status__submitter=filter_submitter
                )

        filter_submitter_category = request.POST.get("filter_submitter_category")
        if queryset.model is ConservationStatus:
            if (
                filter_submitter_category
                and not filter_submitter_category.lower() == "all"
            ):
                queryset = queryset.filter(
                    submitter_information__submitter_category__id=filter_submitter_category
                )
        elif queryset.model is ConservationStatusReferral:
            if (
                filter_submitter_category
                and not filter_submitter_category.lower() == "all"
            ):
                queryset = queryset.filter(
                    conservation_status__submitter_information__submitter_category__id=filter_submitter_category
                )

        fields = self.get_fields(request)
        ordering = self.get_ordering(request, view, fields)
        queryset = queryset.order_by(*ordering)
        if len(ordering):
            queryset = queryset.order_by(*ordering)

        queryset = super().filter_queryset(request, queryset, view)

        setattr(view, "_datatables_total_count", total_count)
        return queryset


class CommunityConservationStatusPaginatedViewSet(viewsets.ReadOnlyModelViewSet):
    filter_backends = (CommunityConservationStatusFilterBackend,)
    pagination_class = DatatablesPageNumberPagination
    queryset = ConservationStatus.objects.select_related(
        "application_type", "species", "community"
    )
    serializer_class = ListCommunityConservationStatusSerializer
    page_size = 10
    permission_classes = [
        ConservationStatusPermission | ExternalConservationStatusPermission
    ]

    def get_queryset(self):
        qs = super().get_queryset()
        if (
            is_readonly_user(self.request)
            or is_conservation_status_assessor(self.request)
            or is_conservation_status_approver(self.request)
            or is_species_communities_approver(self.request)
            or is_occurrence_assessor(self.request)
            or is_occurrence_approver(self.request)
            or self.request.user.is_superuser
        ):
            return qs

        if is_conservation_status_referee(self.request) and is_contributor(
            self.request
        ):
            return qs.filter(
                Q(submitter=self.request.user.id)
                | Q(referrals__referral=self.request.user.id)
            )
        elif is_conservation_status_referee(self.request):
            qs = qs.filter(referrals__referral=self.request.user.id)
        elif is_contributor(self.request):
            qs = qs.filter(submitter=self.request.user.id)
        return qs

    @list_route(
        methods=["POST", "GET"],
        detail=False,
        permission_classes=[ConservationStatusPermission],
    )
    def community_cs_internal(self, request, *args, **kwargs):
        qs = self.get_queryset()
        qs = self.filter_queryset(qs)

        result_page = self.paginator.paginate_queryset(qs, request)
        serializer = ListCommunityConservationStatusSerializer(
            result_page, context={"request": request}, many=True
        )
        return self.paginator.get_paginated_response(serializer.data)

    @list_route(
        methods=["POST", "GET"],
        detail=False,
        permission_classes=[ConservationStatusPermission],
    )
    def agenda_cs_internal(self, request, *args, **kwargs):
        qs = self.get_queryset()
        qs = qs.filter(
            processing_status=ConservationStatus.PROCESSING_STATUS_READY_FOR_AGENDA
        )
        qs = self.filter_queryset(qs)

        result_page = self.paginator.paginate_queryset(qs, request)
        serializer = ListCommunityConservationStatusSerializer(
            result_page, context={"request": request}, many=True
        )
        return self.paginator.get_paginated_response(serializer.data)

    @list_route(
        methods=[
            "POST",
        ],
        detail=False,
        permission_classes=[ConservationStatusPermission],
    )
    def community_cs_internal_export(self, request, *args, **kwargs):

        qs = self.get_queryset()
        qs = self.filter_queryset(qs)
        export_format = request.POST.get("export_format")
        allowed_fields = [
            "conservation_status_number",
            "community_number",
            "community_migrated_id",
            "community_name",
            "region",
            "district",
            "processing_status",
            "effective_from_date",
            "effective_to_date",
        ]

        serializer = ListCommunityConservationStatusSerializer(
            qs, context={"request": request}, many=True
        )
        serialized_data = serializer.data

        filtered_data = []
        for obj in serialized_data:
            filtered_obj = {
                key: value for key, value in obj.items() if key in allowed_fields
            }
            filtered_data.append(filtered_obj)

        def flatten_dict(d, parent_key="", sep="_"):
            flattened_dict = {}
            for k, v in d.items():
                new_key = parent_key + sep + k if parent_key else k
                if isinstance(v, dict):
                    flattened_dict.update(flatten_dict(v, new_key, sep))
                else:
                    flattened_dict[new_key] = v
            return flattened_dict

        flattened_data = [flatten_dict(item) for item in filtered_data]
        df = pd.DataFrame(flattened_data)
        new_headings = [
            "Number",
            "Community",
            "Community Id",
            "Community Name",
            "Region",
            "District",
            "Processing Status",
            "Effective From Date",
            "Effective To Date",
        ]
        df.columns = new_headings
        column_order = [
            "Number",
            "Community",
            "Community Id",
            "Community Name",
            "Region",
            "District",
            "Effective From Date",
            "Effective To Date",
            "Processing Status",
        ]
        df = df[column_order]

        if export_format is not None:
            if export_format == "excel":
                buffer = BytesIO()
                workbook = Workbook()
                sheet_name = "Sheet1"
                sheet = workbook.active
                sheet.title = sheet_name

                for row in dataframe_to_rows(df, index=False, header=True):
                    sheet.append(row)
                for cell in sheet[1]:
                    cell.font = Font(bold=True)

                workbook.save(buffer)
                buffer.seek(0)
                response = HttpResponse(
                    buffer.read(), content_type="application/vnd.ms-excel"
                )
                response["Content-Disposition"] = (
                    "attachment; filename=DBCA_ConservationStatus_Communities.xlsx"
                )
                final_response = response
                buffer.close()
                return final_response

            elif export_format == "csv":
                csv_data = df.to_csv(index=False)
                response = HttpResponse(content_type="text/csv")
                response["Content-Disposition"] = (
                    "attachment; filename=DBCA_ConservationStatus_Communities.csv"
                )
                response.write(csv_data)
                return response

            else:
                return Response(status=400, data="Format not valid")

    @list_route(
        methods=[
            "GET",
            "POST",
        ],
        detail=False,
        permission_classes=[ConservationStatusReferralPermission],
    )
    def community_cs_referrals_internal(self, request, *args, **kwargs):
        qs = ConservationStatusReferral.objects.exclude(
            processing_status=ConservationStatusReferral.PROCESSING_STATUS_RECALLED
        ).filter(referral=request.user.id)

        qs = self.filter_queryset(qs)

        result_page = self.paginator.paginate_queryset(qs, request)
        serializer = DTConservationStatusReferralSerializer(
            result_page, context={"request": request}, many=True
        )
        return self.paginator.get_paginated_response(serializer.data)

    @list_route(
        methods=[
            "POST",
        ],
        detail=False,
        permission_classes=[ConservationStatusReferralPermission],
    )
    def community_cs_referrals_internal_export(self, request, *args, **kwargs):
        qs = (
            ConservationStatusReferral.objects.filter(referral=request.user.id)
            if is_internal(self.request)
            else ConservationStatusReferral.objects.none()
        )
        qs = self.filter_queryset(qs)
        export_format = request.POST.get("export_format")
        allowed_fields = [
            "processing_status",
            "community_number",
            "community_migrated_id",
            "community_name",
            "conservation_status_number",
        ]

        serializer = DTConservationStatusReferralSerializer(
            qs, context={"request": request}, many=True
        )
        serialized_data = serializer.data

        filtered_data = []
        for obj in serialized_data:
            filtered_obj = {
                key: value for key, value in obj.items() if key in allowed_fields
            }
            filtered_data.append(filtered_obj)

        def flatten_dict(d, parent_key="", sep="_"):
            flattened_dict = {}
            for k, v in d.items():
                new_key = parent_key + sep + k if parent_key else k
                if isinstance(v, dict):
                    flattened_dict.update(flatten_dict(v, new_key, sep))
                else:
                    flattened_dict[new_key] = v
            return flattened_dict

        flattened_data = [flatten_dict(item) for item in filtered_data]
        df = pd.DataFrame(flattened_data)
        new_headings = [
            "Processing Status",
            "Number",
            "Community",
            "Community Id",
            "Community Name",
        ]
        df.columns = new_headings
        column_order = [
            "Number",
            "Community",
            "Community Id",
            "Community Name",
            "Processing Status",
        ]
        df = df[column_order]

        if export_format is not None:
            if export_format == "excel":
                buffer = BytesIO()
                workbook = Workbook()
                sheet_name = "Sheet1"
                sheet = workbook.active
                sheet.title = sheet_name

                for row in dataframe_to_rows(df, index=False, header=True):
                    sheet.append(row)
                for cell in sheet[1]:
                    cell.font = Font(bold=True)

                workbook.save(buffer)
                buffer.seek(0)
                response = HttpResponse(
                    buffer.read(), content_type="application/vnd.ms-excel"
                )
                response["Content-Disposition"] = (
                    "attachment; filename=DBCA_ConservationStatus_Communities_Referrals.xlsx"
                )
                final_response = response
                buffer.close()
                return final_response

            elif export_format == "csv":
                csv_data = df.to_csv(index=False)
                response = HttpResponse(content_type="text/csv")
                response["Content-Disposition"] = (
                    "attachment; filename=DBCA_ConservationStatus_Communities_Referrals.csv"
                )
                response.write(csv_data)
                return response

            else:
                return Response(status=400, data="Format not valid")


class ConservationStatusFilterBackend(DatatablesFilterBackend):
    def filter_queryset(self, request, queryset, view):
        total_count = queryset.count()

        if queryset.model is ConservationStatus:
            filter_group_type = request.GET.get("filter_group_type")
            if filter_group_type and not filter_group_type.lower() == "all":
                queryset = queryset.filter(application_type__name=filter_group_type)

            filter_scientific_name = request.GET.get("filter_scientific_name")
            if filter_scientific_name and not filter_scientific_name.lower() == "all":
                queryset = queryset.filter(species_taxonomy=filter_scientific_name)

            filter_community_name = request.GET.get("filter_community_name")
            if filter_community_name and not filter_community_name.lower() == "all":
                queryset = queryset.filter(community=filter_community_name)

            filter_application_status = request.GET.get("filter_application_status")
            if (
                filter_application_status
                and not filter_application_status.lower() == "all"
            ):
                queryset = queryset.filter(customer_status=filter_application_status)
        elif queryset.model is ConservationStatusReferral:
            filter_group_type = request.GET.get("filter_group_type")
            if filter_group_type and not filter_group_type.lower() == "all":
                queryset = queryset.filter(
                    conservation_status__application_type__name=filter_group_type
                )

            filter_scientific_name = request.GET.get("filter_scientific_name")
            if filter_scientific_name and not filter_scientific_name.lower() == "all":
                queryset = queryset.filter(
                    conservation_status__species_taxonomy=filter_scientific_name
                )

            filter_community_name = request.GET.get("filter_community_name")
            if filter_community_name and not filter_community_name.lower() == "all":
                queryset = queryset.filter(
                    conservation_status__community=filter_community_name
                )

            filter_application_status = request.GET.get("filter_application_status")
            if (
                filter_application_status
                and not filter_application_status.lower() == "all"
            ):
                queryset = queryset.filter(processing_status=filter_application_status)

        fields = self.get_fields(request)
        ordering = self.get_ordering(request, view, fields)
        queryset = queryset.order_by(*ordering)
        if len(ordering):
            queryset = queryset.order_by(*ordering)

        queryset = super().filter_queryset(request, queryset, view)

        setattr(view, "_datatables_total_count", total_count)
        return queryset


class ConservationStatusPaginatedViewSet(viewsets.ReadOnlyModelViewSet):
    filter_backends = (ConservationStatusFilterBackend,)
    pagination_class = DatatablesPageNumberPagination
    queryset = ConservationStatus.objects.all().select_related(
        "application_type", "species", "community"
    )
    serializer_class = ListConservationStatusSerializer
    page_size = 10
    permission_classes = [ConservationStatusPermission]

    def get_queryset(self):
        qs = super().get_queryset()
        if (
            is_readonly_user(self.request)
            or is_conservation_status_assessor(self.request)
            or is_conservation_status_approver(self.request)
            or is_species_communities_approver(self.request)
            or is_occurrence_assessor(self.request)
            or is_occurrence_approver(self.request)
            or self.request.user.is_superuser
        ):
            return qs
        if is_contributor(self.request):
            qs = qs.filter(submitter=self.request.user.id)
        return qs

    @list_route(
        methods=[
            "GET",
        ],
        detail=False,
        permission_classes=[
            ConservationStatusPermission | ExternalConservationStatusPermission
        ],
    )
    def conservation_status_external(self, request, *args, **kwargs):
        qs = self.get_queryset()
        qs = qs.filter(internal_application=False)
        qs = self.filter_queryset(qs)

        result_page = self.paginator.paginate_queryset(qs, request)
        serializer = ListConservationStatusSerializer(
            result_page, context={"request": request}, many=True
        )
        return self.paginator.get_paginated_response(serializer.data)

    @list_route(
        methods=[
            "GET",
        ],
        detail=False,
        permission_classes=[ConservationStatusReferralPermission],
    )
    def referred_to_me(self, request, *args, **kwargs):
        self.serializer_class = DTConservationStatusReferralSerializer
        qs = ConservationStatusReferral.objects.exclude(
            processing_status=ConservationStatusReferral.PROCESSING_STATUS_RECALLED
        ).filter(referral=request.user.id)
        qs = self.filter_queryset(qs)

        result_page = self.paginator.paginate_queryset(qs, request)
        serializer = DTConservationStatusReferralSerializer(
            result_page, context={"request": request}, many=True
        )

        return self.paginator.get_paginated_response(serializer.data)


class ConservationStatusViewSet(viewsets.GenericViewSet, mixins.RetrieveModelMixin):
    queryset = ConservationStatus.objects.all()
    serializer_class = ConservationStatusSerializer
    lookup_field = "id"
    permission_classes = [
        ConservationStatusPermission | ExternalConservationStatusPermission
    ]

    def get_queryset(self):
        qs = super().get_queryset()
        if (
            is_readonly_user(self.request)
            or is_conservation_status_assessor(self.request)
            or is_conservation_status_approver(self.request)
            or is_species_communities_approver(self.request)
            or is_occurrence_assessor(self.request)
            or is_occurrence_approver(self.request)
            or self.request.user.is_superuser
        ):
            return qs
        if is_contributor(self.request) and is_conservation_status_referee(
            self.request
        ):
            return qs.filter(
                Q(submitter=self.request.user.id)
                | Q(referrals__referral=self.request.user.id)
            )
        if is_contributor(self.request):
            qs = qs.filter(submitter=self.request.user.id)
        if is_conservation_status_referee(self.request):
            qs = qs.filter(referrals__referral=self.request.user.id)
        return qs

    def internal_serializer_class(self):
        return InternalConservationStatusSerializer

    @detail_route(
        methods=[
            "GET",
        ],
        detail=True,
        permission_classes=[ConservationStatusPermission],
    )
    def internal_conservation_status(self, request, *args, **kwargs):
        instance = self.get_object()
        serializer_class = self.internal_serializer_class()
        serializer = serializer_class(instance, context={"request": request})

        res_json = {"conservation_status_obj": serializer.data}
        res_json = json.dumps(res_json)
        return HttpResponse(res_json, content_type="application/json")

    @list_route(
        methods=[
            "GET",
        ],
        detail=False,
    )
    def filter_list(self, request, *args, **kwargs):
        """Used by the Related Items dashboard filters"""
        related_type = ConservationStatus.RELATED_ITEM_CHOICES
        res_json = json.dumps(related_type)
        return HttpResponse(res_json, content_type="application/json")

    @detail_route(methods=["post"], detail=True)
    @renderer_classes((JSONRenderer,))
    @transaction.atomic
    def conservation_status_save(self, request, *args, **kwargs):
        instance = self.get_object()
        request_data = request.data
        # to resolve error for serializer submitter id as object is received in request
        if request_data["submitter"]:
            request.data["submitter"] = "{}".format(request_data["submitter"].get("id"))
        if (
            instance.application_type.name == GroupType.GROUP_TYPE_FLORA
            or instance.application_type.name == GroupType.GROUP_TYPE_FAUNA
        ):
            serializer = SaveSpeciesConservationStatusSerializer(
                instance, data=request_data, partial=True
            )
        elif instance.application_type.name == GroupType.GROUP_TYPE_COMMUNITY:
            serializer = SaveCommunityConservationStatusSerializer(
                instance, data=request_data, partial=True
            )

        serializer.is_valid(raise_exception=True)
        if serializer.is_valid():
            serializer.save(version_user=request.user)

            instance.log_user_action(
                ConservationStatusUserAction.ACTION_SAVE_APPLICATION.format(
                    instance.conservation_status_number
                ),
                request,
            )

            request.user.log_user_action(
                ConservationStatusUserAction.ACTION_SAVE_APPLICATION.format(
                    instance.conservation_status_number
                ),
                request,
            )

        return redirect(reverse("internal"))

    @detail_route(methods=["post"], detail=True)
    @renderer_classes((JSONRenderer,))
    @transaction.atomic
    def conservation_status_edit(self, request, *args, **kwargs):
        instance = self.get_object()
        request_data = request.data
        if not instance.can_assess(request):
            raise exceptions.ProposalNotAuthorized()
        if instance.processing_status == "approved":
            # to resolve error for serializer submitter id as object is received in request
            if request_data["submitter"]:
                request.data["submitter"] = "{}".format(
                    request_data["submitter"].get("id")
                )
            if (
                instance.application_type.name == GroupType.GROUP_TYPE_FLORA
                or instance.application_type.name == GroupType.GROUP_TYPE_FAUNA
            ):
                serializer = SaveSpeciesConservationStatusSerializer(
                    instance, data=request_data, partial=True
                )
            elif instance.application_type.name == GroupType.GROUP_TYPE_COMMUNITY:
                serializer = SaveCommunityConservationStatusSerializer(
                    instance, data=request_data, partial=True
                )

            serializer.is_valid(raise_exception=True)
            if serializer.is_valid():
                serializer.save(version_user=request.user)

                instance.log_user_action(
                    ConservationStatusUserAction.ACTION_EDIT_APPLICATION.format(
                        instance.conservation_status_number
                    ),
                    request,
                )

                request.user.log_user_action(
                    ConservationStatusUserAction.ACTION_EDIT_APPLICATION.format(
                        instance.conservation_status_number
                    ),
                    request,
                )

        return redirect(reverse("external"))

    @detail_route(methods=["post"], detail=True)
    @renderer_classes((JSONRenderer,))
    @transaction.atomic
    def draft(self, request, *args, **kwargs):
        instance = self.get_object()
        request_data = request.data
        if request_data["submitter"]:
            request.data["submitter"] = "{}".format(request_data["submitter"].get("id"))
        if (
            instance.application_type.name == GroupType.GROUP_TYPE_FLORA
            or instance.application_type.name == GroupType.GROUP_TYPE_FAUNA
        ):
            serializer = SaveSpeciesConservationStatusSerializer(
                instance, data=request_data, partial=True
            )
        elif instance.application_type.name == GroupType.GROUP_TYPE_COMMUNITY:
            serializer = SaveCommunityConservationStatusSerializer(
                instance, data=request_data, partial=True
            )

        serializer.is_valid(raise_exception=True)
        if serializer.is_valid():
            serializer.save(version_user=request.user)

        return redirect(reverse("external"))

    @detail_route(methods=["post"], detail=True)
    @renderer_classes((JSONRenderer,))
    def submit(self, request, *args, **kwargs):
        instance = self.get_object()
        cs_proposal_submit(instance, request)
        instance.save(version_user=request.user)
        serializer = self.get_serializer(instance)
        return Response(serializer.data)

    @transaction.atomic
    def create(self, request, *args, **kwargs):
        group_type_id = GroupType.objects.get(
            id=request.data.get("application_type_id")
        )
        internal_application = False
        if request.data.get("internal_application"):
            internal_application = request.data.get("internal_application")
        obj = ConservationStatus(
            submitter=request.user.id,
            application_type=group_type_id,
            internal_application=internal_application,
        )
        obj.save(version_user=request.user)
        serialized_obj = CreateConservationStatusSerializer(obj)
        return Response(serialized_obj.data)

    @detail_route(
        methods=[
            "GET",
        ],
        detail=True,
        permission_classes=[ConservationStatusPermission],
    )
    def action_log(self, request, *args, **kwargs):
        instance = self.get_object()
        qs = instance.action_logs.all()
        serializer = ConservationStatusUserActionSerializer(qs, many=True)
        return Response(serializer.data)

    @detail_route(
        methods=[
            "GET",
        ],
        detail=True,
        permission_classes=[ConservationStatusPermission],
    )
    def comms_log(self, request, *args, **kwargs):
        instance = self.get_object()
        qs = instance.comms_logs.all()
        serializer = ConservationStatusLogEntrySerializer(qs, many=True)
        return Response(serializer.data)

    @detail_route(
        methods=[
            "POST",
        ],
        detail=True,
<<<<<<< HEAD
        permission_classes=[ConservationStatusPermission],
=======
        permission_classes=[CommsLogPermission]
>>>>>>> 9930e9dd
    )
    @renderer_classes((JSONRenderer,))
    @transaction.atomic
    def add_comms_log(self, request, *args, **kwargs):
        instance = self.get_object()
        mutable = request.data._mutable
        request.data._mutable = True
        request.data["conservation_status"] = f"{instance.id}"
        request.data["staff"] = f"{request.user.id}"
        request.data._mutable = mutable
        serializer = ConservationStatusLogEntrySerializer(data=request.data)
        serializer.is_valid(raise_exception=True)
        comms = serializer.save()
        for f in request.FILES:
            document = comms.documents.create()
            document.check_file(request.FILES[f])
            document.name = str(request.FILES[f])
            document._file = request.FILES[f]
            document.save()

        return Response(serializer.data)

    @detail_route(
        methods=[
            "GET",
        ],
        detail=True,
    )
    def amendment_request(self, request, *args, **kwargs):
        instance = self.get_object()
        qs = instance.amendment_requests
        qs = qs.filter(status="requested")
        serializer = ConservationStatusAmendmentRequestDisplaySerializer(qs, many=True)
        return Response(serializer.data)

    @detail_route(
        methods=[
            "GET",
        ],
        detail=True,
        permission_classes=[ConservationStatusPermission],
    )
    def assign_request_user(self, request, *args, **kwargs):
        instance = self.get_object()
        instance.assign_officer(request, request.user)
        serializer_class = self.internal_serializer_class()
        serializer = serializer_class(instance, context={"request": request})
        return Response(serializer.data)

    @detail_route(
        methods=[
            "POST",
        ],
        detail=True,
        permission_classes=[ConservationStatusPermission],
    )
    def assign_to(self, request, *args, **kwargs):
        instance = self.get_object()
        user_id = request.data.get("assessor_id", None)
        user = None
        if not user_id:
            raise serializers.ValidationError("An assessor id is required")
        try:
            user = EmailUser.objects.get(id=user_id)
        except EmailUser.DoesNotExist:
            raise serializers.ValidationError(
                "A user with the id passed in does not exist"
            )
        instance.assign_officer(request, user)
        serializer_class = self.internal_serializer_class()
        serializer = serializer_class(instance, context={"request": request})
        return Response(serializer.data)

    @detail_route(
        methods=[
            "GET",
        ],
        detail=True,
        permission_classes=[ConservationStatusPermission],
    )
    def unassign(self, request, *args, **kwargs):
        instance = self.get_object()
        instance.unassign(request)
        serializer_class = self.internal_serializer_class()
        serializer = serializer_class(instance, context={"request": request})
        return Response(serializer.data)

    @detail_route(
        methods=["post"], detail=True, permission_classes=[ConservationStatusPermission]
    )
    def assesor_send_referral(self, request, *args, **kwargs):
        instance = self.get_object()
        serializer = SendReferralSerializer(
            data=request.data, context={"request": request}
        )
        serializer.is_valid(raise_exception=True)
        instance.send_referral(
            request,
            serializer.validated_data["email"],
            serializer.validated_data["text"],
        )
        serializer_class = self.internal_serializer_class()
        serializer = serializer_class(instance, context={"request": request})
        return Response(serializer.data)

    @detail_route(
        methods=[
            "POST",
        ],
        detail=True,
        permission_classes=[ConservationStatusPermission],
    )
    def proposed_decline(self, request, *args, **kwargs):
        instance = self.get_object()
        serializer = ProposedDeclineSerializer(data=request.data)
        serializer.is_valid(raise_exception=True)
        instance.proposed_decline(request, serializer.validated_data)
        serializer_class = self.internal_serializer_class()
        serializer = serializer_class(instance, context={"request": request})
        return Response(serializer.data)

    @detail_route(
        methods=[
            "POST",
        ],
        detail=True,
        permission_classes=[ConservationStatusPermission],
    )
    def final_decline(self, request, *args, **kwargs):
        instance = self.get_object()
        serializer = ProposedDeclineSerializer(data=request.data)
        serializer.is_valid(raise_exception=True)
        instance.final_decline(request, serializer.validated_data)
        serializer_class = self.internal_serializer_class()
        serializer = serializer_class(instance, context={"request": request})
        return Response(serializer.data)

    @detail_route(
        methods=[
            "POST",
        ],
        detail=True,
        permission_classes=[ConservationStatusPermission],
    )
    def proposed_approval(self, request, *args, **kwargs):
        instance = self.get_object()
        serializer = ProposedApprovalSerializer(data=request.data)
        serializer.is_valid(raise_exception=True)
        instance.proposed_approval(request, serializer.validated_data)
        serializer_class = self.internal_serializer_class()
        serializer = serializer_class(instance, context={"request": request})
        return Response(serializer.data)

    @detail_route(
        methods=[
            "POST",
        ],
        detail=True,
        permission_classes=[ConservationStatusPermission],
    )
    def final_approval(self, request, *args, **kwargs):
        instance = self.get_object()
        serializer = ProposedApprovalSerializer(
            data=json.loads(request.data.get("data"))
        )
        serializer.is_valid(raise_exception=True)
        instance.final_approval(request, serializer.validated_data)
        serializer_class = self.internal_serializer_class()
        serializer = serializer_class(instance, context={"request": request})
        return Response(serializer.data)

    @detail_route(
        methods=[
            "POST",
        ],
        detail=True,
        permission_classes=[ConservationStatusPermission],
    )
    def switch_status(self, request, *args, **kwargs):
        instance = self.get_object()
        status = request.data.get("status")
        approver_comment = request.data.get("approver_comment")

        if not status:
            raise serializers.ValidationError("Status is required")

        allowed_statuses = [
            ConservationStatus.PROCESSING_STATUS_WITH_ASSESSOR,
            ConservationStatus.PROCESSING_STATUS_WITH_APPROVER,
        ]

        if is_conservation_status_approver(request):
            # When an assessor proposes to delist a CS, the approver can instead decide to
            # return the CS to approved status.
            allowed_statuses.append(ConservationStatus.PROCESSING_STATUS_APPROVED)

        if status not in allowed_statuses:
            raise serializers.ValidationError("The status provided is not allowed")

        instance.move_to_status(request, status, approver_comment)
        serializer_class = self.internal_serializer_class()
        serializer = serializer_class(instance, context={"request": request})
        return Response(serializer.data)

    @detail_route(
        methods=[
            "POST",
        ],
        detail=True,
        permission_classes=[ConservationStatusPermission],
    )
    def proposed_ready_for_agenda(self, request, *args, **kwargs):
        instance = self.get_object()
        instance.proposed_ready_for_agenda(request)
        serializer_class = self.internal_serializer_class()
        serializer = serializer_class(instance, context={"request": request})
        return Response(serializer.data)

    @detail_route(
        methods=[
            "GET",
        ],
        detail=True,
    )
    def documents(self, request, *args, **kwargs):
        instance = self.get_object()
        qs = instance.documents.all()
        qs = qs.exclude(input_name="conservation_status_approval_doc")
        if not (
            is_readonly_user(self.request)
            or is_conservation_status_assessor(self.request)
            or is_conservation_status_approver(self.request)
            or is_species_communities_approver(self.request)
            or is_occurrence_assessor(self.request)
            or is_occurrence_approver(self.request)
        ):
            if is_contributor(request) and is_conservation_status_referee(
                request, instance
            ):
                qs = qs.filter(
                    Q(
                        conservation_status__submitter=self.request.user.id,
                        visible=True,
                        can_submitter_access=True,
                    )
                    | Q(
                        conservation_status__referrals__referral=self.request.user.id,
                    )
                )
            elif is_contributor(request):
                qs = qs.filter(
                    conservation_status__submitter=self.request.user.id,
                    visible=True,
                    can_submitter_access=True,
                )
            elif is_conservation_status_referee(request, instance):
                qs = qs.filter(
                    conservation_status__referrals__referral=self.request.user.id,
                    visible=True,
                )
            else:
                qs = qs.none()

        qs = qs.order_by("-uploaded_date")
        serializer = ConservationStatusDocumentSerializer(
            qs, many=True, context={"request": request}
        )
        return Response(serializer.data)

    @detail_route(methods=["patch"], detail=True)
    def discard(self, request, *args, **kwargs):
        instance = self.get_object()
        instance.discard(request)
        serializer = self.get_serializer(instance)
        return Response(serializer.data)

    @detail_route(methods=["patch"], detail=True)
    def reinstate(self, request, *args, **kwargs):
        instance = self.get_object()
        instance.reinstate(request)
        serializer = self.get_serializer(instance)
        return Response(serializer.data)

    @detail_route(
        methods=["patch"],
        detail=True,
        permission_classes=[ConservationStatusPermission],
    )
    def propose_delist(self, request, *args, **kwargs):
        instance = self.get_object()
        instance.propose_delist(request)
        serializer = self.get_serializer(instance)
        return Response(serializer.data)

    @detail_route(
        methods=["patch"],
        detail=True,
        permission_classes=[ConservationStatusPermission],
    )
    def delist(self, request, *args, **kwargs):
        instance = self.get_object()
        instance.delist(request)
        serializer = self.get_serializer(instance)
        return Response(serializer.data)

    @detail_route(
        methods=["get"], detail=True, permission_classes=[ConservationStatusPermission]
    )
    def get_related_items(self, request, *args, **kwargs):
        instance = self.get_object()
        related_filter_type = request.GET.get("related_filter_type")
        related_items = instance.get_related_items(related_filter_type)
        serializer = RelatedItemsSerializer(related_items, many=True)
        return Response(serializer.data)

    @detail_route(
        methods=[
            "PATCH",
        ],
        detail=True,
        permission_classes=[ConservationStatusPermission],
    )
    def unlock_conservation_status(self, request, *args, **kwargs):
        instance = self.get_object()
        if not instance.can_unlock(request):
            raise serializers.ValidationError(
                "User not authorised to unlock Conservation Status"
            )
        instance.unlock(request)
        serializer_class = self.internal_serializer_class()
        serializer = serializer_class(instance, context={"request": request})
        return Response(serializer.data)

    @detail_route(
        methods=[
            "PATCH",
        ],
        detail=True,
        permission_classes=[ConservationStatusPermission],
    )
    def lock_conservation_status(self, request, *args, **kwargs):
        instance = self.get_object()
        if not instance.can_lock(request):
            raise serializers.ValidationError(
                "User not authorised to lock Conservation Status"
            )
        instance.lock(request)
        serializer_class = self.internal_serializer_class()
        serializer = serializer_class(instance, context={"request": request})
        return Response(serializer.data)

    @detail_route(
        methods=["post"], detail=True, permission_classes=[ConservationStatusPermission]
    )
    def external_referee_invite(self, request, *args, **kwargs):
        instance = self.get_object()
        request.data["conservation_status_id"] = instance.id
        serializer = CSExternalRefereeInviteSerializer(
            data=request.data, context={"request": request}
        )
        serializer.is_valid(raise_exception=True)
        if CSExternalRefereeInvite.objects.filter(
            archived=False, email=request.data["email"]
        ).exists():
            raise serializers.ValidationError(
                "An external referee invitation has already been sent to {email}".format(
                    email=request.data["email"]
                ),
                code="invalid",
            )
        external_referee_invite = CSExternalRefereeInvite.objects.create(
            sent_by=request.user.id, **request.data
        )
        send_external_referee_invite_email(instance, request, external_referee_invite)

        serializer_class = self.internal_serializer_class()
        serializer = serializer_class(instance, context={"request": request})
        return Response(serializer.data)


class ConservationStatusReferralViewSet(
    viewsets.GenericViewSet, mixins.RetrieveModelMixin
):
    queryset = ConservationStatusReferral.objects.all()
    serializer_class = ConservationStatusReferralSerializer
    permission_classes = [ConservationStatusReferralPermission]

    def get_queryset(self):
        qs = super().get_queryset()
        if (
            is_readonly_user(self.request)
            or is_conservation_status_assessor(self.request)
            or is_conservation_status_approver(self.request)
            or is_species_communities_approver(self.request)
            or is_occurrence_assessor(self.request)
            or is_occurrence_approver(self.request)
            or self.request.user.is_superuser
        ):
            return qs
        if is_conservation_status_referee(self.request):
            qs = qs.filter(referral=self.request.user.id)
        return qs

    @list_route(
        methods=[
            "GET",
        ],
        detail=False,
    )
    def filter_list(self, request, *args, **kwargs):
        """Used by the internal Referred to me dashboard filters"""
        qs = self.get_queryset()
        group_type = request.GET.get("group_type_name", "")
        species_data_list = []
        if group_type:
            species_qs = (
                qs.filter(conservation_status__species__group_type__name=group_type)
                .values_list("conservation_status__species", flat=True)
                .distinct()
            )
            species = Species.objects.filter(id__in=species_qs)
            if species:
                for i in species:
                    species_data_list.append(
                        {
                            "species_id": i.id,
                        }
                    )
        scientific_name_list = []
        if group_type:
            taxonomy_qs = (
                qs.filter(conservation_status__species__group_type__name=group_type)
                .values_list("conservation_status__species__taxonomy", flat=True)
                .distinct()
            )
            names = Taxonomy.objects.filter(id__in=taxonomy_qs)
            if names:
                for name in names:
                    scientific_name_list.append(
                        {
                            "id": name.id,
                            "name": name.scientific_name,
                        }
                    )
        common_name_list = []
        if group_type:
            taxonomy_qs = (
                qs.filter(conservation_status__species__group_type__name=group_type)
                .values_list("conservation_status__species__taxonomy", flat=True)
                .distinct()
            )
            common_names = TaxonVernacular.objects.filter(taxonomy__in=taxonomy_qs)
            if common_names:
                for name in common_names:
                    common_name_list.append(
                        {
                            "id": name.id,
                            "name": name.vernacular_name,
                        }
                    )
        family_list = []
        if group_type:
            taxonomy_qs = (
                qs.filter(conservation_status__species__group_type__name=group_type)
                .values_list("conservation_status__species__taxonomy", flat=True)
                .distinct()
            )
            families_qs = (
                Taxonomy.objects.filter(Q(id__in=taxonomy_qs))
                .order_by()
                .values_list("family_id", flat=True)
                .distinct()
            )
            families = Taxonomy.objects.filter(id__in=families_qs)

            if families:
                for family in families:
                    family_list.append(
                        {
                            "id": family.id,
                            "name": family.scientific_name,
                        }
                    )
        phylogenetic_group_list = []
        if group_type:
            taxonomy_qs = (
                qs.filter(conservation_status__species__group_type__name=group_type)
                .values_list("conservation_status__species__taxonomy", flat=True)
                .distinct()
            )
            phylo_group_qs = (
                Taxonomy.objects.filter(
                    Q(id__in=taxonomy_qs) & ~Q(informal_groups=None)
                )
                .values_list("informal_groups__classification_system_fk", flat=True)
                .distinct()
            )
            phylo_groups = ClassificationSystem.objects.filter(id__in=phylo_group_qs)
            if phylo_groups:
                for group in phylo_groups:
                    phylogenetic_group_list.append(
                        {
                            "id": group.id,
                            "name": group.class_desc,
                        }
                    )

        processing_status_list = []
        processing_statuses = (
            qs.filter(conservation_status__processing_status__isnull=False)
            .order_by("conservation_status__processing_status")
            .distinct("conservation_status__processing_status")
            .values_list("conservation_status__processing_status", flat=True)
        )
        if processing_statuses:
            for processing_status in processing_statuses:
                processing_status_list.append(
                    {
                        "value": processing_status,
                        "name": "{}".format(
                            " ".join(processing_status.split("_")).capitalize()
                        ),
                    }
                )
        res_json = {
            "species_data_list": species_data_list,
            "scientific_name_list": scientific_name_list,
            "common_name_list": common_name_list,
            "family_list": family_list,
            "phylogenetic_group_list": phylogenetic_group_list,
            "wa_priority_lists": WAPriorityList.get_lists_dict(group_type),
            "wa_priority_categories": WAPriorityCategory.get_categories_dict(
                group_type
            ),
            "wa_legislative_lists": WALegislativeList.get_lists_dict(group_type),
            "wa_legislative_categories": WALegislativeCategory.get_categories_dict(
                group_type
            ),
            "commonwealth_conservation_lists": CommonwealthConservationList.get_lists_dict(
                group_type
            ),
            "processing_status_list": processing_status_list,
        }
        res_json = json.dumps(res_json)
        return HttpResponse(res_json, content_type="application/json")

    @list_route(
        methods=[
            "GET",
        ],
        detail=False,
    )
    def community_filter_list(self, request, *args, **kwargs):
        """Used by the internal referred to me dashboard filters for community"""
        qs = self.get_queryset()
        group_type = request.GET.get("group_type_name", "")
        community_data_list = []
        if group_type:
            taxonomy_qs = (
                qs.filter(conservation_status__community__isnull=False)
                .values_list("conservation_status__community__taxonomy", flat=True)
                .distinct()
            )
            names = CommunityTaxonomy.objects.filter(id__in=taxonomy_qs)
            if names:
                for name in names:
                    community_data_list.append(
                        {
                            "id": name.id,
                            "community_migrated_id": name.community_migrated_id,
                            "community_name": name.community_name,
                        }
                    )

        processing_status_list = []
        processing_statuses = (
            qs.filter(conservation_status__processing_status__isnull=False)
            .order_by("conservation_status__processing_status")
            .distinct("conservation_status__processing_status")
            .values_list("conservation_status__processing_status", flat=True)
        )
        if processing_statuses:
            for processing_status in processing_statuses:
                processing_status_list.append(
                    {
                        "value": processing_status,
                        "name": "{}".format(
                            " ".join(processing_status.split("_")).capitalize()
                        ),
                    }
                )
        res_json = {
            "community_data_list": community_data_list,
            "wa_priority_lists": WAPriorityList.get_lists_dict(group_type),
            "wa_priority_categories": WAPriorityCategory.get_categories_dict(
                group_type
            ),
            "wa_legislative_lists": WALegislativeList.get_lists_dict(group_type),
            "wa_legislative_categories": WALegislativeCategory.get_categories_dict(
                group_type
            ),
            "commonwealth_conservation_lists": CommonwealthConservationList.get_lists_dict(
                group_type
            ),
            "processing_status_list": processing_status_list,
        }
        res_json = json.dumps(res_json)
        return HttpResponse(res_json, content_type="application/json")

    @list_route(
        methods=[
            "GET",
        ],
        detail=False,
    )
    def datatable_list(self, request, *args, **kwargs):
        conservation_status = request.GET.get("conservation_status", None)
        qs = self.get_queryset().all()
        if conservation_status:
            qs = qs.filter(conservation_status_id=int(conservation_status))
        serializer = DTConservationStatusReferralSerializer(
            qs, many=True, context={"request": request}
        )
        return Response(serializer.data)

    @detail_route(
        methods=[
            "GET",
        ],
        detail=True,
    )
    def referral_list(self, request, *args, **kwargs):
        instance = self.get_object()
        qs = self.get_queryset().all()
        qs = qs.filter(
            sent_by=instance.referral, conservation_status=instance.conservation_status
        )
        serializer = DTConservationStatusReferralSerializer(
            qs, many=True, context={"request": request}
        )
        return Response(serializer.data)

    @detail_route(methods=["PATCH"], detail=True)
    def complete(self, request, *args, **kwargs):
        instance = self.get_object()
        instance.complete(request)
        serializer = self.get_serializer(instance, context={"request": request})
        return Response(serializer.data)

    @detail_route(
        methods=[
            "GET",
        ],
        detail=True,
    )
    def remind(self, request, *args, **kwargs):
        instance = self.get_object()
        instance.remind(request)
        serializer = InternalConservationStatusSerializer(
            instance.conservation_status, context={"request": request}
        )
        return Response(serializer.data)

    @detail_route(
        methods=[
            "PATCH",
        ],
        detail=True,
    )
    def recall(self, request, *args, **kwargs):
        instance = self.get_object()
        instance.recall(request)
        serializer = InternalConservationStatusSerializer(
            instance.conservation_status, context={"request": request}
        )
        return Response(serializer.data)

    @detail_route(
        methods=[
            "GET",
        ],
        detail=True,
    )
    def resend(self, request, *args, **kwargs):
        instance = self.get_object()
        instance.resend(request)
        serializer = InternalConservationStatusSerializer(
            instance.conservation_status, context={"request": request}
        )
        return Response(serializer.data)

    @detail_route(methods=["post"], detail=True)
    def send_referral(self, request, *args, **kwargs):
        instance = self.get_object()
        serializer = SendReferralSerializer(
            data=request.data, context={"request": request}
        )
        serializer.is_valid(raise_exception=True)
        instance.send_referral(
            request,
            serializer.validated_data["email"],
            serializer.validated_data["text"],
        )
        serializer = self.get_serializer(instance, context={"request": request})
        return Response(serializer.data)

    @detail_route(methods=["post"], detail=True)
    @renderer_classes((JSONRenderer,))
    @transaction.atomic
    def conservation_status_referral_save(self, request, *args, **kwargs):
        instance = self.get_object()
        request_data = request.data
        instance.referral_comment = request_data.get("referral_comment")
        instance.save()

        # Create a log entry for the conservation status
        instance.conservation_status.log_user_action(
            ConservationStatusUserAction.SAVE_REFERRAL.format(
                instance.id,
                instance.conservation_status.conservation_status_number,
                f"{instance.referral_as_email_user.get_full_name()}({instance.referral_as_email_user.email})",
            ),
            request,
        )

        request.user.log_user_action(
            ConservationStatusUserAction.SAVE_REFERRAL.format(
                instance.id,
                instance.conservation_status.conservation_status_number,
                f"{instance.referral_as_email_user.get_full_name()}({instance.referral_as_email_user.email})",
            ),
            request,
        )

        serializer = self.get_serializer(instance)
        return Response(serializer.data)


class ConservationStatusAmendmentRequestViewSet(
    viewsets.GenericViewSet, mixins.RetrieveModelMixin
):
    queryset = ConservationStatusAmendmentRequest.objects.all()
    serializer_class = ConservationStatusAmendmentRequestSerializer
    permission_classes = [ConservationStatusAmendmentRequestPermission]

    def get_queryset(self):
        qs = super().get_queryset()
        if (
            is_readonly_user(self.request)
            or is_conservation_status_assessor(self.request)
            or is_conservation_status_approver(self.request)
            or is_species_communities_approver(self.request)
            or is_occurrence_assessor(self.request)
            or is_occurrence_approver(self.request)
            or self.request.user.is_superuser
        ):
            return qs
        if is_conservation_status_referee(self.request) or is_contributor(self.request):
            qs = qs.filter(conservation_status__submitter=self.request.user.id)
        return qs

    def create(self, request, *args, **kwargs):
        serializer = self.get_serializer(data=json.loads(request.data.get("data")))
        serializer.is_valid(raise_exception=True)
        instance = serializer.save()
        instance.add_documents(request)
        instance.generate_amendment(request)
        serializer = self.get_serializer(instance)
        return Response(serializer.data)

    @detail_route(
        methods=[
            "POST",
        ],
        detail=True,
    )
    @renderer_classes((JSONRenderer,))
    def delete_document(self, request, *args, **kwargs):
        instance = self.get_object()
        ConservationStatusAmendmentRequestDocument.objects.get(
            id=request.data.get("id")
        ).delete()
        return Response(
            [
                dict(id=i.id, name=i.name, _file=i._file.url)
                for i in instance.cs_amendment_request_documents.all()
            ]
        )


class ConservationStatusDocumentViewSet(
    viewsets.GenericViewSet, mixins.RetrieveModelMixin
):
    queryset = ConservationStatusDocument.objects.all()
    serializer_class = ConservationStatusDocumentSerializer
    permission_classes = [ConservationStatusDocumentPermission]

    def get_queryset(self):
        qs = super().get_queryset()

        if (
            is_readonly_user(self.request)
            or is_conservation_status_assessor(self.request)
            or is_conservation_status_approver(self.request)
            or is_species_communities_approver(self.request)
            or is_occurrence_assessor(self.request)
            or is_occurrence_approver(self.request)
            or self.request.user.is_superuser
        ):
            return qs
        elif is_contributor(self.request) and is_conservation_status_referee(
            self.request
        ):
            return qs.filter(
                Q(
                    conservation_status__submitter=self.request.user.id,
                    visible=True,
                    can_submitter_access=True,
                )
                | Q(
                    conservation_status__referrals__referral=self.request.user.id,
                    visible=True,
                )
            )
        elif is_contributor(self.request):
            return qs.filter(
                conservation_status__submitter=self.request.user.id,
                visible=True,
                can_submitter_access=True,
            )
        elif is_conservation_status_referee(self.request):
            return qs.filter(
                conservation_status__referrals__referral=self.request.user.id
            )

        return qs.none()

    @detail_route(
        methods=[
            "PATCH",
        ],
        detail=True,
    )
    def discard(self, request, *args, **kwargs):
        instance = self.get_object()
        instance.visible = False
        instance.save(version_user=request.user)
        serializer = self.get_serializer(instance)
        return Response(serializer.data)

    @detail_route(
        methods=[
            "PATCH",
        ],
        detail=True,
    )
    def reinstate(self, request, *args, **kwargs):
        instance = self.get_object()
        instance.visible = True
        instance.save(version_user=request.user)
        serializer = self.get_serializer(instance)
        return Response(serializer.data)

    def update(self, request, *args, **kwargs):
        instance = self.get_object()
        data = json.loads(request.data.get("data"))
        serializer = SaveConservationStatusDocumentSerializer(instance, data=data)
        if is_internal(self.request):
            serializer = InternalSaveConservationStatusDocumentSerializer(
                instance, data=data
            )

        serializer.is_valid(raise_exception=True)
        serializer.save(no_revision=True)
        instance.add_documents(request, version_user=request.user)
        return Response(serializer.data)

    def create(self, request, *args, **kwargs):
        data = json.loads(request.data.get("data"))
        serializer = SaveConservationStatusDocumentSerializer(data=data)
        if is_internal(self.request):
            serializer = InternalSaveConservationStatusDocumentSerializer(data=data)
        serializer.is_valid(raise_exception=True)
        instance = serializer.save(no_revision=True)
        if is_contributor(self.request):
            instance.can_submitter_access = True
            instance.save()

        instance.add_documents(request, version_user=request.user)
        return Response(serializer.data)


class AmendmentRequestReasonChoicesView(views.APIView):

    renderer_classes = [
        JSONRenderer,
    ]

    def get(self, request, format=None):
        choices_list = []
        choices = ProposalAmendmentReason.objects.all()
        if choices:
            for c in choices:
                choices_list.append({"key": c.id, "value": c.reason})
        return Response(choices_list)


class CSExternalRefereeInviteViewSet(
    viewsets.GenericViewSet, mixins.RetrieveModelMixin
):
    queryset = CSExternalRefereeInvite.objects.filter(archived=False)
    serializer_class = CSExternalRefereeInviteSerializer
    permission_classes = [ConservationStatusExternalRefereeInvitePermission]

    def get_queryset(self):
        qs = super().get_queryset()
        if not is_internal(self.request) or self.request.user.is_superuser:
            qs = CSExternalRefereeInvite.objects.none()
        return qs

    @detail_route(methods=["post"], detail=True)
    def remind(self, request, *args, **kwargs):
        instance = self.get_object()
        send_external_referee_invite_email(
            instance.conservation_status, request, instance, reminder=True
        )
        return Response(
            status=status.HTTP_200_OK,
            data={"message": f"Reminder sent to {instance.email} successfully"},
        )

    @detail_route(methods=["patch"], detail=True)
    def retract(self, request, *args, **kwargs):
        instance = self.get_object()
        instance.archived = True
        instance.save()
        serializer = InternalConservationStatusSerializer(
            instance.conservation_status, context={"request": request}
        )
        return Response(serializer.data, status=status.HTTP_200_OK)<|MERGE_RESOLUTION|>--- conflicted
+++ resolved
@@ -41,7 +41,6 @@
     WAPriorityCategory,
     WAPriorityList,
 )
-from boranga.components.main.permissions import CommsLogPermission
 from boranga.components.conservation_status.permissions import (
     ConservationStatusAmendmentRequestPermission,
     ConservationStatusDocumentPermission,
@@ -74,6 +73,7 @@
     SendReferralSerializer,
 )
 from boranga.components.conservation_status.utils import cs_proposal_submit
+from boranga.components.main.permissions import CommsLogPermission
 from boranga.components.main.related_item import RelatedItemsSerializer
 from boranga.components.species_and_communities.models import (
     ClassificationSystem,
@@ -1724,11 +1724,7 @@
             "POST",
         ],
         detail=True,
-<<<<<<< HEAD
-        permission_classes=[ConservationStatusPermission],
-=======
-        permission_classes=[CommsLogPermission]
->>>>>>> 9930e9dd
+        permission_classes=[CommsLogPermission],
     )
     @renderer_classes((JSONRenderer,))
     @transaction.atomic
